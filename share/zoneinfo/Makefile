# $FreeBSD$

#
# HOW TO UPDATE THE ZONEINFO DATA
#
# With the use of subversion, this is a little bit simpler than the CVS method.
#
# Import the new sources to the vendor branch:
#
# $ cd ~/svn/vendor/tzdata/dist
# $ tar zxvf /usr/ports/distfile/tzdata2008X.tar.gz
#   (check with "svn stat" and "svn diff" if it all makes sense)
# $ svn commit	# Commit message: "Vendor import of tzdata2008X (+details)" 
#
# Tag it
#
# $ cd ~/svn/vendor/tzdata
# $ svn cp svn+ssh://svn.freebsd.org/base/vendor/tzdata/dist \
#	svn+ssh://svn.freebsd.org/base/vendor/tzdata/tzdata2008X
# $ svn update	# Commit message: "Tag of tzdata2008X"
#
# Merge-from-vendor
#
# $ cd ~/svn/head/share/zoneinfo
# $ svn update
# $ svn merge -c X --accept=postpone \
#	svn+ssh://svn.freebsd.org/base/vendor/tzdata/dist .
# $ svn update	# Commit message: "MFV of tzdata2008X"
#

CLEANFILES+=	yearistype
CLEANDIRS+=	builddir
CONTRIBDIR=	${.CURDIR}/../../contrib/tzdata/
.PATH:		${CONTRIBDIR}

.if defined(LEAPSECONDS)
LEAPFILE=	-L leapseconds
.else
LEAPFILE=
.endif

TZFILES=	africa antarctica asia australasia etcetera europe \
		factory northamerica southamerica
POSIXRULES=	America/New_York

.if defined(OLDTIMEZONES)
TZFILES+=	backward systemv
.endif

TZFILES:=	${TZFILES:S/^/${CONTRIBDIR}/}

TZBUILDDIR=	${.OBJDIR}/builddir
TZBUILDSUBDIRS=	\
		Africa \
		America/Argentina \
		America/Indiana \
		America/Kentucky \
		America/North_Dakota \
		Antarctica \
		Arctic \
		Asia \
		Atlantic \
		Australia \
		Etc \
		Europe \
		Indian \
		Pacific \
		SystemV

all: zoneinfo

.PHONY: zoneinfo
zoneinfo: yearistype ${TDATA}
	mkdir -p ${TZBUILDDIR}
	cd ${TZBUILDDIR}; mkdir -p ${TZBUILDSUBDIRS}
	umask 022; cd ${.CURDIR}; \
	zic -D -d ${TZBUILDDIR} -p ${POSIXRULES} -m ${NOBINMODE} \
	    ${LEAPFILE} -y ${.OBJDIR}/yearistype ${TZFILES}

beforeinstall:
	cd ${TZBUILDDIR} && \
<<<<<<< HEAD
	    find . -type f -print | xargs -I _FILE_ ${INSTALL} \
	    -o ${BINOWN} -g ${BINGRP} -m ${NOBINMODE} \
	    _FILE_ ${DESTDIR}/usr/share/zoneinfo/_FILE_
=======
	    find . -type f -print -exec ${INSTALL} \
	    -o ${BINOWN} -g ${BINGRP} -m ${NOBINMODE} \
	    \{} ${DESTDIR}/usr/share/zoneinfo/\{} \;
>>>>>>> 8c31e54e
	${INSTALL} -o ${BINOWN} -g ${BINGRP} -m ${NOBINMODE} \
	    ${CONTRIBDIR}/zone.tab ${DESTDIR}/usr/share/zoneinfo/

afterinstall:
#
# If the file /var/db/zoneinfo exists, and it is owned by root:wheel,
# and the contents of it exists in /usr/share/zoneinfo, then reinstall
# it.
#
	@if [ -f ${DESTDIR}/var/db/zoneinfo -a -O ${DESTDIR}/var/db/zoneinfo \
	    -a -G ${DESTDIR}/var/db/zoneinfo ]; then \
		zf=$$(cat ${DESTDIR}/var/db/zoneinfo); \
		if [ -f ${DESTDIR}/usr/share/zoneinfo/$${zf} ]; then \
			if [ ! -z "${DESTDIR}" ]; then \
				optC="-C ${DESTDIR}"; \
			fi; \
			echo "Updating /etc/localtime"; \
			tzsetup $${optC} -r; \
		fi; \
	else \
		echo "Run tzsetup(8) manually to update /etc/localtime."; \
	fi

.include <bsd.prog.mk><|MERGE_RESOLUTION|>--- conflicted
+++ resolved
@@ -79,15 +79,9 @@
 
 beforeinstall:
 	cd ${TZBUILDDIR} && \
-<<<<<<< HEAD
-	    find . -type f -print | xargs -I _FILE_ ${INSTALL} \
-	    -o ${BINOWN} -g ${BINGRP} -m ${NOBINMODE} \
-	    _FILE_ ${DESTDIR}/usr/share/zoneinfo/_FILE_
-=======
 	    find . -type f -print -exec ${INSTALL} \
 	    -o ${BINOWN} -g ${BINGRP} -m ${NOBINMODE} \
 	    \{} ${DESTDIR}/usr/share/zoneinfo/\{} \;
->>>>>>> 8c31e54e
 	${INSTALL} -o ${BINOWN} -g ${BINGRP} -m ${NOBINMODE} \
 	    ${CONTRIBDIR}/zone.tab ${DESTDIR}/usr/share/zoneinfo/
 
