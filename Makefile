--- conflicted
+++ resolved
@@ -330,15 +330,11 @@
 		${MMAKE} all; \
 		${MMAKE} install DESTDIR=${MYMAKE:H} BINDIR=
 
-<<<<<<< HEAD
 regress: .PHONY
 	@echo "'make regress' has been renamed 'make check'" | /usr/bin/fmt
 	@false
 
-tinderbox toolchains kernel-toolchains: upgrade_checks
-=======
 tinderbox toolchains kernel-toolchains kernels worlds: upgrade_checks
->>>>>>> 370e6e31
 
 tinderbox:
 	@cd ${.CURDIR}; ${SUB_MAKE} DOING_TINDERBOX=YES universe
