--- conflicted
+++ resolved
@@ -27,77 +27,7 @@
 .endif
 .endif
 
-<<<<<<< HEAD
 # Loadable kernel modules
-=======
-.if defined(HISTORICAL_MAKE_WORLD) || defined(DESTDIR)
-#
-# world
-#
-# Attempt to rebuild and reinstall everything. This target is not to be
-# used for upgrading an existing FreeBSD system, because the kernel is
-# not included. One can argue that this target doesn't build everything
-# then.
-#
-world: upgrade_checks
-	@echo "--------------------------------------------------------------"
-	@echo ">>> make world started on ${STARTTIME}"
-	@echo "--------------------------------------------------------------"
-.if target(pre-world)
-	@echo
-	@echo "--------------------------------------------------------------"
-	@echo ">>> Making 'pre-world' target"
-	@echo "--------------------------------------------------------------"
-	${_+_}@cd ${.CURDIR}; ${_MAKE} pre-world
-.endif
-	${_+_}@cd ${.CURDIR}; ${_MAKE} buildworld
-	${_+_}@cd ${.CURDIR}; ${_MAKE} -B installworld
-.if target(post-world)
-	@echo
-	@echo "--------------------------------------------------------------"
-	@echo ">>> Making 'post-world' target"
-	@echo "--------------------------------------------------------------"
-	${_+_}@cd ${.CURDIR}; ${_MAKE} post-world
-.endif
-	@echo
-	@echo "--------------------------------------------------------------"
-	@echo ">>> make world completed on `LC_ALL=C date`"
-	@echo "                   (started ${STARTTIME})"
-	@echo "--------------------------------------------------------------"
-.else
-world:
-	@echo "WARNING: make world will overwrite your existing FreeBSD"
-	@echo "installation without also building and installing a new"
-	@echo "kernel.  This can be dangerous.  Please read the handbook,"
-	@echo "'Rebuilding world', for how to upgrade your system."
-	@echo "Define DESTDIR to where you want to install FreeBSD,"
-	@echo "including /, to override this warning and proceed as usual."
-	@echo ""
-	@echo "Bailing out now..."
-	@false
-.endif
-
-#
-# kernel
-#
-# Short hand for `make buildkernel installkernel'
-#
-kernel: buildkernel installkernel
-
-#
-# Perform a few tests to determine if the installed tools are adequate
-# for building the world.
-#
-upgrade_checks:
-.if !defined(.PARSEDIR)
-	@if ! (cd ${.CURDIR}/tools/build/make_check && \
-	    PATH=${PATH} ${BINMAKE} obj >/dev/null 2>&1 && \
-	    PATH=${PATH} ${BINMAKE} >/dev/null 2>&1); \
-	then \
-	    (cd ${.CURDIR} && ${MAKE} make); \
-	fi
-.endif
->>>>>>> 80058fed
 
 .if defined(MODULES_WITH_WORLD)
 SUBDIR+=modules
@@ -108,7 +38,7 @@
 # You need the devel/cscope port for this.
 cscope: cscope.out
 cscope.out: ${.CURDIR}/cscope.files
-	cd ${.CURDIR}; cscope -k -buq -p4
+	cd ${.CURDIR}; cscope -k -buq -p4 -v
 
 ${.CURDIR}/cscope.files: .PHONY
 	cd ${.CURDIR}; \
@@ -133,92 +63,4 @@
 glimpse-clean:
 	cd ${.CURDIR}; rm -f .glimpse_*
 
-<<<<<<< HEAD
-.include <bsd.subdir.mk>
-=======
-universe: universe_prologue
-universe_prologue:
-	@echo "--------------------------------------------------------------"
-	@echo ">>> make universe started on ${STARTTIME}"
-	@echo "--------------------------------------------------------------"
-.if defined(DOING_TINDERBOX)
-	@rm -f ${FAILFILE}
-.endif
-.for target in ${TARGETS}
-universe: universe_${target}
-.ORDER: universe_prologue universe_${target} universe_epilogue
-universe_${target}: universe_${target}_prologue
-universe_${target}_prologue:
-	@echo ">> ${target} started on `LC_ALL=C date`"
-.if !defined(MAKE_JUST_KERNELS)
-.for target_arch in ${TARGET_ARCHES_${target}}
-universe_${target}: universe_${target}_${target_arch}
-universe_${target}_${target_arch}: universe_${target}_prologue
-	@echo ">> ${target}.${target_arch} ${UNIVERSE_TARGET} started on `LC_ALL=C date`"
-	@(cd ${.CURDIR} && env __MAKE_CONF=/dev/null \
-	    ${MAKE} ${JFLAG} ${UNIVERSE_TARGET} \
-	    TARGET=${target} \
-	    TARGET_ARCH=${target_arch} \
-	    > _.${target}.${target_arch}.${UNIVERSE_TARGET} 2>&1 || \
-	    (echo "${target}.${target_arch} ${UNIVERSE_TARGET} failed," \
-	    "check _.${target}.${target_arch}.${UNIVERSE_TARGET} for details" | \
-	    ${MAKEFAIL}))
-	@echo ">> ${target}.${target_arch} ${UNIVERSE_TARGET} completed on `LC_ALL=C date`"
-.endfor
-.endif
-.if !defined(MAKE_JUST_WORLDS)
-.if exists(${KERNSRCDIR}/${target}/conf/NOTES)
-	@(cd ${KERNSRCDIR}/${target}/conf && env __MAKE_CONF=/dev/null \
-	    ${MAKE} LINT > ${.CURDIR}/_.${target}.makeLINT 2>&1 || \
-	    (echo "${target} 'make LINT' failed," \
-	    "check _.${target}.makeLINT for details"| ${MAKEFAIL}))
-.endif
-	@cd ${.CURDIR} && ${MAKE} ${.MAKEFLAGS} TARGET=${target} \
-	    universe_kernels
-.endif
-	@echo ">> ${target} completed on `LC_ALL=C date`"
-.endfor
-universe_kernels: universe_kernconfs
-.if !defined(TARGET)
-TARGET!=	uname -m
-.endif
-KERNCONFS!=	cd ${KERNSRCDIR}/${TARGET}/conf && \
-		find [A-Z0-9]*[A-Z0-9] -type f -maxdepth 0 \
-		! -name DEFAULTS ! -name NOTES
-universe_kernconfs:
-.for kernel in ${KERNCONFS}
-TARGET_ARCH_${kernel}!=	cd ${KERNSRCDIR}/${TARGET}/conf && \
-	config -m ${KERNSRCDIR}/${TARGET}/conf/${kernel} 2> /dev/null | \
-	grep -v WARNING: | cut -f 2
-.if empty(TARGET_ARCH_${kernel})
-.error "Target architecture for ${TARGET}/conf/${kernel} unknown.  config(8) likely too old."
-.endif
-universe_kernconfs: universe_kernconf_${TARGET}_${kernel}
-universe_kernconf_${TARGET}_${kernel}:
-	@(cd ${.CURDIR} && env __MAKE_CONF=/dev/null \
-	    ${MAKE} ${JFLAG} buildkernel \
-	    TARGET=${TARGET} \
-	    TARGET_ARCH=${TARGET_ARCH_${kernel}} \
-	    KERNCONF=${kernel} \
-	    > _.${TARGET}.${kernel} 2>&1 || \
-	    (echo "${TARGET} ${kernel} kernel failed," \
-	    "check _.${TARGET}.${kernel} for details"| ${MAKEFAIL}))
-.endfor
-universe: universe_epilogue
-universe_epilogue:
-	@echo "--------------------------------------------------------------"
-	@echo ">>> make universe completed on `LC_ALL=C date`"
-	@echo "                      (started ${STARTTIME})"
-	@echo "--------------------------------------------------------------"
-.if defined(DOING_TINDERBOX)
-	@if [ -e ${FAILFILE} ] ; then \
-		echo "Tinderbox failed:" ;\
-		cat ${FAILFILE} ;\
-		exit 1 ;\
-	fi
-.endif
-.endif
-
-buildLINT:
-	${MAKE} -C ${.CURDIR}/sys/${_TARGET}/conf LINT
->>>>>>> 80058fed
+.include <bsd.subdir.mk>