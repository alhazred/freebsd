--- conflicted
+++ resolved
@@ -1,8 +1,4 @@
-<<<<<<< HEAD
-.TH LESSECHO 1 "Version 444: 09 Jun 2011"
-=======
 .TH LESSECHO 1 "Version 451: 21 Jul 2012"
->>>>>>> 85823a3b
 .SH NAME
 lessecho \- expand metacharacters
 .SH SYNOPSIS
@@ -11,12 +7,19 @@
 .SH "DESCRIPTION"
 .I lessecho
 is a program that simply echos its arguments on standard output.
-But any argument containing spaces is enclosed in quotes.
+But any metacharacter in the output is preceded by an "escape"
+character, which by default is a backslash.
 .SH OPTIONS
 A summary of options is included below.
 .TP
+.B \-ex
+Specifies "x", rather than backslash, to be the escape char for metachars.
+If x is "-", no escape char is used and arguments containing metachars
+are surrounded by quotes instead.
+.TP
 .B \-ox
-Specifies "x" to be the open quote character.
+Specifies "x", rather than double-quote, to be the open quote character,
+which is used if the -e- option is specified.
 .TP
 .B \-cx
 Specifies "x" to be the close quote character.
@@ -29,19 +32,17 @@
 .TP
 .B \-mx
 Specifies "x" to be a metachar.
+By default, no characters are considered metachars.
 .TP
 .B \-nn
 Specifies "n" to be a metachar, as an integer.
-.TP
-.B \-ex
-Specifies "x" to be the escape char for metachars.
 .TP
 .B \-fn
 Specifies "n" to be the escape char for metachars, as an integer.
 .TP
 .B \-a
 Specifies that all arguments are to be quoted.
-The default is that only arguments containing spaces are quoted.
+The default is that only arguments containing metacharacters are quoted
 .SH "SEE ALSO"
 less(1)
 .SH AUTHOR
