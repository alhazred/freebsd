--- conflicted
+++ resolved
@@ -26,12 +26,8 @@
 # define ARM_EABI_FNALIAS(aeabi_name, name)         \
   void __aeabi_##aeabi_name() __attribute__((alias("__" #name)));
 
-<<<<<<< HEAD
-# if defined(__GNUC__) && (__GNUC__ < 4 || __GNUC__ == 4 && __GNUC_MINOR__ < 5)
-=======
 # if !defined(__clang__) && defined(__GNUC__) && \
      (__GNUC__ < 4 || __GNUC__ == 4 && __GNUC_MINOR__ < 5)
->>>>>>> c3e3cd88
 /* The pcs attribute was introduced in GCC 4.5.0 */
 #  define COMPILER_RT_ABI
 # else
