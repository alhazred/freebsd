--- conflicted
+++ resolved
@@ -1203,17 +1203,14 @@
 def mgeneral_regs_only : Flag<["-"], "mgeneral-regs-only">, Group<m_aarch64_Features_Group>,
   HelpText<"Generate code which only uses the general purpose registers (AArch64 only)">;
 
-<<<<<<< HEAD
 def mfix_cortex_a53_835769 : Flag<["-"], "mfix-cortex-a53-835769">,
   Group<m_aarch64_Features_Group>,
   HelpText<"Workaround Cortex-A53 erratum 835769 (AArch64 only)">;
 def mno_fix_cortex_a53_835769 : Flag<["-"], "mno-fix-cortex-a53-835769">,
   Group<m_aarch64_Features_Group>,
   HelpText<"Don't workaround Cortex-A53 erratum 835769 (AArch64 only)">;
-=======
 def ffixed_x18 : Flag<["-"], "ffixed-x18">, Group<m_aarch64_Features_Group>,
   HelpText<"Reserve the x18 register (AArch64 only)">;
->>>>>>> 191df998
 
 def mvsx : Flag<["-"], "mvsx">, Group<m_ppc_Features_Group>;
 def mno_vsx : Flag<["-"], "mno-vsx">, Group<m_ppc_Features_Group>;
