/*
 * configparser.y -- yacc grammar for unbound configuration files
 *
 * Copyright (c) 2001-2006, NLnet Labs. All rights reserved.
 *
 * Copyright (c) 2007, NLnet Labs. All rights reserved.
 * 
 * This software is open source.
 * 
 * Redistribution and use in source and binary forms, with or without
 * modification, are permitted provided that the following conditions
 * are met:
 * 
 * Redistributions of source code must retain the above copyright notice,
 * this list of conditions and the following disclaimer.
 * 
 * Redistributions in binary form must reproduce the above copyright notice,
 * this list of conditions and the following disclaimer in the documentation
 * and/or other materials provided with the distribution.
 * 
 * Neither the name of the NLNET LABS nor the names of its contributors may
 * be used to endorse or promote products derived from this software without
 * specific prior written permission.
 * 
 * THIS SOFTWARE IS PROVIDED BY THE COPYRIGHT HOLDERS AND CONTRIBUTORS
 * "AS IS" AND ANY EXPRESS OR IMPLIED WARRANTIES, INCLUDING, BUT NOT
 * LIMITED TO, THE IMPLIED WARRANTIES OF MERCHANTABILITY AND FITNESS FOR
 * A PARTICULAR PURPOSE ARE DISCLAIMED. IN NO EVENT SHALL THE COPYRIGHT
 * HOLDER OR CONTRIBUTORS BE LIABLE FOR ANY DIRECT, INDIRECT, INCIDENTAL,
 * SPECIAL, EXEMPLARY, OR CONSEQUENTIAL DAMAGES (INCLUDING, BUT NOT LIMITED
 * TO, PROCUREMENT OF SUBSTITUTE GOODS OR SERVICES; LOSS OF USE, DATA, OR
 * PROFITS; OR BUSINESS INTERRUPTION) HOWEVER CAUSED AND ON ANY THEORY OF
 * LIABILITY, WHETHER IN CONTRACT, STRICT LIABILITY, OR TORT (INCLUDING
 * NEGLIGENCE OR OTHERWISE) ARISING IN ANY WAY OUT OF THE USE OF THIS
 * SOFTWARE, EVEN IF ADVISED OF THE POSSIBILITY OF SUCH DAMAGE.
 */

%{
#include "config.h"

#include <stdarg.h>
#include <stdio.h>
#include <string.h>
#include <stdlib.h>
#include <assert.h>

#include "util/configyyrename.h"
#include "util/config_file.h"
#include "util/net_help.h"

int ub_c_lex(void);
void ub_c_error(const char *message);

/* these need to be global, otherwise they cannot be used inside yacc */
extern struct config_parser_state* cfg_parser;

#if 0
#define OUTYY(s)  printf s /* used ONLY when debugging */
#else
#define OUTYY(s)
#endif

%}
%union {
	char*	str;
};

%token SPACE LETTER NEWLINE COMMENT COLON ANY ZONESTR
%token <str> STRING_ARG
%token VAR_SERVER VAR_VERBOSITY VAR_NUM_THREADS VAR_PORT
%token VAR_OUTGOING_RANGE VAR_INTERFACE
%token VAR_DO_IP4 VAR_DO_IP6 VAR_DO_UDP VAR_DO_TCP 
%token VAR_CHROOT VAR_USERNAME VAR_DIRECTORY VAR_LOGFILE VAR_PIDFILE
%token VAR_MSG_CACHE_SIZE VAR_MSG_CACHE_SLABS VAR_NUM_QUERIES_PER_THREAD
%token VAR_RRSET_CACHE_SIZE VAR_RRSET_CACHE_SLABS VAR_OUTGOING_NUM_TCP
%token VAR_INFRA_HOST_TTL VAR_INFRA_LAME_TTL VAR_INFRA_CACHE_SLABS
%token VAR_INFRA_CACHE_NUMHOSTS VAR_INFRA_CACHE_LAME_SIZE VAR_NAME
%token VAR_STUB_ZONE VAR_STUB_HOST VAR_STUB_ADDR VAR_TARGET_FETCH_POLICY
%token VAR_HARDEN_SHORT_BUFSIZE VAR_HARDEN_LARGE_QUERIES
%token VAR_FORWARD_ZONE VAR_FORWARD_HOST VAR_FORWARD_ADDR
%token VAR_DO_NOT_QUERY_ADDRESS VAR_HIDE_IDENTITY VAR_HIDE_VERSION
%token VAR_IDENTITY VAR_VERSION VAR_HARDEN_GLUE VAR_MODULE_CONF
%token VAR_TRUST_ANCHOR_FILE VAR_TRUST_ANCHOR VAR_VAL_OVERRIDE_DATE
%token VAR_BOGUS_TTL VAR_VAL_CLEAN_ADDITIONAL VAR_VAL_PERMISSIVE_MODE
%token VAR_INCOMING_NUM_TCP VAR_MSG_BUFFER_SIZE VAR_KEY_CACHE_SIZE
%token VAR_KEY_CACHE_SLABS VAR_TRUSTED_KEYS_FILE 
%token VAR_VAL_NSEC3_KEYSIZE_ITERATIONS VAR_USE_SYSLOG 
%token VAR_OUTGOING_INTERFACE VAR_ROOT_HINTS VAR_DO_NOT_QUERY_LOCALHOST
%token VAR_CACHE_MAX_TTL VAR_HARDEN_DNSSEC_STRIPPED VAR_ACCESS_CONTROL
%token VAR_LOCAL_ZONE VAR_LOCAL_DATA VAR_INTERFACE_AUTOMATIC
%token VAR_STATISTICS_INTERVAL VAR_DO_DAEMONIZE VAR_USE_CAPS_FOR_ID
%token VAR_STATISTICS_CUMULATIVE VAR_OUTGOING_PORT_PERMIT 
%token VAR_OUTGOING_PORT_AVOID VAR_DLV_ANCHOR_FILE VAR_DLV_ANCHOR
%token VAR_NEG_CACHE_SIZE VAR_HARDEN_REFERRAL_PATH VAR_PRIVATE_ADDRESS
%token VAR_PRIVATE_DOMAIN VAR_REMOTE_CONTROL VAR_CONTROL_ENABLE
%token VAR_CONTROL_INTERFACE VAR_CONTROL_PORT VAR_SERVER_KEY_FILE
%token VAR_SERVER_CERT_FILE VAR_CONTROL_KEY_FILE VAR_CONTROL_CERT_FILE
%token VAR_EXTENDED_STATISTICS VAR_LOCAL_DATA_PTR VAR_JOSTLE_TIMEOUT
%token VAR_STUB_PRIME VAR_UNWANTED_REPLY_THRESHOLD VAR_LOG_TIME_ASCII
%token VAR_DOMAIN_INSECURE VAR_PYTHON VAR_PYTHON_SCRIPT VAR_VAL_SIG_SKEW_MIN
%token VAR_VAL_SIG_SKEW_MAX VAR_CACHE_MIN_TTL VAR_VAL_LOG_LEVEL
%token VAR_AUTO_TRUST_ANCHOR_FILE VAR_KEEP_MISSING VAR_ADD_HOLDDOWN 
%token VAR_DEL_HOLDDOWN VAR_SO_RCVBUF VAR_EDNS_BUFFER_SIZE VAR_PREFETCH
%token VAR_PREFETCH_KEY VAR_SO_SNDBUF VAR_SO_REUSEPORT VAR_HARDEN_BELOW_NXDOMAIN
%token VAR_IGNORE_CD_FLAG VAR_LOG_QUERIES VAR_TCP_UPSTREAM VAR_SSL_UPSTREAM
%token VAR_SSL_SERVICE_KEY VAR_SSL_SERVICE_PEM VAR_SSL_PORT VAR_FORWARD_FIRST
%token VAR_STUB_FIRST VAR_MINIMAL_RESPONSES VAR_RRSET_ROUNDROBIN
<<<<<<< HEAD
%token VAR_DNS64_PREFIX VAR_DNS64_SYNTHALL
=======
%token VAR_MAX_UDP_SIZE VAR_DELAY_CLOSE
>>>>>>> 6106e186

%%
toplevelvars: /* empty */ | toplevelvars toplevelvar ;
toplevelvar: serverstart contents_server | stubstart contents_stub |
	forwardstart contents_forward | pythonstart contents_py | 
	rcstart contents_rc
	;

/* server: declaration */
serverstart: VAR_SERVER
	{ 
		OUTYY(("\nP(server:)\n")); 
	}
	;
contents_server: contents_server content_server 
	| ;
content_server: server_num_threads | server_verbosity | server_port |
	server_outgoing_range | server_do_ip4 |
	server_do_ip6 | server_do_udp | server_do_tcp | 
	server_interface | server_chroot | server_username | 
	server_directory | server_logfile | server_pidfile |
	server_msg_cache_size | server_msg_cache_slabs |
	server_num_queries_per_thread | server_rrset_cache_size | 
	server_rrset_cache_slabs | server_outgoing_num_tcp | 
	server_infra_host_ttl | server_infra_lame_ttl | 
	server_infra_cache_slabs | server_infra_cache_numhosts |
	server_infra_cache_lame_size | server_target_fetch_policy | 
	server_harden_short_bufsize | server_harden_large_queries |
	server_do_not_query_address | server_hide_identity |
	server_hide_version | server_identity | server_version |
	server_harden_glue | server_module_conf | server_trust_anchor_file |
	server_trust_anchor | server_val_override_date | server_bogus_ttl |
	server_val_clean_additional | server_val_permissive_mode |
	server_incoming_num_tcp | server_msg_buffer_size | 
	server_key_cache_size | server_key_cache_slabs | 
	server_trusted_keys_file | server_val_nsec3_keysize_iterations |
	server_use_syslog | server_outgoing_interface | server_root_hints |
	server_do_not_query_localhost | server_cache_max_ttl |
	server_harden_dnssec_stripped | server_access_control |
	server_local_zone | server_local_data | server_interface_automatic |
	server_statistics_interval | server_do_daemonize | 
	server_use_caps_for_id | server_statistics_cumulative |
	server_outgoing_port_permit | server_outgoing_port_avoid |
	server_dlv_anchor_file | server_dlv_anchor | server_neg_cache_size |
	server_harden_referral_path | server_private_address |
	server_private_domain | server_extended_statistics | 
	server_local_data_ptr | server_jostle_timeout | 
	server_unwanted_reply_threshold | server_log_time_ascii | 
	server_domain_insecure | server_val_sig_skew_min | 
	server_val_sig_skew_max | server_cache_min_ttl | server_val_log_level |
	server_auto_trust_anchor_file | server_add_holddown | 
	server_del_holddown | server_keep_missing | server_so_rcvbuf |
	server_edns_buffer_size | server_prefetch | server_prefetch_key |
	server_so_sndbuf | server_harden_below_nxdomain | server_ignore_cd_flag |
	server_log_queries | server_tcp_upstream | server_ssl_upstream |
	server_ssl_service_key | server_ssl_service_pem | server_ssl_port |
<<<<<<< HEAD
	server_minimal_responses | server_rrset_roundrobin |
	server_dns64_prefix | server_dns64_synthall
=======
	server_minimal_responses | server_rrset_roundrobin | server_max_udp_size |
    server_so_reuseport | server_delay_close
>>>>>>> 6106e186
	;
stubstart: VAR_STUB_ZONE
	{
		struct config_stub* s;
		OUTYY(("\nP(stub_zone:)\n")); 
		s = (struct config_stub*)calloc(1, sizeof(struct config_stub));
		if(s) {
			s->next = cfg_parser->cfg->stubs;
			cfg_parser->cfg->stubs = s;
		} else 
			yyerror("out of memory");
	}
	;
contents_stub: contents_stub content_stub 
	| ;
content_stub: stub_name | stub_host | stub_addr | stub_prime | stub_first
	;
forwardstart: VAR_FORWARD_ZONE
	{
		struct config_stub* s;
		OUTYY(("\nP(forward_zone:)\n")); 
		s = (struct config_stub*)calloc(1, sizeof(struct config_stub));
		if(s) {
			s->next = cfg_parser->cfg->forwards;
			cfg_parser->cfg->forwards = s;
		} else 
			yyerror("out of memory");
	}
	;
contents_forward: contents_forward content_forward 
	| ;
content_forward: forward_name | forward_host | forward_addr | forward_first
	;
server_num_threads: VAR_NUM_THREADS STRING_ARG 
	{ 
		OUTYY(("P(server_num_threads:%s)\n", $2)); 
		if(atoi($2) == 0 && strcmp($2, "0") != 0)
			yyerror("number expected");
		else cfg_parser->cfg->num_threads = atoi($2);
		free($2);
	}
	;
server_verbosity: VAR_VERBOSITY STRING_ARG 
	{ 
		OUTYY(("P(server_verbosity:%s)\n", $2)); 
		if(atoi($2) == 0 && strcmp($2, "0") != 0)
			yyerror("number expected");
		else cfg_parser->cfg->verbosity = atoi($2);
		free($2);
	}
	;
server_statistics_interval: VAR_STATISTICS_INTERVAL STRING_ARG 
	{ 
		OUTYY(("P(server_statistics_interval:%s)\n", $2)); 
		if(strcmp($2, "") == 0 || strcmp($2, "0") == 0)
			cfg_parser->cfg->stat_interval = 0;
		else if(atoi($2) == 0)
			yyerror("number expected");
		else cfg_parser->cfg->stat_interval = atoi($2);
		free($2);
	}
	;
server_statistics_cumulative: VAR_STATISTICS_CUMULATIVE STRING_ARG
	{
		OUTYY(("P(server_statistics_cumulative:%s)\n", $2));
		if(strcmp($2, "yes") != 0 && strcmp($2, "no") != 0)
			yyerror("expected yes or no.");
		else cfg_parser->cfg->stat_cumulative = (strcmp($2, "yes")==0);
		free($2);
	}
	;
server_extended_statistics: VAR_EXTENDED_STATISTICS STRING_ARG
	{
		OUTYY(("P(server_extended_statistics:%s)\n", $2));
		if(strcmp($2, "yes") != 0 && strcmp($2, "no") != 0)
			yyerror("expected yes or no.");
		else cfg_parser->cfg->stat_extended = (strcmp($2, "yes")==0);
		free($2);
	}
	;
server_port: VAR_PORT STRING_ARG
	{
		OUTYY(("P(server_port:%s)\n", $2));
		if(atoi($2) == 0)
			yyerror("port number expected");
		else cfg_parser->cfg->port = atoi($2);
		free($2);
	}
	;
server_interface: VAR_INTERFACE STRING_ARG
	{
		OUTYY(("P(server_interface:%s)\n", $2));
		if(cfg_parser->cfg->num_ifs == 0)
			cfg_parser->cfg->ifs = calloc(1, sizeof(char*));
		else 	cfg_parser->cfg->ifs = realloc(cfg_parser->cfg->ifs,
				(cfg_parser->cfg->num_ifs+1)*sizeof(char*));
		if(!cfg_parser->cfg->ifs)
			yyerror("out of memory");
		else
			cfg_parser->cfg->ifs[cfg_parser->cfg->num_ifs++] = $2;
	}
	;
server_outgoing_interface: VAR_OUTGOING_INTERFACE STRING_ARG
	{
		OUTYY(("P(server_outgoing_interface:%s)\n", $2));
		if(cfg_parser->cfg->num_out_ifs == 0)
			cfg_parser->cfg->out_ifs = calloc(1, sizeof(char*));
		else 	cfg_parser->cfg->out_ifs = realloc(
			cfg_parser->cfg->out_ifs, 
			(cfg_parser->cfg->num_out_ifs+1)*sizeof(char*));
		if(!cfg_parser->cfg->out_ifs)
			yyerror("out of memory");
		else
			cfg_parser->cfg->out_ifs[
				cfg_parser->cfg->num_out_ifs++] = $2;
	}
	;
server_outgoing_range: VAR_OUTGOING_RANGE STRING_ARG
	{
		OUTYY(("P(server_outgoing_range:%s)\n", $2));
		if(atoi($2) == 0)
			yyerror("number expected");
		else cfg_parser->cfg->outgoing_num_ports = atoi($2);
		free($2);
	}
	;
server_outgoing_port_permit: VAR_OUTGOING_PORT_PERMIT STRING_ARG
	{
		OUTYY(("P(server_outgoing_port_permit:%s)\n", $2));
		if(!cfg_mark_ports($2, 1, 
			cfg_parser->cfg->outgoing_avail_ports, 65536))
			yyerror("port number or range (\"low-high\") expected");
		free($2);
	}
	;
server_outgoing_port_avoid: VAR_OUTGOING_PORT_AVOID STRING_ARG
	{
		OUTYY(("P(server_outgoing_port_avoid:%s)\n", $2));
		if(!cfg_mark_ports($2, 0, 
			cfg_parser->cfg->outgoing_avail_ports, 65536))
			yyerror("port number or range (\"low-high\") expected");
		free($2);
	}
	;
server_outgoing_num_tcp: VAR_OUTGOING_NUM_TCP STRING_ARG
	{
		OUTYY(("P(server_outgoing_num_tcp:%s)\n", $2));
		if(atoi($2) == 0 && strcmp($2, "0") != 0)
			yyerror("number expected");
		else cfg_parser->cfg->outgoing_num_tcp = atoi($2);
		free($2);
	}
	;
server_incoming_num_tcp: VAR_INCOMING_NUM_TCP STRING_ARG
	{
		OUTYY(("P(server_incoming_num_tcp:%s)\n", $2));
		if(atoi($2) == 0 && strcmp($2, "0") != 0)
			yyerror("number expected");
		else cfg_parser->cfg->incoming_num_tcp = atoi($2);
		free($2);
	}
	;
server_interface_automatic: VAR_INTERFACE_AUTOMATIC STRING_ARG
	{
		OUTYY(("P(server_interface_automatic:%s)\n", $2));
		if(strcmp($2, "yes") != 0 && strcmp($2, "no") != 0)
			yyerror("expected yes or no.");
		else cfg_parser->cfg->if_automatic = (strcmp($2, "yes")==0);
		free($2);
	}
	;
server_do_ip4: VAR_DO_IP4 STRING_ARG
	{
		OUTYY(("P(server_do_ip4:%s)\n", $2));
		if(strcmp($2, "yes") != 0 && strcmp($2, "no") != 0)
			yyerror("expected yes or no.");
		else cfg_parser->cfg->do_ip4 = (strcmp($2, "yes")==0);
		free($2);
	}
	;
server_do_ip6: VAR_DO_IP6 STRING_ARG
	{
		OUTYY(("P(server_do_ip6:%s)\n", $2));
		if(strcmp($2, "yes") != 0 && strcmp($2, "no") != 0)
			yyerror("expected yes or no.");
		else cfg_parser->cfg->do_ip6 = (strcmp($2, "yes")==0);
		free($2);
	}
	;
server_do_udp: VAR_DO_UDP STRING_ARG
	{
		OUTYY(("P(server_do_udp:%s)\n", $2));
		if(strcmp($2, "yes") != 0 && strcmp($2, "no") != 0)
			yyerror("expected yes or no.");
		else cfg_parser->cfg->do_udp = (strcmp($2, "yes")==0);
		free($2);
	}
	;
server_do_tcp: VAR_DO_TCP STRING_ARG
	{
		OUTYY(("P(server_do_tcp:%s)\n", $2));
		if(strcmp($2, "yes") != 0 && strcmp($2, "no") != 0)
			yyerror("expected yes or no.");
		else cfg_parser->cfg->do_tcp = (strcmp($2, "yes")==0);
		free($2);
	}
	;
server_tcp_upstream: VAR_TCP_UPSTREAM STRING_ARG
	{
		OUTYY(("P(server_tcp_upstream:%s)\n", $2));
		if(strcmp($2, "yes") != 0 && strcmp($2, "no") != 0)
			yyerror("expected yes or no.");
		else cfg_parser->cfg->tcp_upstream = (strcmp($2, "yes")==0);
		free($2);
	}
	;
server_ssl_upstream: VAR_SSL_UPSTREAM STRING_ARG
	{
		OUTYY(("P(server_ssl_upstream:%s)\n", $2));
		if(strcmp($2, "yes") != 0 && strcmp($2, "no") != 0)
			yyerror("expected yes or no.");
		else cfg_parser->cfg->ssl_upstream = (strcmp($2, "yes")==0);
		free($2);
	}
	;
server_ssl_service_key: VAR_SSL_SERVICE_KEY STRING_ARG
	{
		OUTYY(("P(server_ssl_service_key:%s)\n", $2));
		free(cfg_parser->cfg->ssl_service_key);
		cfg_parser->cfg->ssl_service_key = $2;
	}
	;
server_ssl_service_pem: VAR_SSL_SERVICE_PEM STRING_ARG
	{
		OUTYY(("P(server_ssl_service_pem:%s)\n", $2));
		free(cfg_parser->cfg->ssl_service_pem);
		cfg_parser->cfg->ssl_service_pem = $2;
	}
	;
server_ssl_port: VAR_SSL_PORT STRING_ARG
	{
		OUTYY(("P(server_ssl_port:%s)\n", $2));
		if(atoi($2) == 0)
			yyerror("port number expected");
		else cfg_parser->cfg->ssl_port = atoi($2);
		free($2);
	}
	;
server_do_daemonize: VAR_DO_DAEMONIZE STRING_ARG
	{
		OUTYY(("P(server_do_daemonize:%s)\n", $2));
		if(strcmp($2, "yes") != 0 && strcmp($2, "no") != 0)
			yyerror("expected yes or no.");
		else cfg_parser->cfg->do_daemonize = (strcmp($2, "yes")==0);
		free($2);
	}
	;
server_use_syslog: VAR_USE_SYSLOG STRING_ARG
	{
		OUTYY(("P(server_use_syslog:%s)\n", $2));
		if(strcmp($2, "yes") != 0 && strcmp($2, "no") != 0)
			yyerror("expected yes or no.");
		else cfg_parser->cfg->use_syslog = (strcmp($2, "yes")==0);
#if !defined(HAVE_SYSLOG_H) && !defined(UB_ON_WINDOWS)
		if(strcmp($2, "yes") == 0)
			yyerror("no syslog services are available. "
				"(reconfigure and compile to add)");
#endif
		free($2);
	}
	;
server_log_time_ascii: VAR_LOG_TIME_ASCII STRING_ARG
	{
		OUTYY(("P(server_log_time_ascii:%s)\n", $2));
		if(strcmp($2, "yes") != 0 && strcmp($2, "no") != 0)
			yyerror("expected yes or no.");
		else cfg_parser->cfg->log_time_ascii = (strcmp($2, "yes")==0);
		free($2);
	}
	;
server_log_queries: VAR_LOG_QUERIES STRING_ARG
	{
		OUTYY(("P(server_log_queries:%s)\n", $2));
		if(strcmp($2, "yes") != 0 && strcmp($2, "no") != 0)
			yyerror("expected yes or no.");
		else cfg_parser->cfg->log_queries = (strcmp($2, "yes")==0);
		free($2);
	}
	;
server_chroot: VAR_CHROOT STRING_ARG
	{
		OUTYY(("P(server_chroot:%s)\n", $2));
		free(cfg_parser->cfg->chrootdir);
		cfg_parser->cfg->chrootdir = $2;
	}
	;
server_username: VAR_USERNAME STRING_ARG
	{
		OUTYY(("P(server_username:%s)\n", $2));
		free(cfg_parser->cfg->username);
		cfg_parser->cfg->username = $2;
	}
	;
server_directory: VAR_DIRECTORY STRING_ARG
	{
		OUTYY(("P(server_directory:%s)\n", $2));
		free(cfg_parser->cfg->directory);
		cfg_parser->cfg->directory = $2;
	}
	;
server_logfile: VAR_LOGFILE STRING_ARG
	{
		OUTYY(("P(server_logfile:%s)\n", $2));
		free(cfg_parser->cfg->logfile);
		cfg_parser->cfg->logfile = $2;
		cfg_parser->cfg->use_syslog = 0;
	}
	;
server_pidfile: VAR_PIDFILE STRING_ARG
	{
		OUTYY(("P(server_pidfile:%s)\n", $2));
		free(cfg_parser->cfg->pidfile);
		cfg_parser->cfg->pidfile = $2;
	}
	;
server_root_hints: VAR_ROOT_HINTS STRING_ARG
	{
		OUTYY(("P(server_root_hints:%s)\n", $2));
		if(!cfg_strlist_insert(&cfg_parser->cfg->root_hints, $2))
			yyerror("out of memory");
	}
	;
server_dlv_anchor_file: VAR_DLV_ANCHOR_FILE STRING_ARG
	{
		OUTYY(("P(server_dlv_anchor_file:%s)\n", $2));
		free(cfg_parser->cfg->dlv_anchor_file);
		cfg_parser->cfg->dlv_anchor_file = $2;
	}
	;
server_dlv_anchor: VAR_DLV_ANCHOR STRING_ARG
	{
		OUTYY(("P(server_dlv_anchor:%s)\n", $2));
		if(!cfg_strlist_insert(&cfg_parser->cfg->dlv_anchor_list, $2))
			yyerror("out of memory");
	}
	;
server_auto_trust_anchor_file: VAR_AUTO_TRUST_ANCHOR_FILE STRING_ARG
	{
		OUTYY(("P(server_auto_trust_anchor_file:%s)\n", $2));
		if(!cfg_strlist_insert(&cfg_parser->cfg->
			auto_trust_anchor_file_list, $2))
			yyerror("out of memory");
	}
	;
server_trust_anchor_file: VAR_TRUST_ANCHOR_FILE STRING_ARG
	{
		OUTYY(("P(server_trust_anchor_file:%s)\n", $2));
		if(!cfg_strlist_insert(&cfg_parser->cfg->
			trust_anchor_file_list, $2))
			yyerror("out of memory");
	}
	;
server_trusted_keys_file: VAR_TRUSTED_KEYS_FILE STRING_ARG
	{
		OUTYY(("P(server_trusted_keys_file:%s)\n", $2));
		if(!cfg_strlist_insert(&cfg_parser->cfg->
			trusted_keys_file_list, $2))
			yyerror("out of memory");
	}
	;
server_trust_anchor: VAR_TRUST_ANCHOR STRING_ARG
	{
		OUTYY(("P(server_trust_anchor:%s)\n", $2));
		if(!cfg_strlist_insert(&cfg_parser->cfg->trust_anchor_list, $2))
			yyerror("out of memory");
	}
	;
server_domain_insecure: VAR_DOMAIN_INSECURE STRING_ARG
	{
		OUTYY(("P(server_domain_insecure:%s)\n", $2));
		if(!cfg_strlist_insert(&cfg_parser->cfg->domain_insecure, $2))
			yyerror("out of memory");
	}
	;
server_hide_identity: VAR_HIDE_IDENTITY STRING_ARG
	{
		OUTYY(("P(server_hide_identity:%s)\n", $2));
		if(strcmp($2, "yes") != 0 && strcmp($2, "no") != 0)
			yyerror("expected yes or no.");
		else cfg_parser->cfg->hide_identity = (strcmp($2, "yes")==0);
		free($2);
	}
	;
server_hide_version: VAR_HIDE_VERSION STRING_ARG
	{
		OUTYY(("P(server_hide_version:%s)\n", $2));
		if(strcmp($2, "yes") != 0 && strcmp($2, "no") != 0)
			yyerror("expected yes or no.");
		else cfg_parser->cfg->hide_version = (strcmp($2, "yes")==0);
		free($2);
	}
	;
server_identity: VAR_IDENTITY STRING_ARG
	{
		OUTYY(("P(server_identity:%s)\n", $2));
		free(cfg_parser->cfg->identity);
		cfg_parser->cfg->identity = $2;
	}
	;
server_version: VAR_VERSION STRING_ARG
	{
		OUTYY(("P(server_version:%s)\n", $2));
		free(cfg_parser->cfg->version);
		cfg_parser->cfg->version = $2;
	}
	;
server_so_rcvbuf: VAR_SO_RCVBUF STRING_ARG
	{
		OUTYY(("P(server_so_rcvbuf:%s)\n", $2));
		if(!cfg_parse_memsize($2, &cfg_parser->cfg->so_rcvbuf))
			yyerror("buffer size expected");
		free($2);
	}
	;
server_so_sndbuf: VAR_SO_SNDBUF STRING_ARG
	{
		OUTYY(("P(server_so_sndbuf:%s)\n", $2));
		if(!cfg_parse_memsize($2, &cfg_parser->cfg->so_sndbuf))
			yyerror("buffer size expected");
		free($2);
	}
	;
server_so_reuseport: VAR_SO_REUSEPORT STRING_ARG
    {
        OUTYY(("P(server_so_reuseport:%s)\n", $2));
        if(strcmp($2, "yes") != 0 && strcmp($2, "no") != 0)
            yyerror("expected yes or no.");
        else cfg_parser->cfg->so_reuseport =
            (strcmp($2, "yes")==0);
        free($2);
    }
    ;
server_edns_buffer_size: VAR_EDNS_BUFFER_SIZE STRING_ARG
	{
		OUTYY(("P(server_edns_buffer_size:%s)\n", $2));
		if(atoi($2) == 0)
			yyerror("number expected");
		else if (atoi($2) < 12)
			yyerror("edns buffer size too small");
		else if (atoi($2) > 65535)
			cfg_parser->cfg->edns_buffer_size = 65535;
		else cfg_parser->cfg->edns_buffer_size = atoi($2);
		free($2);
	}
	;
server_msg_buffer_size: VAR_MSG_BUFFER_SIZE STRING_ARG
	{
		OUTYY(("P(server_msg_buffer_size:%s)\n", $2));
		if(atoi($2) == 0)
			yyerror("number expected");
		else if (atoi($2) < 4096)
			yyerror("message buffer size too small (use 4096)");
		else cfg_parser->cfg->msg_buffer_size = atoi($2);
		free($2);
	}
	;
server_msg_cache_size: VAR_MSG_CACHE_SIZE STRING_ARG
	{
		OUTYY(("P(server_msg_cache_size:%s)\n", $2));
		if(!cfg_parse_memsize($2, &cfg_parser->cfg->msg_cache_size))
			yyerror("memory size expected");
		free($2);
	}
	;
server_msg_cache_slabs: VAR_MSG_CACHE_SLABS STRING_ARG
	{
		OUTYY(("P(server_msg_cache_slabs:%s)\n", $2));
		if(atoi($2) == 0)
			yyerror("number expected");
		else {
			cfg_parser->cfg->msg_cache_slabs = atoi($2);
			if(!is_pow2(cfg_parser->cfg->msg_cache_slabs))
				yyerror("must be a power of 2");
		}
		free($2);
	}
	;
server_num_queries_per_thread: VAR_NUM_QUERIES_PER_THREAD STRING_ARG
	{
		OUTYY(("P(server_num_queries_per_thread:%s)\n", $2));
		if(atoi($2) == 0)
			yyerror("number expected");
		else cfg_parser->cfg->num_queries_per_thread = atoi($2);
		free($2);
	}
	;
server_jostle_timeout: VAR_JOSTLE_TIMEOUT STRING_ARG
	{
		OUTYY(("P(server_jostle_timeout:%s)\n", $2));
		if(atoi($2) == 0 && strcmp($2, "0") != 0)
			yyerror("number expected");
		else cfg_parser->cfg->jostle_time = atoi($2);
		free($2);
	}
	;
server_delay_close: VAR_DELAY_CLOSE STRING_ARG
	{
		OUTYY(("P(server_delay_close:%s)\n", $2));
		if(atoi($2) == 0 && strcmp($2, "0") != 0)
			yyerror("number expected");
		else cfg_parser->cfg->delay_close = atoi($2);
		free($2);
	}
	;
server_rrset_cache_size: VAR_RRSET_CACHE_SIZE STRING_ARG
	{
		OUTYY(("P(server_rrset_cache_size:%s)\n", $2));
		if(!cfg_parse_memsize($2, &cfg_parser->cfg->rrset_cache_size))
			yyerror("memory size expected");
		free($2);
	}
	;
server_rrset_cache_slabs: VAR_RRSET_CACHE_SLABS STRING_ARG
	{
		OUTYY(("P(server_rrset_cache_slabs:%s)\n", $2));
		if(atoi($2) == 0)
			yyerror("number expected");
		else {
			cfg_parser->cfg->rrset_cache_slabs = atoi($2);
			if(!is_pow2(cfg_parser->cfg->rrset_cache_slabs))
				yyerror("must be a power of 2");
		}
		free($2);
	}
	;
server_infra_host_ttl: VAR_INFRA_HOST_TTL STRING_ARG
	{
		OUTYY(("P(server_infra_host_ttl:%s)\n", $2));
		if(atoi($2) == 0 && strcmp($2, "0") != 0)
			yyerror("number expected");
		else cfg_parser->cfg->host_ttl = atoi($2);
		free($2);
	}
	;
server_infra_lame_ttl: VAR_INFRA_LAME_TTL STRING_ARG
	{
		OUTYY(("P(server_infra_lame_ttl:%s)\n", $2));
		verbose(VERB_DETAIL, "ignored infra-lame-ttl: %s (option "
			"removed, use infra-host-ttl)", $2);
		free($2);
	}
	;
server_infra_cache_numhosts: VAR_INFRA_CACHE_NUMHOSTS STRING_ARG
	{
		OUTYY(("P(server_infra_cache_numhosts:%s)\n", $2));
		if(atoi($2) == 0)
			yyerror("number expected");
		else cfg_parser->cfg->infra_cache_numhosts = atoi($2);
		free($2);
	}
	;
server_infra_cache_lame_size: VAR_INFRA_CACHE_LAME_SIZE STRING_ARG
	{
		OUTYY(("P(server_infra_cache_lame_size:%s)\n", $2));
		verbose(VERB_DETAIL, "ignored infra-cache-lame-size: %s "
			"(option removed, use infra-cache-numhosts)", $2);
		free($2);
	}
	;
server_infra_cache_slabs: VAR_INFRA_CACHE_SLABS STRING_ARG
	{
		OUTYY(("P(server_infra_cache_slabs:%s)\n", $2));
		if(atoi($2) == 0)
			yyerror("number expected");
		else {
			cfg_parser->cfg->infra_cache_slabs = atoi($2);
			if(!is_pow2(cfg_parser->cfg->infra_cache_slabs))
				yyerror("must be a power of 2");
		}
		free($2);
	}
	;
server_target_fetch_policy: VAR_TARGET_FETCH_POLICY STRING_ARG
	{
		OUTYY(("P(server_target_fetch_policy:%s)\n", $2));
		free(cfg_parser->cfg->target_fetch_policy);
		cfg_parser->cfg->target_fetch_policy = $2;
	}
	;
server_harden_short_bufsize: VAR_HARDEN_SHORT_BUFSIZE STRING_ARG
	{
		OUTYY(("P(server_harden_short_bufsize:%s)\n", $2));
		if(strcmp($2, "yes") != 0 && strcmp($2, "no") != 0)
			yyerror("expected yes or no.");
		else cfg_parser->cfg->harden_short_bufsize = 
			(strcmp($2, "yes")==0);
		free($2);
	}
	;
server_harden_large_queries: VAR_HARDEN_LARGE_QUERIES STRING_ARG
	{
		OUTYY(("P(server_harden_large_queries:%s)\n", $2));
		if(strcmp($2, "yes") != 0 && strcmp($2, "no") != 0)
			yyerror("expected yes or no.");
		else cfg_parser->cfg->harden_large_queries = 
			(strcmp($2, "yes")==0);
		free($2);
	}
	;
server_harden_glue: VAR_HARDEN_GLUE STRING_ARG
	{
		OUTYY(("P(server_harden_glue:%s)\n", $2));
		if(strcmp($2, "yes") != 0 && strcmp($2, "no") != 0)
			yyerror("expected yes or no.");
		else cfg_parser->cfg->harden_glue = 
			(strcmp($2, "yes")==0);
		free($2);
	}
	;
server_harden_dnssec_stripped: VAR_HARDEN_DNSSEC_STRIPPED STRING_ARG
	{
		OUTYY(("P(server_harden_dnssec_stripped:%s)\n", $2));
		if(strcmp($2, "yes") != 0 && strcmp($2, "no") != 0)
			yyerror("expected yes or no.");
		else cfg_parser->cfg->harden_dnssec_stripped = 
			(strcmp($2, "yes")==0);
		free($2);
	}
	;
server_harden_below_nxdomain: VAR_HARDEN_BELOW_NXDOMAIN STRING_ARG
	{
		OUTYY(("P(server_harden_below_nxdomain:%s)\n", $2));
		if(strcmp($2, "yes") != 0 && strcmp($2, "no") != 0)
			yyerror("expected yes or no.");
		else cfg_parser->cfg->harden_below_nxdomain = 
			(strcmp($2, "yes")==0);
		free($2);
	}
	;
server_harden_referral_path: VAR_HARDEN_REFERRAL_PATH STRING_ARG
	{
		OUTYY(("P(server_harden_referral_path:%s)\n", $2));
		if(strcmp($2, "yes") != 0 && strcmp($2, "no") != 0)
			yyerror("expected yes or no.");
		else cfg_parser->cfg->harden_referral_path = 
			(strcmp($2, "yes")==0);
		free($2);
	}
	;
server_use_caps_for_id: VAR_USE_CAPS_FOR_ID STRING_ARG
	{
		OUTYY(("P(server_use_caps_for_id:%s)\n", $2));
		if(strcmp($2, "yes") != 0 && strcmp($2, "no") != 0)
			yyerror("expected yes or no.");
		else cfg_parser->cfg->use_caps_bits_for_id = 
			(strcmp($2, "yes")==0);
		free($2);
	}
	;
server_private_address: VAR_PRIVATE_ADDRESS STRING_ARG
	{
		OUTYY(("P(server_private_address:%s)\n", $2));
		if(!cfg_strlist_insert(&cfg_parser->cfg->private_address, $2))
			yyerror("out of memory");
	}
	;
server_private_domain: VAR_PRIVATE_DOMAIN STRING_ARG
	{
		OUTYY(("P(server_private_domain:%s)\n", $2));
		if(!cfg_strlist_insert(&cfg_parser->cfg->private_domain, $2))
			yyerror("out of memory");
	}
	;
server_prefetch: VAR_PREFETCH STRING_ARG
	{
		OUTYY(("P(server_prefetch:%s)\n", $2));
		if(strcmp($2, "yes") != 0 && strcmp($2, "no") != 0)
			yyerror("expected yes or no.");
		else cfg_parser->cfg->prefetch = (strcmp($2, "yes")==0);
		free($2);
	}
	;
server_prefetch_key: VAR_PREFETCH_KEY STRING_ARG
	{
		OUTYY(("P(server_prefetch_key:%s)\n", $2));
		if(strcmp($2, "yes") != 0 && strcmp($2, "no") != 0)
			yyerror("expected yes or no.");
		else cfg_parser->cfg->prefetch_key = (strcmp($2, "yes")==0);
		free($2);
	}
	;
server_unwanted_reply_threshold: VAR_UNWANTED_REPLY_THRESHOLD STRING_ARG
	{
		OUTYY(("P(server_unwanted_reply_threshold:%s)\n", $2));
		if(atoi($2) == 0 && strcmp($2, "0") != 0)
			yyerror("number expected");
		else cfg_parser->cfg->unwanted_threshold = atoi($2);
		free($2);
	}
	;
server_do_not_query_address: VAR_DO_NOT_QUERY_ADDRESS STRING_ARG
	{
		OUTYY(("P(server_do_not_query_address:%s)\n", $2));
		if(!cfg_strlist_insert(&cfg_parser->cfg->donotqueryaddrs, $2))
			yyerror("out of memory");
	}
	;
server_do_not_query_localhost: VAR_DO_NOT_QUERY_LOCALHOST STRING_ARG
	{
		OUTYY(("P(server_do_not_query_localhost:%s)\n", $2));
		if(strcmp($2, "yes") != 0 && strcmp($2, "no") != 0)
			yyerror("expected yes or no.");
		else cfg_parser->cfg->donotquery_localhost = 
			(strcmp($2, "yes")==0);
		free($2);
	}
	;
server_access_control: VAR_ACCESS_CONTROL STRING_ARG STRING_ARG
	{
		OUTYY(("P(server_access_control:%s %s)\n", $2, $3));
		if(strcmp($3, "deny")!=0 && strcmp($3, "refuse")!=0 &&
			strcmp($3, "deny_non_local")!=0 &&
			strcmp($3, "refuse_non_local")!=0 &&
			strcmp($3, "allow")!=0 && 
			strcmp($3, "allow_snoop")!=0) {
			yyerror("expected deny, refuse, deny_non_local, "
				"refuse_non_local, allow or allow_snoop "
				"in access control action");
		} else {
			if(!cfg_str2list_insert(&cfg_parser->cfg->acls, $2, $3))
				fatal_exit("out of memory adding acl");
		}
	}
	;
server_module_conf: VAR_MODULE_CONF STRING_ARG
	{
		OUTYY(("P(server_module_conf:%s)\n", $2));
		free(cfg_parser->cfg->module_conf);
		cfg_parser->cfg->module_conf = $2;
	}
	;
server_val_override_date: VAR_VAL_OVERRIDE_DATE STRING_ARG
	{
		OUTYY(("P(server_val_override_date:%s)\n", $2));
		if(strlen($2) == 0 || strcmp($2, "0") == 0) {
			cfg_parser->cfg->val_date_override = 0;
		} else if(strlen($2) == 14) {
			cfg_parser->cfg->val_date_override = 
				cfg_convert_timeval($2);
			if(!cfg_parser->cfg->val_date_override)
				yyerror("bad date/time specification");
		} else {
			if(atoi($2) == 0)
				yyerror("number expected");
			cfg_parser->cfg->val_date_override = atoi($2);
		}
		free($2);
	}
	;
server_val_sig_skew_min: VAR_VAL_SIG_SKEW_MIN STRING_ARG
	{
		OUTYY(("P(server_val_sig_skew_min:%s)\n", $2));
		if(strlen($2) == 0 || strcmp($2, "0") == 0) {
			cfg_parser->cfg->val_sig_skew_min = 0;
		} else {
			cfg_parser->cfg->val_sig_skew_min = atoi($2);
			if(!cfg_parser->cfg->val_sig_skew_min)
				yyerror("number expected");
		}
		free($2);
	}
	;
server_val_sig_skew_max: VAR_VAL_SIG_SKEW_MAX STRING_ARG
	{
		OUTYY(("P(server_val_sig_skew_max:%s)\n", $2));
		if(strlen($2) == 0 || strcmp($2, "0") == 0) {
			cfg_parser->cfg->val_sig_skew_max = 0;
		} else {
			cfg_parser->cfg->val_sig_skew_max = atoi($2);
			if(!cfg_parser->cfg->val_sig_skew_max)
				yyerror("number expected");
		}
		free($2);
	}
	;
server_cache_max_ttl: VAR_CACHE_MAX_TTL STRING_ARG
	{
		OUTYY(("P(server_cache_max_ttl:%s)\n", $2));
		if(atoi($2) == 0 && strcmp($2, "0") != 0)
			yyerror("number expected");
		else cfg_parser->cfg->max_ttl = atoi($2);
		free($2);
	}
	;
server_cache_min_ttl: VAR_CACHE_MIN_TTL STRING_ARG
	{
		OUTYY(("P(server_cache_min_ttl:%s)\n", $2));
		if(atoi($2) == 0 && strcmp($2, "0") != 0)
			yyerror("number expected");
		else cfg_parser->cfg->min_ttl = atoi($2);
		free($2);
	}
	;
server_bogus_ttl: VAR_BOGUS_TTL STRING_ARG
	{
		OUTYY(("P(server_bogus_ttl:%s)\n", $2));
		if(atoi($2) == 0 && strcmp($2, "0") != 0)
			yyerror("number expected");
		else cfg_parser->cfg->bogus_ttl = atoi($2);
		free($2);
	}
	;
server_val_clean_additional: VAR_VAL_CLEAN_ADDITIONAL STRING_ARG
	{
		OUTYY(("P(server_val_clean_additional:%s)\n", $2));
		if(strcmp($2, "yes") != 0 && strcmp($2, "no") != 0)
			yyerror("expected yes or no.");
		else cfg_parser->cfg->val_clean_additional = 
			(strcmp($2, "yes")==0);
		free($2);
	}
	;
server_val_permissive_mode: VAR_VAL_PERMISSIVE_MODE STRING_ARG
	{
		OUTYY(("P(server_val_permissive_mode:%s)\n", $2));
		if(strcmp($2, "yes") != 0 && strcmp($2, "no") != 0)
			yyerror("expected yes or no.");
		else cfg_parser->cfg->val_permissive_mode = 
			(strcmp($2, "yes")==0);
		free($2);
	}
	;
server_ignore_cd_flag: VAR_IGNORE_CD_FLAG STRING_ARG
	{
		OUTYY(("P(server_ignore_cd_flag:%s)\n", $2));
		if(strcmp($2, "yes") != 0 && strcmp($2, "no") != 0)
			yyerror("expected yes or no.");
		else cfg_parser->cfg->ignore_cd = (strcmp($2, "yes")==0);
		free($2);
	}
	;
server_val_log_level: VAR_VAL_LOG_LEVEL STRING_ARG
	{
		OUTYY(("P(server_val_log_level:%s)\n", $2));
		if(atoi($2) == 0 && strcmp($2, "0") != 0)
			yyerror("number expected");
		else cfg_parser->cfg->val_log_level = atoi($2);
		free($2);
	}
	;
server_val_nsec3_keysize_iterations: VAR_VAL_NSEC3_KEYSIZE_ITERATIONS STRING_ARG
	{
		OUTYY(("P(server_val_nsec3_keysize_iterations:%s)\n", $2));
		free(cfg_parser->cfg->val_nsec3_key_iterations);
		cfg_parser->cfg->val_nsec3_key_iterations = $2;
	}
	;
server_add_holddown: VAR_ADD_HOLDDOWN STRING_ARG
	{
		OUTYY(("P(server_add_holddown:%s)\n", $2));
		if(atoi($2) == 0 && strcmp($2, "0") != 0)
			yyerror("number expected");
		else cfg_parser->cfg->add_holddown = atoi($2);
		free($2);
	}
	;
server_del_holddown: VAR_DEL_HOLDDOWN STRING_ARG
	{
		OUTYY(("P(server_del_holddown:%s)\n", $2));
		if(atoi($2) == 0 && strcmp($2, "0") != 0)
			yyerror("number expected");
		else cfg_parser->cfg->del_holddown = atoi($2);
		free($2);
	}
	;
server_keep_missing: VAR_KEEP_MISSING STRING_ARG
	{
		OUTYY(("P(server_keep_missing:%s)\n", $2));
		if(atoi($2) == 0 && strcmp($2, "0") != 0)
			yyerror("number expected");
		else cfg_parser->cfg->keep_missing = atoi($2);
		free($2);
	}
	;
server_key_cache_size: VAR_KEY_CACHE_SIZE STRING_ARG
	{
		OUTYY(("P(server_key_cache_size:%s)\n", $2));
		if(!cfg_parse_memsize($2, &cfg_parser->cfg->key_cache_size))
			yyerror("memory size expected");
		free($2);
	}
	;
server_key_cache_slabs: VAR_KEY_CACHE_SLABS STRING_ARG
	{
		OUTYY(("P(server_key_cache_slabs:%s)\n", $2));
		if(atoi($2) == 0)
			yyerror("number expected");
		else {
			cfg_parser->cfg->key_cache_slabs = atoi($2);
			if(!is_pow2(cfg_parser->cfg->key_cache_slabs))
				yyerror("must be a power of 2");
		}
		free($2);
	}
	;
server_neg_cache_size: VAR_NEG_CACHE_SIZE STRING_ARG
	{
		OUTYY(("P(server_neg_cache_size:%s)\n", $2));
		if(!cfg_parse_memsize($2, &cfg_parser->cfg->neg_cache_size))
			yyerror("memory size expected");
		free($2);
	}
	;
server_local_zone: VAR_LOCAL_ZONE STRING_ARG STRING_ARG
	{
		OUTYY(("P(server_local_zone:%s %s)\n", $2, $3));
		if(strcmp($3, "static")!=0 && strcmp($3, "deny")!=0 &&
		   strcmp($3, "refuse")!=0 && strcmp($3, "redirect")!=0 &&
		   strcmp($3, "transparent")!=0 && strcmp($3, "nodefault")!=0
		   && strcmp($3, "typetransparent")!=0)
			yyerror("local-zone type: expected static, deny, "
				"refuse, redirect, transparent, "
				"typetransparent or nodefault");
		else if(strcmp($3, "nodefault")==0) {
			if(!cfg_strlist_insert(&cfg_parser->cfg->
				local_zones_nodefault, $2))
				fatal_exit("out of memory adding local-zone");
			free($3);
		} else {
			if(!cfg_str2list_insert(&cfg_parser->cfg->local_zones, 
				$2, $3))
				fatal_exit("out of memory adding local-zone");
		}
	}
	;
server_local_data: VAR_LOCAL_DATA STRING_ARG
	{
		OUTYY(("P(server_local_data:%s)\n", $2));
		if(!cfg_strlist_insert(&cfg_parser->cfg->local_data, $2))
			fatal_exit("out of memory adding local-data");
	}
	;
server_local_data_ptr: VAR_LOCAL_DATA_PTR STRING_ARG
	{
		char* ptr;
		OUTYY(("P(server_local_data_ptr:%s)\n", $2));
		ptr = cfg_ptr_reverse($2);
		free($2);
		if(ptr) {
			if(!cfg_strlist_insert(&cfg_parser->cfg->
				local_data, ptr))
				fatal_exit("out of memory adding local-data");
		} else {
			yyerror("local-data-ptr could not be reversed");
		}
	}
	;
server_minimal_responses: VAR_MINIMAL_RESPONSES STRING_ARG
	{
		OUTYY(("P(server_minimal_responses:%s)\n", $2));
		if(strcmp($2, "yes") != 0 && strcmp($2, "no") != 0)
			yyerror("expected yes or no.");
		else cfg_parser->cfg->minimal_responses =
			(strcmp($2, "yes")==0);
		free($2);
	}
	;
server_rrset_roundrobin: VAR_RRSET_ROUNDROBIN STRING_ARG
	{
		OUTYY(("P(server_rrset_roundrobin:%s)\n", $2));
		if(strcmp($2, "yes") != 0 && strcmp($2, "no") != 0)
			yyerror("expected yes or no.");
		else cfg_parser->cfg->rrset_roundrobin =
			(strcmp($2, "yes")==0);
		free($2);
	}
	;
<<<<<<< HEAD
server_dns64_prefix: VAR_DNS64_PREFIX STRING_ARG
	{
		OUTYY(("P(dns64_prefix:%s)\n", $2));
		free(cfg_parser->cfg->dns64_prefix);
		cfg_parser->cfg->dns64_prefix = $2;
	}
	;
server_dns64_synthall: VAR_DNS64_SYNTHALL STRING_ARG
	{
		OUTYY(("P(server_dns64_synthall:%s)\n", $2));
		if(strcmp($2, "yes") != 0 && strcmp($2, "no") != 0)
			yyerror("expected yes or no.");
		else cfg_parser->cfg->dns64_synthall = (strcmp($2, "yes")==0);
=======
server_max_udp_size: VAR_MAX_UDP_SIZE STRING_ARG
	{
		OUTYY(("P(server_max_udp_size:%s)\n", $2));
		cfg_parser->cfg->max_udp_size = atoi($2);
>>>>>>> 6106e186
		free($2);
	}
	;
stub_name: VAR_NAME STRING_ARG
	{
		OUTYY(("P(name:%s)\n", $2));
		if(cfg_parser->cfg->stubs->name)
			yyerror("stub name override, there must be one name "
				"for one stub-zone");
		free(cfg_parser->cfg->stubs->name);
		cfg_parser->cfg->stubs->name = $2;
	}
	;
stub_host: VAR_STUB_HOST STRING_ARG
	{
		OUTYY(("P(stub-host:%s)\n", $2));
		if(!cfg_strlist_insert(&cfg_parser->cfg->stubs->hosts, $2))
			yyerror("out of memory");
	}
	;
stub_addr: VAR_STUB_ADDR STRING_ARG
	{
		OUTYY(("P(stub-addr:%s)\n", $2));
		if(!cfg_strlist_insert(&cfg_parser->cfg->stubs->addrs, $2))
			yyerror("out of memory");
	}
	;
stub_first: VAR_STUB_FIRST STRING_ARG
	{
		OUTYY(("P(stub-first:%s)\n", $2));
		if(strcmp($2, "yes") != 0 && strcmp($2, "no") != 0)
			yyerror("expected yes or no.");
		else cfg_parser->cfg->stubs->isfirst=(strcmp($2, "yes")==0);
		free($2);
	}
	;
stub_prime: VAR_STUB_PRIME STRING_ARG
	{
		OUTYY(("P(stub-prime:%s)\n", $2));
		if(strcmp($2, "yes") != 0 && strcmp($2, "no") != 0)
			yyerror("expected yes or no.");
		else cfg_parser->cfg->stubs->isprime = 
			(strcmp($2, "yes")==0);
		free($2);
	}
	;
forward_name: VAR_NAME STRING_ARG
	{
		OUTYY(("P(name:%s)\n", $2));
		if(cfg_parser->cfg->forwards->name)
			yyerror("forward name override, there must be one "
				"name for one forward-zone");
		free(cfg_parser->cfg->forwards->name);
		cfg_parser->cfg->forwards->name = $2;
	}
	;
forward_host: VAR_FORWARD_HOST STRING_ARG
	{
		OUTYY(("P(forward-host:%s)\n", $2));
		if(!cfg_strlist_insert(&cfg_parser->cfg->forwards->hosts, $2))
			yyerror("out of memory");
	}
	;
forward_addr: VAR_FORWARD_ADDR STRING_ARG
	{
		OUTYY(("P(forward-addr:%s)\n", $2));
		if(!cfg_strlist_insert(&cfg_parser->cfg->forwards->addrs, $2))
			yyerror("out of memory");
	}
	;
forward_first: VAR_FORWARD_FIRST STRING_ARG
	{
		OUTYY(("P(forward-first:%s)\n", $2));
		if(strcmp($2, "yes") != 0 && strcmp($2, "no") != 0)
			yyerror("expected yes or no.");
		else cfg_parser->cfg->forwards->isfirst=(strcmp($2, "yes")==0);
		free($2);
	}
	;
rcstart: VAR_REMOTE_CONTROL
	{ 
		OUTYY(("\nP(remote-control:)\n")); 
	}
	;
contents_rc: contents_rc content_rc 
	| ;
content_rc: rc_control_enable | rc_control_interface | rc_control_port |
	rc_server_key_file | rc_server_cert_file | rc_control_key_file |
	rc_control_cert_file
	;
rc_control_enable: VAR_CONTROL_ENABLE STRING_ARG
	{
		OUTYY(("P(control_enable:%s)\n", $2));
		if(strcmp($2, "yes") != 0 && strcmp($2, "no") != 0)
			yyerror("expected yes or no.");
		else cfg_parser->cfg->remote_control_enable = 
			(strcmp($2, "yes")==0);
		free($2);
	}
	;
rc_control_port: VAR_CONTROL_PORT STRING_ARG
	{
		OUTYY(("P(control_port:%s)\n", $2));
		if(atoi($2) == 0)
			yyerror("control port number expected");
		else cfg_parser->cfg->control_port = atoi($2);
		free($2);
	}
	;
rc_control_interface: VAR_CONTROL_INTERFACE STRING_ARG
	{
		OUTYY(("P(control_interface:%s)\n", $2));
		if(!cfg_strlist_insert(&cfg_parser->cfg->control_ifs, $2))
			yyerror("out of memory");
	}
	;
rc_server_key_file: VAR_SERVER_KEY_FILE STRING_ARG
	{
		OUTYY(("P(rc_server_key_file:%s)\n", $2));
		free(cfg_parser->cfg->server_key_file);
		cfg_parser->cfg->server_key_file = $2;
	}
	;
rc_server_cert_file: VAR_SERVER_CERT_FILE STRING_ARG
	{
		OUTYY(("P(rc_server_cert_file:%s)\n", $2));
		free(cfg_parser->cfg->server_cert_file);
		cfg_parser->cfg->server_cert_file = $2;
	}
	;
rc_control_key_file: VAR_CONTROL_KEY_FILE STRING_ARG
	{
		OUTYY(("P(rc_control_key_file:%s)\n", $2));
		free(cfg_parser->cfg->control_key_file);
		cfg_parser->cfg->control_key_file = $2;
	}
	;
rc_control_cert_file: VAR_CONTROL_CERT_FILE STRING_ARG
	{
		OUTYY(("P(rc_control_cert_file:%s)\n", $2));
		free(cfg_parser->cfg->control_cert_file);
		cfg_parser->cfg->control_cert_file = $2;
	}
	;
pythonstart: VAR_PYTHON
	{ 
		OUTYY(("\nP(python:)\n")); 
	}
	;
contents_py: contents_py content_py
	| ;
content_py: py_script
	;
py_script: VAR_PYTHON_SCRIPT STRING_ARG
	{
		OUTYY(("P(python-script:%s)\n", $2));
		free(cfg_parser->cfg->python_script);
		cfg_parser->cfg->python_script = $2;
	}
%%

/* parse helper routines could be here */<|MERGE_RESOLUTION|>--- conflicted
+++ resolved
@@ -105,11 +105,8 @@
 %token VAR_IGNORE_CD_FLAG VAR_LOG_QUERIES VAR_TCP_UPSTREAM VAR_SSL_UPSTREAM
 %token VAR_SSL_SERVICE_KEY VAR_SSL_SERVICE_PEM VAR_SSL_PORT VAR_FORWARD_FIRST
 %token VAR_STUB_FIRST VAR_MINIMAL_RESPONSES VAR_RRSET_ROUNDROBIN
-<<<<<<< HEAD
+%token VAR_MAX_UDP_SIZE VAR_DELAY_CLOSE
 %token VAR_DNS64_PREFIX VAR_DNS64_SYNTHALL
-=======
-%token VAR_MAX_UDP_SIZE VAR_DELAY_CLOSE
->>>>>>> 6106e186
 
 %%
 toplevelvars: /* empty */ | toplevelvars toplevelvar ;
@@ -166,13 +163,9 @@
 	server_so_sndbuf | server_harden_below_nxdomain | server_ignore_cd_flag |
 	server_log_queries | server_tcp_upstream | server_ssl_upstream |
 	server_ssl_service_key | server_ssl_service_pem | server_ssl_port |
-<<<<<<< HEAD
-	server_minimal_responses | server_rrset_roundrobin |
+	server_minimal_responses | server_rrset_roundrobin | server_max_udp_size |
+	server_so_reuseport | server_delay_close |
 	server_dns64_prefix | server_dns64_synthall
-=======
-	server_minimal_responses | server_rrset_roundrobin | server_max_udp_size |
-    server_so_reuseport | server_delay_close
->>>>>>> 6106e186
 	;
 stubstart: VAR_STUB_ZONE
 	{
@@ -1150,7 +1143,13 @@
 		free($2);
 	}
 	;
-<<<<<<< HEAD
+server_max_udp_size: VAR_MAX_UDP_SIZE STRING_ARG
+	{
+		OUTYY(("P(server_max_udp_size:%s)\n", $2));
+		cfg_parser->cfg->max_udp_size = atoi($2);
+		free($2);
+	}
+	;
 server_dns64_prefix: VAR_DNS64_PREFIX STRING_ARG
 	{
 		OUTYY(("P(dns64_prefix:%s)\n", $2));
@@ -1164,12 +1163,6 @@
 		if(strcmp($2, "yes") != 0 && strcmp($2, "no") != 0)
 			yyerror("expected yes or no.");
 		else cfg_parser->cfg->dns64_synthall = (strcmp($2, "yes")==0);
-=======
-server_max_udp_size: VAR_MAX_UDP_SIZE STRING_ARG
-	{
-		OUTYY(("P(server_max_udp_size:%s)\n", $2));
-		cfg_parser->cfg->max_udp_size = atoi($2);
->>>>>>> 6106e186
 		free($2);
 	}
 	;
