--- conflicted
+++ resolved
@@ -59,11 +59,7 @@
 .endfor
 
 # Likewise double-word routines.
-<<<<<<< HEAD
-.if ${TARGET_CPUARCH} != "arm" && ${MK_ARM_EABI} != "no"
-=======
 .if ${TARGET_CPUARCH} != "arm" || ${MK_ARM_EABI} == "no"
->>>>>>> 9b858bb6
 # These are implemented in an ARM specific file but will not be filtered out
 .for mode in sf df xf tf
 LIB2FUNCS+= _fix${mode}di _fixuns${mode}di
