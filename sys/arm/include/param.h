/*-
 * Copyright (c) 2001 David E. O'Brien
 * Copyright (c) 1990 The Regents of the University of California.
 * All rights reserved.
 *
 * This code is derived from software contributed to Berkeley by
 * William Jolitz.
 *
 * Redistribution and use in source and binary forms, with or without
 * modification, are permitted provided that the following conditions
 * are met:
 * 1. Redistributions of source code must retain the above copyright
 *    notice, this list of conditions and the following disclaimer.
 * 2. Redistributions in binary form must reproduce the above copyright
 *    notice, this list of conditions and the following disclaimer in the
 *    documentation and/or other materials provided with the distribution.
 * 3. All advertising materials mentioning features or use of this software
 *    must display the following acknowledgement:
 *	This product includes software developed by the University of
 *	California, Berkeley and its contributors.
 * 4. Neither the name of the University nor the names of its contributors
 *    may be used to endorse or promote products derived from this software
 *    without specific prior written permission.
 *
 * THIS SOFTWARE IS PROVIDED BY THE REGENTS AND CONTRIBUTORS ``AS IS'' AND
 * ANY EXPRESS OR IMPLIED WARRANTIES, INCLUDING, BUT NOT LIMITED TO, THE
 * IMPLIED WARRANTIES OF MERCHANTABILITY AND FITNESS FOR A PARTICULAR PURPOSE
 * ARE DISCLAIMED.  IN NO EVENT SHALL THE REGENTS OR CONTRIBUTORS BE LIABLE
 * FOR ANY DIRECT, INDIRECT, INCIDENTAL, SPECIAL, EXEMPLARY, OR CONSEQUENTIAL
 * DAMAGES (INCLUDING, BUT NOT LIMITED TO, PROCUREMENT OF SUBSTITUTE GOODS
 * OR SERVICES; LOSS OF USE, DATA, OR PROFITS; OR BUSINESS INTERRUPTION)
 * HOWEVER CAUSED AND ON ANY THEORY OF LIABILITY, WHETHER IN CONTRACT, STRICT
 * LIABILITY, OR TORT (INCLUDING NEGLIGENCE OR OTHERWISE) ARISING IN ANY WAY
 * OUT OF THE USE OF THIS SOFTWARE, EVEN IF ADVISED OF THE POSSIBILITY OF
 * SUCH DAMAGE.
 *
 *	from: @(#)param.h	5.8 (Berkeley) 6/28/91
 * $FreeBSD$
 */

#ifndef _ARM_INCLUDE_PARAM_H_
#define	_ARM_INCLUDE_PARAM_H_

/*
 * Machine dependent constants for StrongARM
 */

#include <machine/_align.h>

#define STACKALIGNBYTES	(8 - 1)
#define STACKALIGN(p)	((u_int)(p) & ~STACKALIGNBYTES)

#define __PCI_REROUTE_INTERRUPT

#ifndef MACHINE
#define	MACHINE		"arm"
#endif
#ifndef MACHINE_ARCH
<<<<<<< HEAD
#ifdef __FreeBSD_ARCH_armv6__
#define	MACHINE_ARCH	"armv6"
=======
#ifdef __ARMEB__
#define	MACHINE_ARCH	"armeb"
>>>>>>> 4ff8331c
#else
#define	MACHINE_ARCH	"arm"
#endif
#endif
#define	MID_MACHINE	MID_ARM6 

#if defined(SMP) || defined(KLD_MODULE)
#ifndef MAXCPU
#define	MAXCPU		4
#endif
#else
#define	MAXCPU		1
#endif /* SMP || KLD_MODULE */

#define	ALIGNBYTES	_ALIGNBYTES
#define	ALIGN(p)	_ALIGN(p)
/*
 * ALIGNED_POINTER is a boolean macro that checks whether an address
 * is valid to fetch data elements of type t from on this architecture.
 * This does not reflect the optimal alignment, just the possibility
 * (within reasonable limits). 
 */
#define	ALIGNED_POINTER(p, t)	((((unsigned)(p)) & (sizeof(t)-1)) == 0)

/*
 * CACHE_LINE_SIZE is the compile-time maximum cache line size for an
 * architecture.  It should be used with appropriate caution.
 */
#define	CACHE_LINE_SHIFT	6
#define	CACHE_LINE_SIZE		(1 << CACHE_LINE_SHIFT)

#define	PAGE_SHIFT	12
#define	PAGE_SIZE	(1 << PAGE_SHIFT)	/* Page size */
#define	PAGE_MASK	(PAGE_SIZE - 1)
#define	NPTEPG		(PAGE_SIZE/(sizeof (pt_entry_t)))

#define PDR_SHIFT	20 /* log2(NBPDR) */
#define NBPDR		(1 << PDR_SHIFT)
#define NPDEPG          (1 << (32 - PDR_SHIFT))

#define	MAXPAGESIZES	1		/* maximum number of supported page sizes */

#ifndef KSTACK_PAGES
#define KSTACK_PAGES    2
#endif /* !KSTACK_PAGES */

#ifndef FPCONTEXTSIZE
#define FPCONTEXTSIZE	(0x100)
#endif

#ifndef KSTACK_GUARD_PAGES
#define KSTACK_GUARD_PAGES	1
#endif /* !KSTACK_GUARD_PAGES */

#define USPACE_SVC_STACK_TOP		KSTACK_PAGES * PAGE_SIZE
#define USPACE_SVC_STACK_BOTTOM		(USPACE_SVC_STACK_TOP - 0x1000)
#define USPACE_UNDEF_STACK_TOP		(USPACE_SVC_STACK_BOTTOM - 0x10)
#define USPACE_UNDEF_STACK_BOTTOM	(FPCONTEXTSIZE + 10)
/*
 * Mach derived conversion macros
 */
#define	trunc_page(x)		((x) & ~PAGE_MASK)
#define	round_page(x)		(((x) + PAGE_MASK) & ~PAGE_MASK)
#define	trunc_4mpage(x)		((unsigned)(x) & ~PDRMASK)
#define	round_4mpage(x)		((((unsigned)(x)) + PDRMASK) & ~PDRMASK)

#define	atop(x)			((unsigned)(x) >> PAGE_SHIFT)
#define	ptoa(x)			((unsigned)(x) << PAGE_SHIFT)

#define	arm32_btop(x)		((unsigned)(x) >> PAGE_SHIFT)
#define	arm32_ptob(x)		((unsigned)(x) << PAGE_SHIFT)

#define	pgtok(x)		((x) * (PAGE_SIZE / 1024))

#endif /* !_ARM_INCLUDE_PARAM_H_ */<|MERGE_RESOLUTION|>--- conflicted
+++ resolved
@@ -56,18 +56,21 @@
 #define	MACHINE		"arm"
 #endif
 #ifndef MACHINE_ARCH
-<<<<<<< HEAD
 #ifdef __FreeBSD_ARCH_armv6__
+#ifdef __ARMEB__
+#define	MACHINE_ARCH	"armv6eb"
+#else
 #define	MACHINE_ARCH	"armv6"
-=======
+#endif
+#else
 #ifdef __ARMEB__
 #define	MACHINE_ARCH	"armeb"
->>>>>>> 4ff8331c
 #else
 #define	MACHINE_ARCH	"arm"
 #endif
 #endif
-#define	MID_MACHINE	MID_ARM6 
+#endif
+#define	MID_MACHINE	MID_ARM6
 
 #if defined(SMP) || defined(KLD_MODULE)
 #ifndef MAXCPU
@@ -83,7 +86,7 @@
  * ALIGNED_POINTER is a boolean macro that checks whether an address
  * is valid to fetch data elements of type t from on this architecture.
  * This does not reflect the optimal alignment, just the possibility
- * (within reasonable limits). 
+ * (within reasonable limits).
  */
 #define	ALIGNED_POINTER(p, t)	((((unsigned)(p)) & (sizeof(t)-1)) == 0)
 
