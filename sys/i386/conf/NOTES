#
# NOTES -- Lines that can be cut/pasted into kernel and hints configs.
#
# This file contains machine dependent kernel configuration notes.  For
# machine independent notes, look in /sys/conf/NOTES.
#
# $FreeBSD$
#

#
# We want LINT to cover profiling as well.
profile         2

#
# Enable the kernel DTrace hooks which are required to load the DTrace
# kernel modules.
#
options 	KDTRACE_HOOKS


#####################################################################
# SMP OPTIONS:
#
# The apic device enables the use of the I/O APIC for interrupt delivery.
# The apic device can be used in both UP and SMP kernels, but is required
# for SMP kernels.  Thus, the apic device is not strictly an SMP option,
# but it is a prerequisite for SMP.
#
# Notes:
#
# HTT CPUs should only be used if they are enabled in the BIOS.  For
# the ACPI case, ACPI only correctly tells us about any HTT CPUs if
# they are enabled.  However, most HTT systems do not list HTT CPUs
# in the MP Table if they are enabled, thus we guess at the HTT CPUs
# for the MP Table case.  However, we shouldn't try to guess and use
# these CPUs if HTT is disabled.  Thus, HTT guessing is only enabled
# for the MP Table if the user explicitly asks for it via the
# MPTABLE_FORCE_HTT option.  Do NOT use this option if you have HTT
# disabled in your BIOS.
#
# IPI_PREEMPTION instructs the kernel to preempt threads running on other
# CPUS if needed.  Relies on the PREEMPTION option

# Mandatory:
device		apic			# I/O apic

# Optional:
options 	MPTABLE_FORCE_HTT	# Enable HTT CPUs with the MP Table
options 	IPI_PREEMPTION

#
# Watchdog routines.
#
options 	MP_WATCHDOG

# Debugging options.
#
options 	COUNT_XINVLTLB_HITS	# Counters for TLB events
options 	COUNT_IPIS		# Per-CPU IPI interrupt counters



#####################################################################
# CPU OPTIONS

#
# You must specify at least one CPU (the one you intend to run on);
# deleting the specification for CPUs you don't need to use may make
# parts of the system run faster.
#
cpu		I486_CPU
cpu		I586_CPU		# aka Pentium(tm)
cpu		I686_CPU		# aka Pentium Pro(tm)

#
# Options for CPU features.
#
# CPU_ATHLON_SSE_HACK tries to enable SSE instructions when the BIOS has
# forgotten to enable them.
#
# CPU_BLUELIGHTNING_3X enables triple-clock mode on IBM Blue Lightning
# CPU if CPU supports it.  The default is double-clock mode on
# BlueLightning CPU box.
#
# CPU_BLUELIGHTNING_FPU_OP_CACHE enables FPU operand cache on IBM
# BlueLightning CPU.  It works only with Cyrix FPU, and this option
# should not be used with Intel FPU.
#
# CPU_BTB_EN enables branch target buffer on Cyrix 5x86 (NOTE 1).
#
# CPU_CYRIX_NO_LOCK enables weak locking for the entire address space
# of Cyrix 6x86 and 6x86MX CPUs by setting the NO_LOCK bit of CCR1.
# Otherwise, the NO_LOCK bit of CCR1 is cleared.  (NOTE 3)
#
# CPU_DIRECT_MAPPED_CACHE sets L1 cache of Cyrix 486DLC CPU in direct
# mapped mode.  Default is 2-way set associative mode.
#
# CPU_DISABLE_5X86_LSSER disables load store serialize (i.e., enables
# reorder).  This option should not be used if you use memory mapped
# I/O device(s).
#
# CPU_DISABLE_CMPXCHG disables the CMPXCHG instruction on > i386 IA32
# machines.  VmWare 3.x seems to emulate this instruction poorly, causing
# the guest OS to run very slowly.  This problem appears to be fixed in
# VmWare 4.x, at least in version 4.5.2, so that enabling this option with
# VmWare 4.x will result in locking operations to be 20-30 times slower.
# Enabling this with an SMP kernel will cause the kernel to be unusable.
#
# CPU_DISABLE_SSE explicitly prevents I686_CPU from turning on SSE.
#
# CPU_ELAN enables support for AMDs ElanSC520 CPU.
#    CPU_ELAN_PPS enables precision timestamp code.
#    CPU_ELAN_XTAL sets the clock crystal frequency in Hz.
#
# CPU_ENABLE_LONGRUN enables support for Transmeta Crusoe LongRun
# technology which allows to restrict power consumption of the CPU by
# using group of hw.crusoe.* sysctls.
#
# CPU_FASTER_5X86_FPU enables faster FPU exception handler.
#
# CPU_GEODE is for the SC1100 Geode embedded processor.  This option
# is necessary because the i8254 timecounter is toast.
#
# CPU_I486_ON_386 enables CPU cache on i486 based CPU upgrade products
# for i386 machines.
#
# CPU_IORT defines I/O clock delay time (NOTE 1).  Default values of
# I/O clock delay time on Cyrix 5x86 and 6x86 are 0 and 7,respectively
# (no clock delay).
#
# CPU_L2_LATENCY specifies the L2 cache latency value.  This option is used
# only when CPU_PPRO2CELERON is defined and Mendocino Celeron is detected.
# The default value is 5.
#
# CPU_LOOP_EN prevents flushing the prefetch buffer if the destination
# of a jump is already present in the prefetch buffer on Cyrix 5x86(NOTE
# 1).
#
# CPU_PPRO2CELERON enables L2 cache of Mendocino Celeron CPUs.  This option
# is useful when you use Socket 8 to Socket 370 converter, because most Pentium
# Pro BIOSs do not enable L2 cache of Mendocino Celeron CPUs.
#
# CPU_RSTK_EN enables return stack on Cyrix 5x86 (NOTE 1).
#
# CPU_SOEKRIS enables support www.soekris.com hardware.
#
# CPU_SUSP_HLT enables suspend on HALT.  If this option is set, CPU
# enters suspend mode following execution of HALT instruction.
#
# CPU_UPGRADE_HW_CACHE eliminates unneeded cache flush instruction(s).
#
# CPU_WT_ALLOC enables write allocation on Cyrix 6x86/6x86MX and AMD
# K5/K6/K6-2 CPUs.
#
# CYRIX_CACHE_WORKS enables CPU cache on Cyrix 486 CPUs with cache
# flush at hold state.
#
# CYRIX_CACHE_REALLY_WORKS enables (1) CPU cache on Cyrix 486 CPUs
# without cache flush at hold state, and (2) write-back CPU cache on
# Cyrix 6x86 whose revision < 2.7 (NOTE 2).
#
# NO_F00F_HACK disables the hack that prevents Pentiums (and ONLY
# Pentiums) from locking up when a LOCK CMPXCHG8B instruction is
# executed.  This option is only needed if I586_CPU is also defined,
# and should be included for any non-Pentium CPU that defines it.
#
# NO_MEMORY_HOLE is an optimisation for systems with AMD K6 processors
# which indicates that the 15-16MB range is *definitely* not being
# occupied by an ISA memory hole.
#
# NOTE 1: The options, CPU_BTB_EN, CPU_LOOP_EN, CPU_IORT,
# CPU_LOOP_EN and CPU_RSTK_EN should not be used because of CPU bugs.
# These options may crash your system.
#
# NOTE 2: If CYRIX_CACHE_REALLY_WORKS is not set, CPU cache is enabled
# in write-through mode when revision < 2.7.  If revision of Cyrix
# 6x86 >= 2.7, CPU cache is always enabled in write-back mode.
#
# NOTE 3: This option may cause failures for software that requires
# locked cycles in order to operate correctly.
#
options 	CPU_ATHLON_SSE_HACK
options 	CPU_BLUELIGHTNING_3X
options 	CPU_BLUELIGHTNING_FPU_OP_CACHE
options 	CPU_BTB_EN
options 	CPU_DIRECT_MAPPED_CACHE
options 	CPU_DISABLE_5X86_LSSER
options 	CPU_DISABLE_CMPXCHG
#options 	CPU_DISABLE_SSE
options 	CPU_ELAN
options 	CPU_ELAN_PPS
options 	CPU_ELAN_XTAL=32768000
options 	CPU_ENABLE_LONGRUN
options 	CPU_FASTER_5X86_FPU
options 	CPU_GEODE
options 	CPU_I486_ON_386
options 	CPU_IORT
options 	CPU_L2_LATENCY=5
options 	CPU_LOOP_EN
options 	CPU_PPRO2CELERON
options 	CPU_RSTK_EN
options 	CPU_SOEKRIS
options 	CPU_SUSP_HLT
options 	CPU_UPGRADE_HW_CACHE
options 	CPU_WT_ALLOC
options 	CYRIX_CACHE_WORKS
options 	CYRIX_CACHE_REALLY_WORKS
#options 	NO_F00F_HACK

# Debug options
options 	NPX_DEBUG	# enable npx debugging

#
# PERFMON causes the driver for Pentium/Pentium Pro performance counters
# to be compiled.  See perfmon(4) for more information.
#
options 	PERFMON

#
# XBOX causes the kernel to be bootable on the Microsoft XBox console system.
# The resulting kernel will auto-detect whether it is being booted on a XBox,
# so kernels compiled with this option will also work on an ordinary PC.
# This option require I686_CPU.
#
# xboxfb includes support for the XBox frame buffer device. It is fully USB-
# keyboard aware, and will only be used if an xbox is detected. This option
# (obviously) requires XBOX support in your kernel.
#
# NOTE: xboxfb currently conflicts with syscons(4); if you have an XBOX and
# include both in your kernel; you will not get any video output. Ordinary
# PC's do not suffer from this.
#
options 	XBOX
device		xboxfb


#####################################################################
# NETWORKING OPTIONS

#
# DEVICE_POLLING adds support for mixed interrupt-polling handling
# of network device drivers, which has significant benefits in terms
# of robustness to overloads and responsivity, as well as permitting
# accurate scheduling of the CPU time between kernel network processing
# and other activities.  The drawback is a moderate (up to 1/HZ seconds)
# potential increase in response times.
# It is strongly recommended to use HZ=1000 or 2000 with DEVICE_POLLING
# to achieve smoother behaviour.
# Additionally, you can enable/disable polling at runtime with help of
# the ifconfig(8) utility, and select the CPU fraction reserved to
# userland with the sysctl variable kern.polling.user_frac
# (default 50, range 0..100).
#
# Not all device drivers support this mode of operation at the time of
# this writing.  See polling(4) for more details.

options 	DEVICE_POLLING

# BPF_JITTER adds support for BPF just-in-time compiler.

options 	BPF_JITTER

# OpenFabrics Enterprise Distribution (Infiniband).
options 	OFED
options 	OFED_DEBUG_INIT

# Sockets Direct Protocol
options 	SDP
options 	SDP_DEBUG

# IP over Infiniband
options 	IPOIB
options 	IPOIB_DEBUG
options 	IPOIB_CM


#####################################################################
# CLOCK OPTIONS

# Provide read/write access to the memory in the clock chip.
device		nvram		# Access to rtc cmos via /dev/nvram


#####################################################################
# MISCELLANEOUS DEVICES AND OPTIONS

device		speaker		#Play IBM BASIC-style noises out your speaker
hint.speaker.0.at="isa"
hint.speaker.0.port="0x61"
device		gzip		#Exec gzipped a.out's.  REQUIRES COMPAT_AOUT!
device		apm_saver	# Requires APM


#####################################################################
# HARDWARE BUS CONFIGURATION

#
# ISA bus
#
device		isa		# Required by npx(4)

#
# Options for `isa':
#
# AUTO_EOI_1 enables the `automatic EOI' feature for the master 8259A
# interrupt controller.  This saves about 0.7-1.25 usec for each interrupt.
# This option breaks suspend/resume on some portables.
#
# AUTO_EOI_2 enables the `automatic EOI' feature for the slave 8259A
# interrupt controller.  This saves about 0.7-1.25 usec for each interrupt.
# Automatic EOI is documented not to work for for the slave with the
# original i8259A, but it works for some clones and some integrated
# versions.
#
# MAXMEM specifies the amount of RAM on the machine; if this is not
# specified, FreeBSD will first read the amount of memory from the CMOS
# RAM, so the amount of memory will initially be limited to 64MB or 16MB
# depending on the BIOS.  If the BIOS reports 64MB, a memory probe will
# then attempt to detect the installed amount of RAM.  If this probe
# fails to detect >64MB RAM you will have to use the MAXMEM option.
# The amount is in kilobytes, so for a machine with 128MB of RAM, it would
# be 131072 (128 * 1024).
#
# BROKEN_KEYBOARD_RESET disables the use of the keyboard controller to
# reset the CPU for reboot.  This is needed on some systems with broken
# keyboard controllers.

options 	AUTO_EOI_1
#options 	AUTO_EOI_2

options 	MAXMEM=(128*1024)
#options 	BROKEN_KEYBOARD_RESET

#
# EISA bus
#
# The EISA bus device is `eisa'.  It provides auto-detection and
# configuration support for all devices on the EISA bus.

device		eisa

# By default, only 10 EISA slots are probed, since the slot numbers
# above clash with the configuration address space of the PCI subsystem,
# and the EISA probe is not very smart about this.  This is sufficient
# for most machines, but in particular the HP NetServer LC series comes
# with an onboard AIC7770 dual-channel SCSI controller on EISA slot #11,
# thus you need to bump this figure to 12 for them.
options 	EISA_SLOTS=12

#
# MCA bus:
#
# The MCA bus device is `mca'.  It provides auto-detection and
# configuration support for all devices on the MCA bus.
# No hints are required for MCA.

device		mca

#
# PCI bus & PCI options:
#
device		pci

#
# AGP GART support
device		agp

# AGP debugging.
options 	AGP_DEBUG


#####################################################################
# HARDWARE DEVICE CONFIGURATION

# To include support for VGA VESA video modes
options 	VESA

# Turn on extra debugging checks and output for VESA support.
options 	VESA_DEBUG

device		dpms		# DPMS suspend & resume via VESA BIOS

# x86 real mode BIOS emulator, required by atkbdc/dpms/vesa
options		X86BIOS

#
# The Numeric Processing eXtension driver.  This is non-optional.
device		npx
hint.npx.0.flags="0x0"
hint.npx.0.irq="13"

#
# `flags' for npx0:
#	0x01	don't use the npx registers to optimize bcopy.
#	0x02	don't use the npx registers to optimize bzero.
#	0x04	don't use the npx registers to optimize copyin or copyout.
# The npx registers are normally used to optimize copying and zeroing when
# all of the following conditions are satisfied:
#	I586_CPU is an option
#	the cpu is an i586 (perhaps not a Pentium)
#	the probe for npx0 succeeds
#	INT 16 exception handling works.
# Then copying and zeroing using the npx registers is normally 30-100% faster.
# The flags can be used to control cases where it doesn't work or is slower.
# Setting them at boot time using hints works right (the optimizations
# are not used until later in the bootstrap when npx0 is attached).
# Flag 0x08 automatically disables the i586 optimized routines.
#

#
# Optional devices:
#

# PS/2 mouse
device		psm
hint.psm.0.at="atkbdc"
hint.psm.0.irq="12"

# Options for psm:
options 	PSM_HOOKRESUME		#hook the system resume event, useful
					#for some laptops
options 	PSM_RESETAFTERSUSPEND	#reset the device at the resume event

# The keyboard controller; it controls the keyboard and the PS/2 mouse.
device		atkbdc
hint.atkbdc.0.at="isa"
hint.atkbdc.0.port="0x060"

# The AT keyboard
device		atkbd
hint.atkbd.0.at="atkbdc"
hint.atkbd.0.irq="1"

# Options for atkbd:
options 	ATKBD_DFLT_KEYMAP	# specify the built-in keymap
makeoptions	ATKBD_DFLT_KEYMAP=jp.106

# `flags' for atkbd:
#       0x01    Force detection of keyboard, else we always assume a keyboard
#       0x02    Don't reset keyboard, useful for some newer ThinkPads
#	0x03	Force detection and avoid reset, might help with certain
#		dockingstations
#       0x04    Old-style (XT) keyboard support, useful for older ThinkPads

# Video card driver for VGA adapters.
device		vga
hint.vga.0.at="isa"

# Options for vga:
# Try the following option if the mouse pointer is not drawn correctly
# or font does not seem to be loaded properly.  May cause flicker on
# some systems.
options 	VGA_ALT_SEQACCESS

# If you can dispense with some vga driver features, you may want to
# use the following options to save some memory.
#options 	VGA_NO_FONT_LOADING	# don't save/load font
#options 	VGA_NO_MODE_CHANGE	# don't change video modes

# Older video cards may require this option for proper operation.
options 	VGA_SLOW_IOACCESS	# do byte-wide i/o's to TS and GDC regs

# The following option probably won't work with the LCD displays.
options 	VGA_WIDTH90		# support 90 column modes

# Debugging.
options 	VGA_DEBUG

# Linear framebuffer driver for S3 VESA 1.2 cards. Works on top of VESA.
device		s3pci

# 3Dfx Voodoo Graphics, Voodoo II /dev/3dfx CDEV support.  This will create
# the /dev/3dfx0 device to work with glide implementations.  This should get
# linked to /dev/3dfx and /dev/voodoo.  Note that this is not the same as
# the tdfx DRI module from XFree86 and is completely unrelated.
#
# To enable Linuxulator support, one must also include COMPAT_LINUX in the
# config as well.  The other option is to load both as modules.

device		tdfx			# Enable 3Dfx Voodoo support
device		tdfx_linux		# Enable Linuxulator support

#
# ACPI support using the Intel ACPI Component Architecture reference
# implementation.
#
# ACPI_DEBUG enables the use of the debug.acpi.level and debug.acpi.layer
# kernel environment variables to select initial debugging levels for the
# Intel ACPICA code.  (Note that the Intel code must also have USE_DEBUGGER
# defined when it is built).

device		acpi
options 	ACPI_DEBUG
options 	ACPI_DMAR

# ACPI WMI Mapping driver
device		acpi_wmi

# ACPI Asus Extras (LCD backlight/brightness, video output, etc.)
device		acpi_asus

# ACPI Fujitsu Extras (Buttons)
device		acpi_fujitsu

# ACPI extras driver for HP laptops
device		acpi_hp

# ACPI extras driver for IBM laptops
device		acpi_ibm

# ACPI Panasonic Extras (LCD backlight/brightness, video output, etc.)
device		acpi_panasonic

# ACPI Sony extra (LCD brightness)
device		acpi_sony

# ACPI Toshiba Extras (LCD backlight/brightness, video output, etc.)
device		acpi_toshiba

# ACPI Video Extensions (LCD backlight/brightness, video output, etc.)
device		acpi_video

# ACPI Docking Station
device		acpi_dock

# ACPI ASOC ATK0110 ASUSTeK AI Booster (voltage, temperature and fan sensors)
device		aibs

# The cpufreq(4) driver provides support for non-ACPI CPU frequency control
device		cpufreq

# Direct Rendering modules for 3D acceleration.
device		drm		# DRM core module required by DRM drivers
device		i915drm		# Intel i830 through i915
device		mach64drm	# ATI Rage Pro, Rage Mobility P/M, Rage XL
device		mgadrm		# AGP Matrox G200, G400, G450, G550
device		r128drm		# ATI Rage 128
device		radeondrm	# ATI Radeon
device		savagedrm	# S3 Savage3D, Savage4
device		sisdrm		# SiS 300/305, 540, 630
device		tdfxdrm		# 3dfx Voodoo 3/4/5 and Banshee
device		viadrm		# VIA
options 	DRM_DEBUG	# Include debug printfs (slow)

#
# mse: Logitech and ATI InPort bus mouse ports

device		mse
hint.mse.0.at="isa"
hint.mse.0.port="0x23c"
hint.mse.0.irq="5"

#
# Network interfaces:
#

# bxe:  Broadcom NetXtreme II (BCM5771X/BCM578XX) PCIe 10Gb Ethernet
#       adapters.
# ce:   Cronyx Tau-PCI/32 sync single/dual port G.703/E1 serial adaptor
#       with 32 HDLC subchannels (requires sppp (default), or NETGRAPH if
#       NETGRAPH_CRONYX is configured)
# cp:   Cronyx Tau-PCI sync single/dual/four port
#       V.35/RS-232/RS-530/RS-449/X.21/G.703/E1/E3/T3/STS-1
#       serial adaptor (requires sppp (default), or NETGRAPH if
#       NETGRAPH_CRONYX is configured)
# cs:   IBM Etherjet and other Crystal Semi CS89x0-based adapters
# ctau: Cronyx Tau sync dual port V.35/RS-232/RS-530/RS-449/X.21/G.703/E1
#       serial adaptor (requires sppp (default), or NETGRAPH if
#       NETGRAPH_CRONYX is configured)
# ed:   Western Digital and SMC 80xx; Novell NE1000 and NE2000; 3Com 3C503
#       HP PC Lan+, various PC Card devices
#       (requires miibus)
# ie:   AT&T StarLAN 10 and EN100; 3Com 3C507; unknown NI5210;
#       Intel EtherExpress
# ipw:	Intel PRO/Wireless 2100 IEEE 802.11 adapter
# iwi:	Intel PRO/Wireless 2200BG/2225BG/2915ABG IEEE 802.11 adapters
#	Requires the iwi firmware module
# iwn:	Intel Wireless WiFi Link 4965AGN 802.11 network adapters
#	Requires the iwn firmware module
# mlx4ib: Mellanox ConnectX HCA InfiniBand
# mlxen: Mellanox ConnectX HCA Ethernet
# mthca: Mellanox HCA InfiniBand
# nfe:	nVidia nForce MCP on-board Ethernet Networking (BSD open source)
# nve:	nVidia nForce MCP on-board Ethernet Networking
# sbni: Granch SBNI12-xx ISA and PCI adapters
<<<<<<< HEAD
# vic:  VMware VMXNET Ethernet
=======
# vmx:	VMware VMXNET3 Ethernet (BSD open source)
>>>>>>> 2cbbba8b
# wl:   Lucent Wavelan (ISA card only).
# wpi:	Intel 3945ABG Wireless LAN controller
#	Requires the wpi firmware module

# Order for ISA/EISA devices is important here

device          bxe             # Broadcom NetXtreme II BCM5771X/BCM578XX 10GbE
device		ce
device		cp
device		cs		# Crystal Semiconductor CS89x0 NIC
hint.cs.0.at="isa"
hint.cs.0.port="0x300"
device		ctau
hint.ctau.0.at="isa"
hint.ctau.0.port="0x240"
hint.ctau.0.irq="15"
hint.ctau.0.drq="7"
#options 	NETGRAPH_CRONYX		# Enable NETGRAPH support for Cronyx adapter(s)
device		ed		# NE[12]000, SMC Ultra, 3c503, DS8390 cards
options 	ED_3C503
options 	ED_HPP
options 	ED_SIC
hint.ed.0.at="isa"
hint.ed.0.port="0x280"
hint.ed.0.irq="5"
hint.ed.0.maddr="0xd8000"
device		ie		# EtherExpress 8/16, 3C507, StarLAN 10 etc.
# Hints only required for Starlan
hint.ie.2.at="isa"
hint.ie.2.port="0x300"
hint.ie.2.irq="5"
hint.ie.2.maddr="0xd0000"
device		ipw		# Intel 2100 wireless NICs.
device		iwi		# Intel 2200BG/2225BG/2915ABG wireless NICs.
device		iwn		# Intel 4965/1000/5000/6000 wireless NICs.
# Hint for the i386-only ISA front-end of le(4).
hint.le.0.at="isa"
hint.le.0.port="0x280"
hint.le.0.irq="10"
hint.le.0.drq="0"
device  	mlx4ib		# Mellanox ConnectX HCA InfiniBand
device  	mlxen		# Mellanox ConnectX HCA Ethernet
device  	mthca		# Mellanox HCA InfiniBand
device		nfe		# nVidia nForce MCP on-board Ethernet
device		nve		# nVidia nForce MCP on-board Ethernet Networking
device		sbni
hint.sbni.0.at="isa"
hint.sbni.0.port="0x210"
hint.sbni.0.irq="0xefdead"
hint.sbni.0.flags="0"
<<<<<<< HEAD
device		vic		# VMware VMXNET Ethernet
=======
device		vmx		# VMware VMXNET3 Ethernet
>>>>>>> 2cbbba8b
device		wl
hint.wl.0.at="isa"
hint.wl.0.port="0x300"
options 	WLCACHE		# enables the signal-strength cache
options 	WLDEBUG		# enables verbose debugging output
device		wpi		# Intel 3945ABG wireless NICs.

# IEEE 802.11 adapter firmware modules

# Intel PRO/Wireless 2100 firmware:
#   ipwfw:		BSS/IBSS/monitor mode firmware
#   ipwbssfw:		BSS mode firmware
#   ipwibssfw:		IBSS mode firmware
#   ipwmonitorfw:	Monitor mode firmware
# Intel PRO/Wireless 2200BG/2225BG/2915ABG firmware:
#   iwifw:		BSS/IBSS/monitor mode firmware
#   iwibssfw:		BSS mode firmware
#   iwiibssfw:		IBSS mode firmware
#   iwimonitorfw:	Monitor mode firmware
# Intel Wireless WiFi Link 4965/1000/5000/6000 series firmware:
#   iwnfw:		Single module to support the 4965/1000/5000/5150/6000
#   iwn4965fw:		Specific module for the 4965 only
#   iwn1000fw:		Specific module for the 1000 only
#   iwn5000fw:		Specific module for the 5000 only
#   iwn5150fw:		Specific module for the 5150 only
#   iwn6000fw:		Specific module for the 6000 only
#   iwn6050fw:		Specific module for the 6050 only
# wpifw:	Intel 3945ABG Wireless LAN Controller firmware

device		iwifw
device		iwibssfw
device		iwiibssfw
device		iwimonitorfw
device		ipwfw
device		ipwbssfw
device		ipwibssfw
device		ipwmonitorfw
device		iwnfw
device		iwn4965fw
device		iwn1000fw
device		iwn5000fw
device		iwn5150fw
device		iwn6000fw
device		iwn6050fw
device		wpifw

#
# ATA raid adapters
#
device		pst

#
# Areca 11xx and 12xx series of SATA II RAID controllers.
# CAM is required.
#
device		arcmsr		# Areca SATA II RAID

#
# 3ware 9000 series PATA/SATA RAID controller driver and options.
# The driver is implemented as a SIM, and so, needs the CAM infrastructure.
#
options 	TWA_DEBUG		# 0-10; 10 prints the most messages.
options 	TWA_FLASH_FIRMWARE	# firmware image bundled when defined.
device		twa			# 3ware 9000 series PATA/SATA RAID

#
# SCSI host adapters:
#
# ncv: NCR 53C500 based SCSI host adapters.
# nsp: Workbit Ninja SCSI-3 based PC Card SCSI host adapters.
# stg: TMC 18C30, 18C50 based SCSI host adapters.

device		ncv
device		nsp
device		stg
hint.stg.0.at="isa"
hint.stg.0.port="0x140"
hint.stg.0.port="11"

#
# Adaptec FSA RAID controllers, including integrated DELL controllers,
# the Dell PERC 2/QC and the HP NetRAID-4M
device		aac
device		aacp	# SCSI Passthrough interface (optional, CAM required)

#
# Adaptec by PMC RAID controllers, Series 6/7/8 and upcoming families
device		aacraid		# Container interface, CAM required

# The 'asr' driver provides support for current DPT/Adaptec SCSI RAID
# controllers (SmartRAID V and VI and later).
# These controllers require the CAM infrastructure.
#
device		asr

#
# Highpoint RocketRAID 27xx.
device		hpt27xx

#
# Highpoint RocketRAID 182x.
device		hptmv

#
# Highpoint DC7280 and R750.
device		hptnr

#
# Highpoint RocketRAID.  Supports RR172x, RR222x, RR2240, RR232x, RR2340,
# RR2210, RR174x, RR2522, RR231x, RR230x.
device		hptrr

#
# Highpoint RocketRaid 3xxx series SATA RAID
device		hptiop

#
# IBM (now Adaptec) ServeRAID controllers
device		ips

#
# Intel C600 (Patsburg) integrated SAS controller
device		isci
options		ISCI_LOGGING	# enable debugging in isci HAL

#
# NVM Express (NVMe) support
device         nvme    # base NVMe driver
device         nvd     # expose NVMe namespaces as disks, depends on nvme

#
# SafeNet crypto driver: can be moved to the MI NOTES as soon as
# it's tested on a big-endian machine
#
device		safe		# SafeNet 1141
options 	SAFE_DEBUG	# enable debugging support: hw.safe.debug
options 	SAFE_RNDTEST	# enable rndtest support

#
# glxiic is an I2C driver for the AMD Geode LX CS5536 System Management Bus
# controller.  Requires 'device iicbus'.
#
device		glxiic		# AMD Geode LX CS5536 System Management Bus

#
# glxsb is a driver for the Security Block in AMD Geode LX processors.
# Requires 'device crypto'.
#
device		glxsb		# AMD Geode LX Security Block

#
# VirtIO support
#
# The virtio entry provides a generic bus for use by the device drivers.
# It must be combined with an interface that communicates with the host.
# Multiple such interfaces defined by the VirtIO specification. FreeBSD
# only has support for PCI. Therefore, virtio_pci must be statically
# compiled in or loaded as a module for the device drivers to function.
#
device		virtio		# Generic VirtIO bus (required)
device		virtio_pci	# VirtIO PCI Interface
device		vtnet		# VirtIO Ethernet device
device		virtio_blk	# VirtIO Block device
device		virtio_scsi	# VirtIO SCSI device
device		virtio_balloon	# VirtIO Memory Balloon device
device		virtio_random	# VirtIO Entropy device

device 		hyperv		# HyperV drivers

#####################################################################

#
# Miscellaneous hardware:
#
# apm: Laptop Advanced Power Management (experimental)
# ipmi: Intelligent Platform Management Interface
# smapi: System Management Application Program Interface driver
# smbios: DMI/SMBIOS entry point
# vpd: Vital Product Data kernel interface
# pmtimer: Adjust system timer at wakeup time
# pbio: Parallel (8255 PPI) basic I/O (mode 0) port (e.g. Advantech PCL-724)
# spic: Sony Programmable I/O controller (VAIO notebooks)
# asmc: Apple System Management Controller
# si: Specialix International SI/XIO or SX intelligent serial card driver
# tpm: Trusted Platform Module

# Notes on APM
#  The flags takes the following meaning for apm0:
#    0x0020  Statclock is broken.

# Notes on the Specialix SI/XIO driver:
#  The host card is memory, not IO mapped.
#  The Rev 1 host cards use a 64K chunk, on a 32K boundary.
#  The Rev 2 host cards use a 32K chunk, on a 32K boundary.
#  The cards can use an IRQ of 11, 12 or 15.

# Notes on the Sony Programmable I/O controller
#  This is a temporary driver that should someday be replaced by something
#  that hooks into the ACPI layer.  The device is hooked to the PIIX4's
#  General Device 10 decoder, which means you have to fiddle with PCI
#  registers to map it in, even though it is otherwise treated here as
#  an ISA device.  At the moment, the driver polls, although the device
#  is capable of generating interrupts.  It largely undocumented.
#  The port location in the hint is where you WANT the device to be
#  mapped.  0x10a0 seems to be traditional.  At the moment the jogdial
#  is the only thing truly supported, but apparently a fair percentage
#  of the Vaio extra features are controlled by this device.

device		apm
hint.apm.0.flags="0x20"
device		ipmi
device		smapi
device		smbios
device		vpd
device		pmtimer
device		pbio
hint.pbio.0.at="isa"
hint.pbio.0.port="0x360"
device		spic
hint.spic.0.at="isa"
hint.spic.0.port="0x10a0"
device		asmc
#device		si
device		tpm
device		padlock_rng	# VIA Padlock RNG
device		rdrand_rng	# Intel Bull Mountain RNG
device		aesni		# AES-NI OpenCrypto module

#
# Laptop/Notebook options:
#
# See also:
#  apm under `Miscellaneous hardware'
# above.

# For older notebooks that signal a powerfail condition (external
# power supply dropped, or battery state low) by issuing an NMI:

options 	POWERFAIL_NMI	# make it beep instead of panicing

#
# I2C Bus
#
# Philips i2c bus support is provided by the `iicbus' device.
#
# Supported interfaces:
# pcf	Philips PCF8584 ISA-bus controller
#
device		pcf
hint.pcf.0.at="isa"
hint.pcf.0.port="0x320"
hint.pcf.0.irq="5"

#
# Hardware watchdog timers:
#
# ichwd: Intel ICH watchdog timer
# amdsbwd: AMD SB7xx watchdog timer
# viawd: VIA south bridge watchdog timer
# wbwd: Winbond watchdog timer
#
device		ichwd
device		amdsbwd
device		viawd
device		wbwd

#
# Temperature sensors:
#
# coretemp: on-die sensor on Intel Core and newer CPUs
# amdtemp: on-die sensor on AMD K8/K10/K11 CPUs
#
device		coretemp
device		amdtemp

#
# CPU control pseudo-device. Provides access to MSRs, CPUID info and
# microcode update feature.
#
device		cpuctl

#
# System Management Bus (SMB)
#
options 	ENABLE_ALART		# Control alarm on Intel intpm driver

#
# Set the number of PV entries per process.  Increasing this can
# stop panics related to heavy use of shared memory.  However, that can
# (combined with large amounts of physical memory) cause panics at
# boot time due the kernel running out of VM space.
#
# If you're tweaking this, you might also want to increase the sysctls
# "vm.v_free_min", "vm.v_free_reserved", and "vm.v_free_target".
#
# The value below is the one more than the default.
#
options 	PMAP_SHPGPERPROC=201

#
# Change the size of the kernel virtual address space.  Due to
# constraints in loader(8) on i386, this must be a multiple of 4.
# 256 = 1 GB of kernel address space.  Increasing this also causes
# a reduction of the address space in user processes.  512 splits
# the 4GB cpu address space in half (2GB user, 2GB kernel).  For PAE
# kernels, the value will need to be double non-PAE.  A value of 1024
# for PAE kernels is necessary to split the address space in half.
# This will likely need to be increased to handle memory sizes >4GB.
# PAE kernels default to a value of 512.
#
options 	KVA_PAGES=260

#
# Number of initial kernel page table pages used for early bootstrap.
# This number should include enough pages to map the kernel, any
# modules or other data loaded with the kernel by the loader, and data
# structures allocated before the VM system is initialized such as the
# vm_page_t array.  Each page table page maps 4MB (2MB with PAE).
#
options 	NKPT=31


#####################################################################
# ABI Emulation

# Enable iBCS2 runtime support for SCO and ISC binaries
options 	IBCS2

# Emulate spx device for client side of SVR3 local X interface
options 	SPX_HACK

# Enable Linux ABI emulation
options 	COMPAT_LINUX

# Enable i386 a.out binary support
options 	COMPAT_AOUT

# Enable the linux-like proc filesystem support (requires COMPAT_LINUX
# and PSEUDOFS)
options 	LINPROCFS

#Enable the linux-like sys filesystem support (requires COMPAT_LINUX
# and PSEUDOFS)
options 	LINSYSFS

#
# SysVR4 ABI emulation
#
# The svr4 ABI emulator can be statically compiled into the kernel or loaded as
# a KLD module.
# The STREAMS network emulation code can also be compiled statically or as a
# module.  If loaded as a module, it must be loaded before the svr4 module
# (the /usr/sbin/svr4 script does this for you).  If compiling statically,
# the `streams' device must be configured into any kernel which also
# specifies COMPAT_SVR4.  It is possible to have a statically-configured
# STREAMS device and a dynamically loadable svr4 emulator;  the /usr/sbin/svr4
# script understands that it doesn't need to load the `streams' module under
# those circumstances.
# Caveat:  At this time, `options KTRACE' is required for the svr4 emulator
# (whether static or dynamic).
#
options 	COMPAT_SVR4	# build emulator statically
options 	DEBUG_SVR4	# enable verbose debugging
device		streams		# STREAMS network driver (required for svr4).

# Enable NDIS binary driver support
options 	NDISAPI
device		ndis

# Linux-specific pseudo devices support
device		lindev


#####################################################################
# VM OPTIONS

# Disable the 4 MByte page PSE CPU feature.  The PSE feature allows the
# kernel to use 4 MByte pages to map the kernel instead of 4k pages.
# This saves on the amount of memory needed for page tables needed to
# map the kernel.  You should only disable this feature as a temporary
# workaround if you are having problems with it enabled.
#
#options 	DISABLE_PSE

# Disable the global pages PGE CPU feature.  The PGE feature allows pages
# to be marked with the PG_G bit.  TLB entries for these pages are not
# flushed from the cache when %cr3 is reloaded.  This can make context
# switches less expensive.  You should only disable this feature as a
# temporary workaround if you are having problems with it enabled.
#
#options 	DISABLE_PG_G

# KSTACK_PAGES is the number of memory pages to assign to the kernel
# stack of each thread.

options 	KSTACK_PAGES=3

# Enable detailed accounting by the PV entry allocator.

options 	PV_STATS

#####################################################################

# More undocumented options for linting.
# Note that documenting these are not considered an affront.

options 	FB_INSTALL_CDEV		# install a CDEV entry in /dev

options 	I586_PMC_GUPROF=0x70000
options 	KBDIO_DEBUG=2
options 	KBD_MAXRETRY=4
options 	KBD_MAXWAIT=6
options 	KBD_RESETDELAY=201

options 	PSM_DEBUG=1

options 	TIMER_FREQ=((14318182+6)/12)

options 	VM_KMEM_SIZE
options 	VM_KMEM_SIZE_MAX
options 	VM_KMEM_SIZE_SCALE


# asr old ioctls support, needed by raidutils

options 	ASR_COMPAT<|MERGE_RESOLUTION|>--- conflicted
+++ resolved
@@ -590,11 +590,8 @@
 # nfe:	nVidia nForce MCP on-board Ethernet Networking (BSD open source)
 # nve:	nVidia nForce MCP on-board Ethernet Networking
 # sbni: Granch SBNI12-xx ISA and PCI adapters
-<<<<<<< HEAD
 # vic:  VMware VMXNET Ethernet
-=======
 # vmx:	VMware VMXNET3 Ethernet (BSD open source)
->>>>>>> 2cbbba8b
 # wl:   Lucent Wavelan (ISA card only).
 # wpi:	Intel 3945ABG Wireless LAN controller
 #	Requires the wpi firmware module
@@ -645,11 +642,8 @@
 hint.sbni.0.port="0x210"
 hint.sbni.0.irq="0xefdead"
 hint.sbni.0.flags="0"
-<<<<<<< HEAD
 device		vic		# VMware VMXNET Ethernet
-=======
 device		vmx		# VMware VMXNET3 Ethernet
->>>>>>> 2cbbba8b
 device		wl
 hint.wl.0.at="isa"
 hint.wl.0.port="0x300"
