--- conflicted
+++ resolved
@@ -449,13 +449,9 @@
 
 		ATH_TXSTATUS_LOCK(sc);
 		status = ath_hal_txprocdesc(ah, NULL, (void *) &ts);
-<<<<<<< HEAD
-		ath_hal_gettxrawtxdesc(ah, txstatus);
-=======
 #ifdef	ATH_DEBUG
 		ath_hal_gettxrawtxdesc(ah, txstatus);
 #endif
->>>>>>> 249e3589
 		ATH_TXSTATUS_UNLOCK(sc);
 
 #ifdef	ATH_DEBUG
