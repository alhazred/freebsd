--- conflicted
+++ resolved
@@ -75,7 +75,6 @@
 #include <net/netisr.h>
 
 #include <machine/trap.h>
-#include <machine/psl.h>
 #include <machine/cpu.h>
 #include <machine/pte.h>
 #include <machine/pmap.h>
@@ -83,8 +82,6 @@
 #include <machine/mips_opcode.h>
 #include <machine/frame.h>
 #include <machine/regnum.h>
-#include <machine/rm7000.h>
-#include <machine/archtype.h>
 #include <machine/asm.h>
 
 #ifdef DDB
@@ -102,8 +99,7 @@
 int trap_debug = 1;
 #endif
 
-extern unsigned onfault_table[];
-
+static void log_illegal_instruction(const char *, struct trapframe *);
 static void log_bad_page_fault(char *, struct trapframe *, int);
 static void log_frame_dump(struct trapframe *frame);
 static void get_mapping_info(vm_offset_t, pd_entry_t **, pt_entry_t **);
@@ -229,8 +225,8 @@
 void logstacktrace(struct trapframe *);
 #endif
 
-#define	KERNLAND(x) ((int)(x) < 0)
-#define	DELAYBRANCH(x) ((int)(x) < 0)
+#define	KERNLAND(x)	((vm_offset_t)(x) >= VM_MIN_KERNEL_ADDRESS && (vm_offset_t)(x) < VM_MAX_KERNEL_ADDRESS)
+#define	DELAYBRANCH(x)	((int)(x) < 0)
 
 /*
  * MIPS load/store access type
@@ -265,11 +261,7 @@
 
 static int emulate_unaligned_access(struct trapframe *frame);
 
-<<<<<<< HEAD
-extern char *syscallnames[];
-=======
 extern void fswintrberr(void); /* XXX */
->>>>>>> 07c9330a
 
 /*
  * Handle an exception.
@@ -278,7 +270,7 @@
  * In the case of a kernel trap, we return the pc where to resume if
  * p->p_addr->u_pcb.pcb_onfault is set, otherwise, return old pc.
  */
-u_int
+register_t
 trap(struct trapframe *trapframe)
 {
 	int type, usermode;
@@ -288,18 +280,17 @@
 	struct proc *p = curproc;
 	vm_prot_t ftype;
 	pt_entry_t *pte;
-	unsigned int entry;
 	pmap_t pmap;
-	int quad_syscall = 0;
 	int access_type;
 	ksiginfo_t ksi;
 	char *msg = NULL;
-	register_t addr = 0;
+	intptr_t addr = 0;
+	register_t pc;
 
 	trapdebug_enter(trapframe, 0);
 	
 	type = (trapframe->cause & CR_EXC_CODE) >> CR_EXC_CODE_SHIFT;
-	if (USERMODE(trapframe->sr)) {
+	if (TRAPF_USERMODE(trapframe)) {
 		type |= T_USER;
 		usermode = 1;
 	} else {
@@ -313,9 +304,9 @@
 	 */
 	if (trapframe->sr & SR_INT_ENAB) {
 		set_intr_mask(~(trapframe->sr & ALL_INT_MASK));
-		enableintr();
+		intr_enable();
 	} else {
-		disableintr();
+		intr_disable();
 	}
 
 #ifdef TRAP_DEBUG
@@ -337,9 +328,9 @@
 		printf("cpuid = %d\n", PCPU_GET(cpuid));
 #endif
 		MachTLBGetPID(pid);
-		printf("badaddr = 0x%0x, pc = 0x%0x, ra = 0x%0x, sp = 0x%0x, sr = 0x%x, pid = %d, ASID = 0x%x\n",
-		    trapframe->badvaddr, trapframe->pc, trapframe->ra,
-		    trapframe->sp, trapframe->sr,
+		printf("badaddr = %#jx, pc = %#jx, ra = %#jx, sp = %#jx, sr = %jx, pid = %d, ASID = %u\n",
+		    (intmax_t)trapframe->badvaddr, (intmax_t)trapframe->pc, (intmax_t)trapframe->ra,
+		    (intmax_t)trapframe->sp, (intmax_t)trapframe->sr,
 		    (curproc ? curproc->p_pid : -1), pid);
 
 		switch (type & ~T_USER) {
@@ -361,7 +352,7 @@
 		    ((type & ~T_USER) != T_SYSCALL)) {
 			if (++count == 3) {
 				trap_frame_dump(trapframe);
-				panic("too many faults at %x\n", last_badvaddr);
+				panic("too many faults at %p\n", (void *)last_badvaddr);
 			}
 		} else {
 			last_badvaddr = this_badvaddr;
@@ -382,35 +373,30 @@
 			vm_offset_t pa;
 
 			PMAP_LOCK(kernel_pmap);
-			if (!(pte = pmap_segmap(kernel_pmap,
-			    trapframe->badvaddr)))
-				panic("trap: ktlbmod: invalid segmap");
-			pte += (trapframe->badvaddr >> PGSHIFT) & (NPTEPG - 1);
-			entry = *pte;
+			pte = pmap_pte(kernel_pmap, trapframe->badvaddr);
+			if (pte == NULL)
+				panic("trap: ktlbmod: can't find PTE");
 #ifdef SMP
 			/* It is possible that some other CPU changed m-bit */
-			if (!mips_pg_v(entry) || (entry & mips_pg_m_bit())) {
-				trapframe->badvaddr &= ~PGOFSET;
+			if (!mips_pg_v(*pte) || (*pte & mips_pg_m_bit())) {
 				pmap_update_page(kernel_pmap,
-				    trapframe->badvaddr, entry);
+				    trapframe->badvaddr, *pte);
 				PMAP_UNLOCK(kernel_pmap);
 				return (trapframe->pc);
 			}
 #else
-			if (!mips_pg_v(entry) || (entry & mips_pg_m_bit()))
+			if (!mips_pg_v(*pte) || (*pte & mips_pg_m_bit()))
 				panic("trap: ktlbmod: invalid pte");
 #endif
-			if (entry & mips_pg_ro_bit()) {
+			if (*pte & mips_pg_ro_bit()) {
 				/* write to read only page in the kernel */
 				ftype = VM_PROT_WRITE;
 				PMAP_UNLOCK(kernel_pmap);
 				goto kernel_fault;
 			}
-			entry |= mips_pg_m_bit();
-			*pte = entry;
-			trapframe->badvaddr &= ~PGOFSET;
-			pmap_update_page(kernel_pmap, trapframe->badvaddr, entry);
-			pa = mips_tlbpfn_to_paddr(entry);
+			*pte |= mips_pg_m_bit();
+			pmap_update_page(kernel_pmap, trapframe->badvaddr, *pte);
+			pa = mips_tlbpfn_to_paddr(*pte);
 			if (!page_is_managed(pa))
 				panic("trap: ktlbmod: unmanaged page");
 			pmap_set_modified(pa);
@@ -426,36 +412,30 @@
 			pmap = &p->p_vmspace->vm_pmap;
 
 			PMAP_LOCK(pmap);
-			if (!(pte = pmap_segmap(pmap, trapframe->badvaddr)))
-				panic("trap: utlbmod: invalid segmap");
-			pte += (trapframe->badvaddr >> PGSHIFT) & (NPTEPG - 1);
-			entry = *pte;
+			pte = pmap_pte(pmap, trapframe->badvaddr);
+			if (pte == NULL)
+				panic("trap: utlbmod: can't find PTE");
 #ifdef SMP
 			/* It is possible that some other CPU changed m-bit */
-			if (!mips_pg_v(entry) || (entry & mips_pg_m_bit())) {
-				trapframe->badvaddr = (trapframe->badvaddr & ~PGOFSET);
-				pmap_update_page(pmap, trapframe->badvaddr, entry);
+			if (!mips_pg_v(*pte) || (*pte & mips_pg_m_bit())) {
+				pmap_update_page(pmap, trapframe->badvaddr, *pte);
 				PMAP_UNLOCK(pmap);
 				goto out;
 			}
 #else
-			if (!mips_pg_v(entry) || (entry & mips_pg_m_bit())) {
+			if (!mips_pg_v(*pte) || (*pte & mips_pg_m_bit()))
 				panic("trap: utlbmod: invalid pte");
-			}
-#endif
-
-			if (entry & mips_pg_ro_bit()) {
+#endif
+
+			if (*pte & mips_pg_ro_bit()) {
 				/* write to read only page */
 				ftype = VM_PROT_WRITE;
 				PMAP_UNLOCK(pmap);
 				goto dofault;
 			}
-			entry |= mips_pg_m_bit();
-			*pte = entry;
-			trapframe->badvaddr = (trapframe->badvaddr & ~PGOFSET);
-			pmap_update_page(pmap, trapframe->badvaddr, entry);
-			trapframe->badvaddr |= (pmap->pm_asid[PCPU_GET(cpuid)].asid << VMTLB_PID_SHIFT);
-			pa = mips_tlbpfn_to_paddr(entry);
+			*pte |= mips_pg_m_bit();
+			pmap_update_page(pmap, trapframe->badvaddr, *pte);
+			pa = mips_tlbpfn_to_paddr(*pte);
 			if (!page_is_managed(pa))
 				panic("trap: utlbmod: unmanaged page");
 			pmap_set_modified(pa);
@@ -480,22 +460,29 @@
 			rv = vm_fault(kernel_map, va, ftype, VM_FAULT_NORMAL);
 			if (rv == KERN_SUCCESS)
 				return (trapframe->pc);
-			if ((i = td->td_pcb->pcb_onfault) != 0) {
-				td->td_pcb->pcb_onfault = 0;
-				return (onfault_table[i]);
+			if (td->td_pcb->pcb_onfault != NULL) {
+				pc = (register_t)(intptr_t)td->td_pcb->pcb_onfault;
+				td->td_pcb->pcb_onfault = NULL;
+				return (pc);
 			}
 			goto err;
 		}
-		/*
+
+                /*
 		 * It is an error for the kernel to access user space except
 		 * through the copyin/copyout routines.
 		 */
-		if ((i = td->td_pcb->pcb_onfault) == 0)
+		if (td->td_pcb->pcb_onfault == NULL)
 			goto err;
+
 		/* check for fuswintr() or suswintr() getting a page fault */
-		if (i == 4) {
-			return (onfault_table[i]);
-		}
+		/* XXX There must be a nicer way to do this.  */
+		if (td->td_pcb->pcb_onfault == fswintrberr) {
+			pc = (register_t)(intptr_t)td->td_pcb->pcb_onfault;
+			td->td_pcb->pcb_onfault = NULL;
+			return (pc);
+		}
+
 		goto dofault;
 
 	case T_TLB_LD_MISS + T_USER:
@@ -514,7 +501,7 @@
 			vm = p->p_vmspace;
 			map = &vm->vm_map;
 			va = trunc_page((vm_offset_t)trapframe->badvaddr);
-			if ((vm_offset_t)trapframe->badvaddr >= VM_MIN_KERNEL_ADDRESS) {
+			if (KERNLAND(trapframe->badvaddr)) {
 				/*
 				 * Don't allow user-mode faults in kernel
 				 * address space.
@@ -536,9 +523,9 @@
 			--p->p_lock;
 			PROC_UNLOCK(p);
 #ifdef VMFAULT_TRACE
-			printf("vm_fault(%p (pmap %p), %x (%x), %x, %d) -> %x at pc %x\n",
-			    map, &vm->vm_pmap, va, trapframe->badvaddr, ftype, VM_FAULT_NORMAL,
-			    rv, trapframe->pc);
+			printf("vm_fault(%p (pmap %p), %p (%p), %x, %d) -> %x at pc %p\n",
+			    map, &vm->vm_pmap, (void *)va, (void *)(intptr_t)trapframe->badvaddr,
+			    ftype, VM_FAULT_NORMAL, rv, (void *)(intptr_t)trapframe->pc);
 #endif
 
 			if (rv == KERN_SUCCESS) {
@@ -549,9 +536,10 @@
 			}
 	nogo:
 			if (!usermode) {
-				if ((i = td->td_pcb->pcb_onfault) != 0) {
-					td->td_pcb->pcb_onfault = 0;
-					return (onfault_table[i]);
+				if (td->td_pcb->pcb_onfault != NULL) {
+					pc = (register_t)(intptr_t)td->td_pcb->pcb_onfault;
+					td->td_pcb->pcb_onfault = NULL;
+					return (pc);
 				}
 				goto err;
 			}
@@ -613,6 +601,8 @@
 			int nargs, nsaved;
 			register_t args[8];
 
+			bzero(args, sizeof args);
+
 			/*
 			 * note: PCPU_LAZY_INC() can only be used if we can
 			 * afford occassional inaccuracy in the count.
@@ -661,7 +651,6 @@
 				args[0] = locr0->a2;
 				args[1] = locr0->a3;
 				nsaved = 2;
-				quad_syscall = 1;
 				break;
 
 			default:
@@ -686,7 +675,7 @@
 			nargs = callp->sy_narg;
 
 			if (nargs > nsaved) {
-				i = copyin((caddr_t)(locr0->sp +
+				i = copyin((caddr_t)(intptr_t)(locr0->sp +
 				    4 * sizeof(register_t)), (caddr_t)&args[nsaved],
 				    (u_int)(nargs - nsaved) * sizeof(register_t));
 				if (i) {
@@ -777,7 +766,8 @@
 
 	case T_BREAK + T_USER:
 		{
-			uintptr_t va, instr;
+			intptr_t va;
+			uint32_t instr;
 
 			/* compute address of break instruction */
 			va = trapframe->pc;
@@ -810,7 +800,7 @@
 	case T_IWATCH + T_USER:
 	case T_DWATCH + T_USER:
 		{
-			uintptr_t va;
+			intptr_t va;
 
 			/* compute address of trapped instruction */
 			va = trapframe->pc;
@@ -824,7 +814,8 @@
 
 	case T_TRAP + T_USER:
 		{
-			uintptr_t va, instr;
+			intptr_t va;
+			uint32_t instr;
 			struct trapframe *locr0 = td->td_frame;
 
 			/* compute address of trap instruction */
@@ -846,6 +837,7 @@
 		}
 
 	case T_RES_INST + T_USER:
+		log_illegal_instruction("RES_INST", trapframe);
 		i = SIGILL;
 		addr = trapframe->pc;
 		break;
@@ -860,11 +852,13 @@
 #if !defined(CPU_HAVEFPU)
 		/* FP (COP1) instruction */
 		if ((trapframe->cause & CR_COP_ERR) == 0x10000000) {
+			log_illegal_instruction("COP1_UNUSABLE", trapframe);
 			i = SIGILL;
 			break;
 		}
 #endif
 		if ((trapframe->cause & CR_COP_ERR) != 0x10000000) {
+			log_illegal_instruction("COPn_UNUSABLE", trapframe);
 			i = SIGILL;	/* only FPU instructions allowed */
 			break;
 		}
@@ -879,13 +873,13 @@
 #if !defined(SMP) && (defined(DDB) || defined(DEBUG))
 		trapDump("fpintr");
 #else
-		printf("FPU Trap: PC %x CR %x SR %x\n",
-		    trapframe->pc, trapframe->cause, trapframe->sr);
+		printf("FPU Trap: PC %#jx CR %x SR %x\n",
+		    (intmax_t)trapframe->pc, (unsigned)trapframe->cause, (unsigned)trapframe->sr);
 		goto err;
 #endif
 
 	case T_FPE + T_USER:
-		MachFPTrap(trapframe->sr, trapframe->cause, trapframe->pc);
+		MipsFPTrap(trapframe->sr, trapframe->cause, trapframe->pc);
 		goto out;
 
 	case T_OVFLOW + T_USER:
@@ -896,8 +890,8 @@
 	case T_ADDR_ERR_LD:	/* misaligned access */
 	case T_ADDR_ERR_ST:	/* misaligned access */
 #ifdef TRAP_DEBUG
-		printf("+++ ADDR_ERR: type = %d, badvaddr = %x\n", type,
-		    trapframe->badvaddr);
+		printf("+++ ADDR_ERR: type = %d, badvaddr = %#jx\n", type,
+		    (intmax_t)trapframe->badvaddr);
 #endif
 		/* Only allow emulation on a user address */
 		if (allow_unaligned_acc &&
@@ -929,10 +923,12 @@
 		/* FALLTHROUGH */
 
 	case T_BUS_ERR_LD_ST:	/* BERR asserted to cpu */
-		if ((i = td->td_pcb->pcb_onfault) != 0) {
-			td->td_pcb->pcb_onfault = 0;
-			return (onfault_table[i]);
-		}
+		if (td->td_pcb->pcb_onfault != NULL) {
+			pc = (register_t)(intptr_t)td->td_pcb->pcb_onfault;
+			td->td_pcb->pcb_onfault = NULL;
+			return (pc);
+		}
+
 		/* FALLTHROUGH */
 
 	default:
@@ -954,9 +950,9 @@
 			printf("kernel mode)\n");
 
 #ifdef TRAP_DEBUG
-		printf("badvaddr = %x, pc = %x, ra = %x, sr = 0x%x\n",
-		       trapframe->badvaddr, trapframe->pc, trapframe->ra,
-		       trapframe->sr);
+		printf("badvaddr = %#jx, pc = %#jx, ra = %#jx, sr = %#jxx\n",
+		       (intmax_t)trapframe->badvaddr, (intmax_t)trapframe->pc, (intmax_t)trapframe->ra,
+		       (intmax_t)trapframe->sr);
 #endif
 
 #ifdef KDB
@@ -989,9 +985,10 @@
 void
 trapDump(char *msg)
 {
-	int i, s;
-
-	s = disableintr();
+	register_t s;
+	int i;
+
+	s = intr_disable();
 	printf("trapDump(%s)\n", msg);
 	for (i = 0; i < TRAPSIZE; i++) {
 		if (trp == trapdebug) {
@@ -1003,15 +1000,14 @@
 		if (trp->cause == 0)
 			break;
 
-		printf("%s: ADR %x PC %x CR %x SR %x\n",
+		printf("%s: ADR %jx PC %jx CR %jx SR %jx\n",
 		    trap_type[(trp->cause & CR_EXC_CODE) >> CR_EXC_CODE_SHIFT],
-		    trp->vadr, trp->pc, trp->cause, trp->status);
-
-		printf("   RA %x SP %x code %d\n", trp->ra, trp->sp, trp->code);
+		    (intmax_t)trp->vadr, (intmax_t)trp->pc, (intmax_t)trp->cause, (intmax_t)trp->status);
+
+		printf("   RA %jx SP %jx code %d\n", (intmax_t)trp->ra, (intmax_t)trp->sp, (int)trp->code);
 	}
-	restoreintr(s);
+	intr_restore(s);
 }
-
 #endif
 
 
@@ -1172,39 +1168,39 @@
 log_frame_dump(struct trapframe *frame)
 {
 	log(LOG_ERR, "Trapframe Register Dump:\n");
-	log(LOG_ERR, "\tzero: %p\tat: %p\tv0: %p\tv1: %p\n",
-	    (void *)0, (void *)frame->ast, (void *)frame->v0, (void *)frame->v1);
-
-	log(LOG_ERR, "\ta0: %p\ta1: %p\ta2: %p\ta3: %p\n",
-	    (void *)frame->a0, (void *)frame->a1, (void *)frame->a2, (void *)frame->a3);
-
-	log(LOG_ERR, "\tt0: %p\tt1: %p\tt2: %p\tt3: %p\n",
-	    (void *)frame->t0, (void *)frame->t1, (void *)frame->t2, (void *)frame->t3);
-
-	log(LOG_ERR, "\tt4: %p\tt5: %p\tt6: %p\tt7: %p\n",
-	    (void *)frame->t4, (void *)frame->t5, (void *)frame->t6, (void *)frame->t7);
-
-	log(LOG_ERR, "\tt8: %p\tt9: %p\ts0: %p\ts1: %p\n",
-	    (void *)frame->t8, (void *)frame->t9, (void *)frame->s0, (void *)frame->s1);
-
-	log(LOG_ERR, "\ts2: %p\ts3: %p\ts4: %p\ts5: %p\n",
-	    (void *)frame->s2, (void *)frame->s3, (void *)frame->s4, (void *)frame->s5);
-
-	log(LOG_ERR, "\ts6: %p\ts7: %p\tk0: %p\tk1: %p\n",
-	    (void *)frame->s6, (void *)frame->s7, (void *)frame->k0, (void *)frame->k1);
-
-	log(LOG_ERR, "\tgp: %p\tsp: %p\ts8: %p\tra: %p\n",
-	    (void *)frame->gp, (void *)frame->sp, (void *)frame->s8, (void *)frame->ra);
-
-	log(LOG_ERR, "\tsr: %p\tmullo: %p\tmulhi: %p\tbadvaddr: %p\n",
-	    (void *)frame->sr, (void *)frame->mullo, (void *)frame->mulhi, (void *)frame->badvaddr);
+	log(LOG_ERR, "\tzero: %#jx\tat: %#jx\tv0: %#jx\tv1: %#jx\n",
+	    (intmax_t)0, (intmax_t)frame->ast, (intmax_t)frame->v0, (intmax_t)frame->v1);
+
+	log(LOG_ERR, "\ta0: %#jx\ta1: %#jx\ta2: %#jx\ta3: %#jx\n",
+	    (intmax_t)frame->a0, (intmax_t)frame->a1, (intmax_t)frame->a2, (intmax_t)frame->a3);
+
+	log(LOG_ERR, "\tt0: %#jx\tt1: %#jx\tt2: %#jx\tt3: %#jx\n",
+	    (intmax_t)frame->t0, (intmax_t)frame->t1, (intmax_t)frame->t2, (intmax_t)frame->t3);
+
+	log(LOG_ERR, "\tt4: %#jx\tt5: %#jx\tt6: %#jx\tt7: %#jx\n",
+	    (intmax_t)frame->t4, (intmax_t)frame->t5, (intmax_t)frame->t6, (intmax_t)frame->t7);
+
+	log(LOG_ERR, "\tt8: %#jx\tt9: %#jx\ts0: %#jx\ts1: %#jx\n",
+	    (intmax_t)frame->t8, (intmax_t)frame->t9, (intmax_t)frame->s0, (intmax_t)frame->s1);
+
+	log(LOG_ERR, "\ts2: %#jx\ts3: %#jx\ts4: %#jx\ts5: %#jx\n",
+	    (intmax_t)frame->s2, (intmax_t)frame->s3, (intmax_t)frame->s4, (intmax_t)frame->s5);
+
+	log(LOG_ERR, "\ts6: %#jx\ts7: %#jx\tk0: %#jx\tk1: %#jx\n",
+	    (intmax_t)frame->s6, (intmax_t)frame->s7, (intmax_t)frame->k0, (intmax_t)frame->k1);
+
+	log(LOG_ERR, "\tgp: %#jx\tsp: %#jx\ts8: %#jx\tra: %#jx\n",
+	    (intmax_t)frame->gp, (intmax_t)frame->sp, (intmax_t)frame->s8, (intmax_t)frame->ra);
+
+	log(LOG_ERR, "\tsr: %#jx\tmullo: %#jx\tmulhi: %#jx\tbadvaddr: %#jx\n",
+	    (intmax_t)frame->sr, (intmax_t)frame->mullo, (intmax_t)frame->mulhi, (intmax_t)frame->badvaddr);
 
 #ifdef IC_REG
-	log(LOG_ERR, "\tcause: %p\tpc: %p\tic: %p\n",
-	    (void *)frame->cause, (void *)frame->pc, (void *)frame->ic);
+	log(LOG_ERR, "\tcause: %#jx\tpc: %#jx\tic: %#jx\n",
+	    (intmax_t)frame->cause, (intmax_t)frame->pc, (intmax_t)frame->ic);
 #else
-	log(LOG_ERR, "\tcause: %p\tpc: %p\n",
-	    (void *)frame->cause, (void *)frame->pc);
+	log(LOG_ERR, "\tcause: %#jx\tpc: %#jx\n",
+	    (intmax_t)frame->cause, (intmax_t)frame->pc);
 #endif
 }
 
@@ -1213,39 +1209,39 @@
 trap_frame_dump(struct trapframe *frame)
 {
 	printf("Trapframe Register Dump:\n");
-	printf("\tzero: %p\tat: %p\tv0: %p\tv1: %p\n",
-	    (void *)0, (void *)frame->ast, (void *)frame->v0, (void *)frame->v1);
-
-	printf("\ta0: %p\ta1: %p\ta2: %p\ta3: %p\n",
-	    (void *)frame->a0, (void *)frame->a1, (void *)frame->a2, (void *)frame->a3);
-
-	printf("\tt0: %p\tt1: %p\tt2: %p\tt3: %p\n",
-	    (void *)frame->t0, (void *)frame->t1, (void *)frame->t2, (void *)frame->t3);
-
-	printf("\tt4: %p\tt5: %p\tt6: %p\tt7: %p\n",
-	    (void *)frame->t4, (void *)frame->t5, (void *)frame->t6, (void *)frame->t7);
-
-	printf("\tt8: %p\tt9: %p\ts0: %p\ts1: %p\n",
-	    (void *)frame->t8, (void *)frame->t9, (void *)frame->s0, (void *)frame->s1);
-
-	printf("\ts2: %p\ts3: %p\ts4: %p\ts5: %p\n",
-	    (void *)frame->s2, (void *)frame->s3, (void *)frame->s4, (void *)frame->s5);
-
-	printf("\ts6: %p\ts7: %p\tk0: %p\tk1: %p\n",
-	    (void *)frame->s6, (void *)frame->s7, (void *)frame->k0, (void *)frame->k1);
-
-	printf("\tgp: %p\tsp: %p\ts8: %p\tra: %p\n",
-	    (void *)frame->gp, (void *)frame->sp, (void *)frame->s8, (void *)frame->ra);
-
-	printf("\tsr: %p\tmullo: %p\tmulhi: %p\tbadvaddr: %p\n",
-	    (void *)frame->sr, (void *)frame->mullo, (void *)frame->mulhi, (void *)frame->badvaddr);
+	printf("\tzero: %#jx\tat: %#jx\tv0: %#jx\tv1: %#jx\n",
+	    (intmax_t)0, (intmax_t)frame->ast, (intmax_t)frame->v0, (intmax_t)frame->v1);
+
+	printf("\ta0: %#jx\ta1: %#jx\ta2: %#jx\ta3: %#jx\n",
+	    (intmax_t)frame->a0, (intmax_t)frame->a1, (intmax_t)frame->a2, (intmax_t)frame->a3);
+
+	printf("\tt0: %#jx\tt1: %#jx\tt2: %#jx\tt3: %#jx\n",
+	    (intmax_t)frame->t0, (intmax_t)frame->t1, (intmax_t)frame->t2, (intmax_t)frame->t3);
+
+	printf("\tt4: %#jx\tt5: %#jx\tt6: %#jx\tt7: %#jx\n",
+	    (intmax_t)frame->t4, (intmax_t)frame->t5, (intmax_t)frame->t6, (intmax_t)frame->t7);
+
+	printf("\tt8: %#jx\tt9: %#jx\ts0: %#jx\ts1: %#jx\n",
+	    (intmax_t)frame->t8, (intmax_t)frame->t9, (intmax_t)frame->s0, (intmax_t)frame->s1);
+
+	printf("\ts2: %#jx\ts3: %#jx\ts4: %#jx\ts5: %#jx\n",
+	    (intmax_t)frame->s2, (intmax_t)frame->s3, (intmax_t)frame->s4, (intmax_t)frame->s5);
+
+	printf("\ts6: %#jx\ts7: %#jx\tk0: %#jx\tk1: %#jx\n",
+	    (intmax_t)frame->s6, (intmax_t)frame->s7, (intmax_t)frame->k0, (intmax_t)frame->k1);
+
+	printf("\tgp: %#jx\tsp: %#jx\ts8: %#jx\tra: %#jx\n",
+	    (intmax_t)frame->gp, (intmax_t)frame->sp, (intmax_t)frame->s8, (intmax_t)frame->ra);
+
+	printf("\tsr: %#jx\tmullo: %#jx\tmulhi: %#jx\tbadvaddr: %#jx\n",
+	    (intmax_t)frame->sr, (intmax_t)frame->mullo, (intmax_t)frame->mulhi, (intmax_t)frame->badvaddr);
 
 #ifdef IC_REG
-	printf("\tcause: %p\tpc: %p\tic: %p\n",
-	    (void *)frame->cause, (void *)frame->pc, (void *)frame->ic);
+	printf("\tcause: %#jx\tpc: %#jx\tic: %#jx\n",
+	    (intmax_t)frame->cause, (intmax_t)frame->pc, (intmax_t)frame->ic);
 #else
-	printf("\tcause: %p\tpc: %p\n",
-	    (void *)frame->cause, (void *)frame->pc);
+	printf("\tcause: %#jx\tpc: %#jx\n",
+	    (intmax_t)frame->cause, (intmax_t)frame->pc);
 #endif
 }
 
@@ -1259,7 +1255,7 @@
 	pd_entry_t *pdep;
 	struct proc *p = curproc;
 
-	pdep = (&(p->p_vmspace->vm_pmap.pm_segtab[va >> SEGSHIFT]));
+	pdep = (&(p->p_vmspace->vm_pmap.pm_segtab[(va >> SEGSHIFT) & (NPDEPG - 1)]));
 	if (*pdep)
 		ptep = pmap_pte(&p->p_vmspace->vm_pmap, va);
 	else
@@ -1269,6 +1265,50 @@
 	*ptepp = ptep;
 }
 
+static void
+log_illegal_instruction(const char *msg, struct trapframe *frame)
+{
+	pt_entry_t *ptep;
+	pd_entry_t *pdep;
+	unsigned int *addr;
+	struct proc *p = curproc;
+	register_t pc;
+
+#ifdef SMP
+	printf("cpuid = %d\n", PCPU_GET(cpuid));
+#endif
+	pc = frame->pc + (DELAYBRANCH(frame->cause) ? 4 : 0);
+	log(LOG_ERR, "%s: pid %d (%s), uid %d: pc %#jx ra %#jx\n",
+	    msg, p->p_pid, p->p_comm,
+	    p->p_ucred ? p->p_ucred->cr_uid : -1,
+	    (intmax_t)pc,
+	    (intmax_t)frame->ra);
+
+	/* log registers in trap frame */
+	log_frame_dump(frame);
+
+	get_mapping_info((vm_offset_t)pc, &pdep, &ptep);
+
+	/*
+	 * Dump a few words around faulting instruction, if the addres is
+	 * valid.
+	 */
+	if (!(pc & 3) &&
+	    useracc((caddr_t)(intptr_t)pc, sizeof(int) * 4, VM_PROT_READ)) {
+		/* dump page table entry for faulting instruction */
+		log(LOG_ERR, "Page table info for pc address %#jx: pde = %p, pte = %#x\n",
+		    (intmax_t)pc, (void *)(intptr_t)*pdep, ptep ? *ptep : 0);
+
+		addr = (unsigned int *)(intptr_t)pc;
+		log(LOG_ERR, "Dumping 4 words starting at pc address %p: \n",
+		    addr);
+		log(LOG_ERR, "%08x %08x %08x %08x\n",
+		    addr[0], addr[1], addr[2], addr[3]);
+	} else {
+		log(LOG_ERR, "pc address %#jx is inaccessible, pde = %p, pte = %#x\n",
+		    (intmax_t)pc, (void *)(intptr_t)*pdep, ptep ? *ptep : 0);
+	}
+}
 
 static void
 log_bad_page_fault(char *msg, struct trapframe *frame, int trap_type)
@@ -1300,12 +1340,12 @@
 	}
 
 	pc = frame->pc + (DELAYBRANCH(frame->cause) ? 4 : 0);
-	log(LOG_ERR, "%s: pid %d (%s), uid %d: pc %p got a %s fault at %p\n",
+	log(LOG_ERR, "%s: pid %d (%s), uid %d: pc %#jx got a %s fault at %#jx\n",
 	    msg, p->p_pid, p->p_comm,
 	    p->p_ucred ? p->p_ucred->cr_uid : -1,
-	    (void *)pc,
+	    (intmax_t)pc,
 	    read_or_write,
-	    (void *)frame->badvaddr);
+	    (intmax_t)frame->badvaddr);
 
 	/* log registers in trap frame */
 	log_frame_dump(frame);
@@ -1318,21 +1358,24 @@
 	 */
 	if (!(pc & 3) && (pc != frame->badvaddr) &&
 	    (trap_type != T_BUS_ERR_IFETCH) &&
-	    useracc((caddr_t)pc, sizeof(int) * 4, VM_PROT_READ)) {
+	    useracc((caddr_t)(intptr_t)pc, sizeof(int) * 4, VM_PROT_READ)) {
 		/* dump page table entry for faulting instruction */
-		log(LOG_ERR, "Page table info for pc address %p: pde = %p, pte = 0x%lx\n",
-		    (void *)pc, *pdep, ptep ? *ptep : 0);
-
-		addr = (unsigned int *)pc;
+		log(LOG_ERR, "Page table info for pc address %#jx: pde = %p, pte = %#x\n",
+		    (intmax_t)pc, (void *)(intptr_t)*pdep, ptep ? *ptep : 0);
+
+		addr = (unsigned int *)(intptr_t)pc;
 		log(LOG_ERR, "Dumping 4 words starting at pc address %p: \n",
 		    addr);
 		log(LOG_ERR, "%08x %08x %08x %08x\n",
 		    addr[0], addr[1], addr[2], addr[3]);
 	} else {
-		log(LOG_ERR, "pc address %p is inaccessible, pde = 0x%p, pte = 0x%lx\n",
-		    (void *)pc, *pdep, ptep ? *ptep : 0);
+		log(LOG_ERR, "pc address %#jx is inaccessible, pde = %p, pte = %#x\n",
+		    (intmax_t)pc, (void *)(intptr_t)*pdep, ptep ? *ptep : 0);
 	}
-	/*	panic("Bad trap");*/
+
+	get_mapping_info((vm_offset_t)frame->badvaddr, &pdep, &ptep);
+	log(LOG_ERR, "Page table info for bad address %#jx: pde = %p, pte = %#x\n",
+	    (intmax_t)frame->badvaddr, (void *)(intptr_t)*pdep, ptep ? *ptep : 0);
 }
 
 
@@ -1343,7 +1386,7 @@
 mips_unaligned_load_store(struct trapframe *frame, register_t addr, register_t pc)
 {
 	register_t *reg = (register_t *) frame;
-	u_int32_t inst = *((u_int32_t *) pc);
+	u_int32_t inst = *((u_int32_t *)(intptr_t)pc);
 	u_int32_t value_msb, value;
 	int access_type = 0;
 
@@ -1439,9 +1482,9 @@
 			else
 				frame->pc += 4;
 
-			log(LOG_INFO, "Unaligned %s: pc=%p, badvaddr=%p\n",
-			    access_name[access_type - 1], (void *)pc,
-			    (void *)frame->badvaddr);
+			log(LOG_INFO, "Unaligned %s: pc=%#jx, badvaddr=%#jx\n",
+			    access_name[access_type - 1], (intmax_t)pc,
+			    (intmax_t)frame->badvaddr);
 		}
 	}
 	return access_type;
