/*-
 * Copyright (c) 1991 Regents of the University of California.
 * All rights reserved.
 * Copyright (c) 1994 John S. Dyson
 * All rights reserved.
 * Copyright (c) 1994 David Greenman
 * All rights reserved.
 *
 * This code is derived from software contributed to Berkeley by
 * the Systems Programming Group of the University of Utah Computer
 * Science Department and William Jolitz of UUNET Technologies Inc.
 *
 * Redistribution and use in source and binary forms, with or without
 * modification, are permitted provided that the following conditions
 * are met:
 * 1. Redistributions of source code must retain the above copyright
 *    notice, this list of conditions and the following disclaimer.
 * 2. Redistributions in binary form must reproduce the above copyright
 *    notice, this list of conditions and the following disclaimer in the
 *    documentation and/or other materials provided with the distribution.
 * 4. Neither the name of the University nor the names of its contributors
 *    may be used to endorse or promote products derived from this software
 *    without specific prior written permission.
 *
 * THIS SOFTWARE IS PROVIDED BY THE REGENTS AND CONTRIBUTORS ``AS IS'' AND
 * ANY EXPRESS OR IMPLIED WARRANTIES, INCLUDING, BUT NOT LIMITED TO, THE
 * IMPLIED WARRANTIES OF MERCHANTABILITY AND FITNESS FOR A PARTICULAR PURPOSE
 * ARE DISCLAIMED.  IN NO EVENT SHALL THE REGENTS OR CONTRIBUTORS BE LIABLE
 * FOR ANY DIRECT, INDIRECT, INCIDENTAL, SPECIAL, EXEMPLARY, OR CONSEQUENTIAL
 * DAMAGES (INCLUDING, BUT NOT LIMITED TO, PROCUREMENT OF SUBSTITUTE GOODS
 * OR SERVICES; LOSS OF USE, DATA, OR PROFITS; OR BUSINESS INTERRUPTION)
 * HOWEVER CAUSED AND ON ANY THEORY OF LIABILITY, WHETHER IN CONTRACT, STRICT
 * LIABILITY, OR TORT (INCLUDING NEGLIGENCE OR OTHERWISE) ARISING IN ANY WAY
 * OUT OF THE USE OF THIS SOFTWARE, EVEN IF ADVISED OF THE POSSIBILITY OF
 * SUCH DAMAGE.
 *
 *      from:   @(#)pmap.c      7.7 (Berkeley)  5/12/91
 */

#include <sys/cdefs.h>
__FBSDID("$FreeBSD$");

/*
 * Manages physical address maps.
 *
 * In addition to hardware address maps, this module is called upon to
 * provide software-use-only maps which may or may not be stored in the
 * same form as hardware maps.  These pseudo-maps are used to store
 * intermediate results from copy operations to and from address spaces.
 *
 * Since the information managed by this module is also stored by the
 * logical address mapping module, this module may throw away valid virtual
 * to physical mappings at almost any time.  However, invalidations of
 * mappings must be done as requested.
 *
 * In order to cope with hardware architectures which make virtual to
 * physical map invalidates expensive, this module may delay invalidate
 * reduced protection operations until such time as they are actually
 * necessary.  This module is given full information as to which processors
 * are currently using which maps, and to when physical maps must be made
 * correct.
 */

#include "opt_kstack_pages.h"
#include "opt_pmap.h"

#include <sys/param.h>
#include <sys/kernel.h>
#include <sys/ktr.h>
#include <sys/lock.h>
#include <sys/msgbuf.h>
#include <sys/mutex.h>
#include <sys/proc.h>
#include <sys/smp.h>
#include <sys/sysctl.h>
#include <sys/systm.h>
#include <sys/vmmeter.h>

#include <dev/ofw/openfirm.h>

#include <vm/vm.h>
#include <vm/vm_param.h>
#include <vm/vm_kern.h>
#include <vm/vm_page.h>
#include <vm/vm_map.h>
#include <vm/vm_object.h>
#include <vm/vm_extern.h>
#include <vm/vm_pageout.h>
#include <vm/vm_pager.h>

#include <machine/cache.h>
#include <machine/frame.h>
#include <machine/instr.h>
#include <machine/md_var.h>
#include <machine/metadata.h>
#include <machine/ofw_mem.h>
#include <machine/smp.h>
#include <machine/tlb.h>
#include <machine/tte.h>
#include <machine/tsb.h>
#include <machine/ver.h>

/*
 * Virtual address of message buffer
 */
struct msgbuf *msgbufp;

/*
 * Map of physical memory reagions
 */
vm_paddr_t phys_avail[128];
static struct ofw_mem_region mra[128];
struct ofw_mem_region sparc64_memreg[128];
int sparc64_nmemreg;
static struct ofw_map translations[128];
static int translations_size;

static vm_offset_t pmap_idle_map;
static vm_offset_t pmap_temp_map_1;
static vm_offset_t pmap_temp_map_2;

/*
 * First and last available kernel virtual addresses
 */
vm_offset_t virtual_avail;
vm_offset_t virtual_end;
vm_offset_t kernel_vm_end;

vm_offset_t vm_max_kernel_address;

/*
 * Kernel pmap
 */
struct pmap kernel_pmap_store;

/*
 * Allocate physical memory for use in pmap_bootstrap.
 */
static vm_paddr_t pmap_bootstrap_alloc(vm_size_t size, uint32_t colors);

static void pmap_bootstrap_set_tte(struct tte *tp, u_long vpn, u_long data);
static void pmap_cache_remove(vm_page_t m, vm_offset_t va);
static int pmap_protect_tte(struct pmap *pm1, struct pmap *pm2,
    struct tte *tp, vm_offset_t va);

/*
 * Map the given physical page at the specified virtual address in the
 * target pmap with the protection requested.  If specified the page
 * will be wired down.
 *
 * The page queues and pmap must be locked.
 */
static void pmap_enter_locked(pmap_t pm, vm_offset_t va, vm_page_t m,
    vm_prot_t prot, boolean_t wired);

extern int tl1_dmmu_miss_direct_patch_tsb_phys_1[];
extern int tl1_dmmu_miss_direct_patch_tsb_phys_end_1[];
extern int tl1_dmmu_miss_patch_asi_1[];
extern int tl1_dmmu_miss_patch_quad_ldd_1[];
extern int tl1_dmmu_miss_patch_tsb_1[];
extern int tl1_dmmu_miss_patch_tsb_2[];
extern int tl1_dmmu_miss_patch_tsb_mask_1[];
extern int tl1_dmmu_miss_patch_tsb_mask_2[];
extern int tl1_dmmu_prot_patch_asi_1[];
extern int tl1_dmmu_prot_patch_quad_ldd_1[];
extern int tl1_dmmu_prot_patch_tsb_1[];
extern int tl1_dmmu_prot_patch_tsb_2[];
extern int tl1_dmmu_prot_patch_tsb_mask_1[];
extern int tl1_dmmu_prot_patch_tsb_mask_2[];
extern int tl1_immu_miss_patch_asi_1[];
extern int tl1_immu_miss_patch_quad_ldd_1[];
extern int tl1_immu_miss_patch_tsb_1[];
extern int tl1_immu_miss_patch_tsb_2[];
extern int tl1_immu_miss_patch_tsb_mask_1[];
extern int tl1_immu_miss_patch_tsb_mask_2[];

/*
 * If user pmap is processed with pmap_remove and with pmap_remove and the
 * resident count drops to 0, there are no more pages to remove, so we
 * need not continue.
 */
#define	PMAP_REMOVE_DONE(pm) \
	((pm) != kernel_pmap && (pm)->pm_stats.resident_count == 0)

/*
 * The threshold (in bytes) above which tsb_foreach() is used in pmap_remove()
 * and pmap_protect() instead of trying each virtual address.
 */
#define	PMAP_TSB_THRESH	((TSB_SIZE / 2) * PAGE_SIZE)

SYSCTL_NODE(_debug, OID_AUTO, pmap_stats, CTLFLAG_RD, 0, "");

PMAP_STATS_VAR(pmap_nenter);
PMAP_STATS_VAR(pmap_nenter_update);
PMAP_STATS_VAR(pmap_nenter_replace);
PMAP_STATS_VAR(pmap_nenter_new);
PMAP_STATS_VAR(pmap_nkenter);
PMAP_STATS_VAR(pmap_nkenter_oc);
PMAP_STATS_VAR(pmap_nkenter_stupid);
PMAP_STATS_VAR(pmap_nkremove);
PMAP_STATS_VAR(pmap_nqenter);
PMAP_STATS_VAR(pmap_nqremove);
PMAP_STATS_VAR(pmap_ncache_enter);
PMAP_STATS_VAR(pmap_ncache_enter_c);
PMAP_STATS_VAR(pmap_ncache_enter_oc);
PMAP_STATS_VAR(pmap_ncache_enter_cc);
PMAP_STATS_VAR(pmap_ncache_enter_coc);
PMAP_STATS_VAR(pmap_ncache_enter_nc);
PMAP_STATS_VAR(pmap_ncache_enter_cnc);
PMAP_STATS_VAR(pmap_ncache_remove);
PMAP_STATS_VAR(pmap_ncache_remove_c);
PMAP_STATS_VAR(pmap_ncache_remove_oc);
PMAP_STATS_VAR(pmap_ncache_remove_cc);
PMAP_STATS_VAR(pmap_ncache_remove_coc);
PMAP_STATS_VAR(pmap_ncache_remove_nc);
PMAP_STATS_VAR(pmap_nzero_page);
PMAP_STATS_VAR(pmap_nzero_page_c);
PMAP_STATS_VAR(pmap_nzero_page_oc);
PMAP_STATS_VAR(pmap_nzero_page_nc);
PMAP_STATS_VAR(pmap_nzero_page_area);
PMAP_STATS_VAR(pmap_nzero_page_area_c);
PMAP_STATS_VAR(pmap_nzero_page_area_oc);
PMAP_STATS_VAR(pmap_nzero_page_area_nc);
PMAP_STATS_VAR(pmap_nzero_page_idle);
PMAP_STATS_VAR(pmap_nzero_page_idle_c);
PMAP_STATS_VAR(pmap_nzero_page_idle_oc);
PMAP_STATS_VAR(pmap_nzero_page_idle_nc);
PMAP_STATS_VAR(pmap_ncopy_page);
PMAP_STATS_VAR(pmap_ncopy_page_c);
PMAP_STATS_VAR(pmap_ncopy_page_oc);
PMAP_STATS_VAR(pmap_ncopy_page_nc);
PMAP_STATS_VAR(pmap_ncopy_page_dc);
PMAP_STATS_VAR(pmap_ncopy_page_doc);
PMAP_STATS_VAR(pmap_ncopy_page_sc);
PMAP_STATS_VAR(pmap_ncopy_page_soc);

PMAP_STATS_VAR(pmap_nnew_thread);
PMAP_STATS_VAR(pmap_nnew_thread_oc);

static inline u_long dtlb_get_data(u_int tlb, u_int slot);

/*
 * Quick sort callout for comparing memory regions
 */
static int mr_cmp(const void *a, const void *b);
static int om_cmp(const void *a, const void *b);

static int
mr_cmp(const void *a, const void *b)
{
	const struct ofw_mem_region *mra;
	const struct ofw_mem_region *mrb;

	mra = a;
	mrb = b;
	if (mra->mr_start < mrb->mr_start)
		return (-1);
	else if (mra->mr_start > mrb->mr_start)
		return (1);
	else
		return (0);
}

static int
om_cmp(const void *a, const void *b)
{
	const struct ofw_map *oma;
	const struct ofw_map *omb;

	oma = a;
	omb = b;
	if (oma->om_start < omb->om_start)
		return (-1);
	else if (oma->om_start > omb->om_start)
		return (1);
	else
		return (0);
}

static inline u_long
dtlb_get_data(u_int tlb, u_int slot)
{
	u_long data;
	register_t s;

	slot = TLB_DAR_SLOT(tlb, slot);
	/*
	 * We read ASI_DTLB_DATA_ACCESS_REG twice back-to-back in order to
	 * work around errata of USIII and beyond.
	 */
	s = intr_disable();
	(void)ldxa(slot, ASI_DTLB_DATA_ACCESS_REG);
	data = ldxa(slot, ASI_DTLB_DATA_ACCESS_REG);
	intr_restore(s);
	return (data);
}

/*
 * Bootstrap the system enough to run with virtual memory.
 */
void
pmap_bootstrap(u_int cpu_impl)
{
	struct pmap *pm;
	struct tte *tp;
	vm_offset_t off;
	vm_offset_t va;
	vm_paddr_t pa;
	vm_size_t physsz;
	vm_size_t virtsz;
	u_long data;
	u_long vpn;
	phandle_t pmem;
	phandle_t vmem;
	u_int dtlb_slots_avail;
	int i;
	int j;
	int sz;
	uint32_t asi;
	uint32_t colors;
	uint32_t ldd;

	/*
	 * Set the kernel context.
	 */
	pmap_set_kctx();

	colors = dcache_color_ignore != 0 ? 1 : DCACHE_COLORS;

	/*
	 * Find out what physical memory is available from the PROM and
	 * initialize the phys_avail array.  This must be done before
	 * pmap_bootstrap_alloc is called.
	 */
	if ((pmem = OF_finddevice("/memory")) == -1)
		panic("pmap_bootstrap: finddevice /memory");
	if ((sz = OF_getproplen(pmem, "available")) == -1)
		panic("pmap_bootstrap: getproplen /memory/available");
	if (sizeof(phys_avail) < sz)
		panic("pmap_bootstrap: phys_avail too small");
	if (sizeof(mra) < sz)
		panic("pmap_bootstrap: mra too small");
	bzero(mra, sz);
	if (OF_getprop(pmem, "available", mra, sz) == -1)
		panic("pmap_bootstrap: getprop /memory/available");
	sz /= sizeof(*mra);
	CTR0(KTR_PMAP, "pmap_bootstrap: physical memory");
	qsort(mra, sz, sizeof (*mra), mr_cmp);
	physsz = 0;
	getenv_quad("hw.physmem", &physmem);
	physmem = btoc(physmem);
	for (i = 0, j = 0; i < sz; i++, j += 2) {
		CTR2(KTR_PMAP, "start=%#lx size=%#lx", mra[i].mr_start,
		    mra[i].mr_size);
		if (physmem != 0 && btoc(physsz + mra[i].mr_size) >= physmem) {
			if (btoc(physsz) < physmem) {
				phys_avail[j] = mra[i].mr_start;
				phys_avail[j + 1] = mra[i].mr_start +
				    (ctob(physmem) - physsz);
				physsz = ctob(physmem);
			}
			break;
		}
		phys_avail[j] = mra[i].mr_start;
		phys_avail[j + 1] = mra[i].mr_start + mra[i].mr_size;
		physsz += mra[i].mr_size;
	}
	physmem = btoc(physsz);

	/*
	 * Calculate the size of kernel virtual memory, and the size and mask
	 * for the kernel TSB based on the phsyical memory size but limited
	 * by the amount of dTLB slots available for locked entries if we have
	 * to lock the TSB in the TLB (given that for spitfire-class CPUs all
	 * of the dt64 slots can hold locked entries but there is no large
	 * dTLB for unlocked ones, we don't use more than half of it for the
	 * TSB).
	 * Note that for reasons unknown OpenSolaris doesn't take advantage of
	 * ASI_ATOMIC_QUAD_LDD_PHYS on UltraSPARC-III.  However, given that no
	 * public documentation is available for these, the latter just might
	 * not support it, yet.
	 */
	if (cpu_impl == CPU_IMPL_SPARC64V ||
	    cpu_impl >= CPU_IMPL_ULTRASPARCIIIp) {
		tsb_kernel_ldd_phys = 1;
		virtsz = roundup(5 / 3 * physsz, PAGE_SIZE_4M <<
		    (PAGE_SHIFT - TTE_SHIFT));
	} else {
		dtlb_slots_avail = 0;
		for (i = 0; i < dtlb_slots; i++) {
			data = dtlb_get_data(cpu_impl ==
			    CPU_IMPL_ULTRASPARCIII ? TLB_DAR_T16 :
			    TLB_DAR_T32, i);
			if ((data & (TD_V | TD_L)) != (TD_V | TD_L))
				dtlb_slots_avail++;
		}
#ifdef SMP
		dtlb_slots_avail -= PCPU_PAGES;
#endif
		if (cpu_impl >= CPU_IMPL_ULTRASPARCI &&
		    cpu_impl < CPU_IMPL_ULTRASPARCIII)
			dtlb_slots_avail /= 2;
		virtsz = roundup(physsz, PAGE_SIZE_4M <<
		    (PAGE_SHIFT - TTE_SHIFT));
		virtsz = MIN(virtsz, (dtlb_slots_avail * PAGE_SIZE_4M) <<
		    (PAGE_SHIFT - TTE_SHIFT));
	}
	vm_max_kernel_address = VM_MIN_KERNEL_ADDRESS + virtsz;
	tsb_kernel_size = virtsz >> (PAGE_SHIFT - TTE_SHIFT);
	tsb_kernel_mask = (tsb_kernel_size >> TTE_SHIFT) - 1;

	/*
	 * Allocate the kernel TSB and lock it in the TLB if necessary.
	 */
	pa = pmap_bootstrap_alloc(tsb_kernel_size, colors);
	if (pa & PAGE_MASK_4M)
		panic("pmap_bootstrap: TSB unaligned\n");
	tsb_kernel_phys = pa;
	if (tsb_kernel_ldd_phys == 0) {
		tsb_kernel =
		    (struct tte *)(VM_MIN_KERNEL_ADDRESS - tsb_kernel_size);
		pmap_map_tsb();
		bzero(tsb_kernel, tsb_kernel_size);
	} else {
		tsb_kernel =
		    (struct tte *)TLB_PHYS_TO_DIRECT(tsb_kernel_phys);
		aszero(ASI_PHYS_USE_EC, tsb_kernel_phys, tsb_kernel_size);
	}

	/*
	 * Allocate and map the dynamic per-CPU area for the BSP.
	 */
	pa = pmap_bootstrap_alloc(DPCPU_SIZE, colors);
	dpcpu0 = (void *)TLB_PHYS_TO_DIRECT(pa);

	/*
	 * Allocate and map the message buffer.
	 */
	pa = pmap_bootstrap_alloc(msgbufsize, colors);
	msgbufp = (struct msgbuf *)TLB_PHYS_TO_DIRECT(pa);

	/*
	 * Patch the TSB addresses and mask as well as the ASIs used to load
	 * it into the trap table.
	 */

#define	LDDA_R_I_R(rd, imm_asi, rs1, rs2)				\
	(EIF_OP(IOP_LDST) | EIF_F3_RD(rd) | EIF_F3_OP3(INS3_LDDA) |	\
	    EIF_F3_RS1(rs1) | EIF_F3_I(0) | EIF_F3_IMM_ASI(imm_asi) |	\
	    EIF_F3_RS2(rs2))
#define	OR_R_I_R(rd, imm13, rs1)					\
	(EIF_OP(IOP_MISC) | EIF_F3_RD(rd) | EIF_F3_OP3(INS2_OR) |	\
	    EIF_F3_RS1(rs1) | EIF_F3_I(1) | EIF_IMM(imm13, 13))
#define	SETHI(rd, imm22)						\
	(EIF_OP(IOP_FORM2) | EIF_F2_RD(rd) | EIF_F2_OP2(INS0_SETHI) |	\
	    EIF_IMM((imm22) >> 10, 22))
#define	WR_R_I(rd, imm13, rs1)						\
	(EIF_OP(IOP_MISC) | EIF_F3_RD(rd) | EIF_F3_OP3(INS2_WR) |	\
	    EIF_F3_RS1(rs1) | EIF_F3_I(1) | EIF_IMM(imm13, 13))

#define	PATCH_ASI(addr, asi) do {					\
	if (addr[0] != WR_R_I(IF_F3_RD(addr[0]), 0x0,			\
	    IF_F3_RS1(addr[0])))					\
		panic("%s: patched instructions have changed",		\
		    __func__);						\
	addr[0] |= EIF_IMM((asi), 13);					\
	flush(addr);							\
} while (0)

#define	PATCH_LDD(addr, asi) do {					\
	if (addr[0] != LDDA_R_I_R(IF_F3_RD(addr[0]), 0x0,		\
	    IF_F3_RS1(addr[0]), IF_F3_RS2(addr[0])))			\
		panic("%s: patched instructions have changed",		\
		    __func__);						\
	addr[0] |= EIF_F3_IMM_ASI(asi);					\
	flush(addr);							\
} while (0)

#define	PATCH_TSB(addr, val) do {					\
	if (addr[0] != SETHI(IF_F2_RD(addr[0]), 0x0) ||			\
	    addr[1] != OR_R_I_R(IF_F3_RD(addr[1]), 0x0,			\
	    IF_F3_RS1(addr[1]))	||					\
	    addr[3] != SETHI(IF_F2_RD(addr[3]), 0x0))			\
		panic("%s: patched instructions have changed",		\
		    __func__);						\
	addr[0] |= EIF_IMM((val) >> 42, 22);				\
	addr[1] |= EIF_IMM((val) >> 32, 10);				\
	addr[3] |= EIF_IMM((val) >> 10, 22);				\
	flush(addr);							\
	flush(addr + 1);						\
	flush(addr + 3);						\
} while (0)

#define	PATCH_TSB_MASK(addr, val) do {					\
	if (addr[0] != SETHI(IF_F2_RD(addr[0]), 0x0) ||			\
	    addr[1] != OR_R_I_R(IF_F3_RD(addr[1]), 0x0,			\
	    IF_F3_RS1(addr[1])))					\
		panic("%s: patched instructions have changed",		\
		    __func__);						\
	addr[0] |= EIF_IMM((val) >> 10, 22);				\
	addr[1] |= EIF_IMM((val), 10);					\
	flush(addr);							\
	flush(addr + 1);						\
} while (0)

	if (tsb_kernel_ldd_phys == 0) {
		asi = ASI_N;
		ldd = ASI_NUCLEUS_QUAD_LDD;
		off = (vm_offset_t)tsb_kernel;
	} else {
		asi = ASI_PHYS_USE_EC;
		ldd = ASI_ATOMIC_QUAD_LDD_PHYS;
		off = (vm_offset_t)tsb_kernel_phys;
	}
	PATCH_TSB(tl1_dmmu_miss_direct_patch_tsb_phys_1, tsb_kernel_phys);
	PATCH_TSB(tl1_dmmu_miss_direct_patch_tsb_phys_end_1,
	    tsb_kernel_phys + tsb_kernel_size - 1);
	PATCH_ASI(tl1_dmmu_miss_patch_asi_1, asi);
	PATCH_LDD(tl1_dmmu_miss_patch_quad_ldd_1, ldd);
	PATCH_TSB(tl1_dmmu_miss_patch_tsb_1, off);
	PATCH_TSB(tl1_dmmu_miss_patch_tsb_2, off);
	PATCH_TSB_MASK(tl1_dmmu_miss_patch_tsb_mask_1, tsb_kernel_mask);
	PATCH_TSB_MASK(tl1_dmmu_miss_patch_tsb_mask_2, tsb_kernel_mask);
	PATCH_ASI(tl1_dmmu_prot_patch_asi_1, asi);
	PATCH_LDD(tl1_dmmu_prot_patch_quad_ldd_1, ldd);
	PATCH_TSB(tl1_dmmu_prot_patch_tsb_1, off);
	PATCH_TSB(tl1_dmmu_prot_patch_tsb_2, off);
	PATCH_TSB_MASK(tl1_dmmu_prot_patch_tsb_mask_1, tsb_kernel_mask);
	PATCH_TSB_MASK(tl1_dmmu_prot_patch_tsb_mask_2, tsb_kernel_mask);
	PATCH_ASI(tl1_immu_miss_patch_asi_1, asi);
	PATCH_LDD(tl1_immu_miss_patch_quad_ldd_1, ldd);
	PATCH_TSB(tl1_immu_miss_patch_tsb_1, off);
	PATCH_TSB(tl1_immu_miss_patch_tsb_2, off);
	PATCH_TSB_MASK(tl1_immu_miss_patch_tsb_mask_1, tsb_kernel_mask);
	PATCH_TSB_MASK(tl1_immu_miss_patch_tsb_mask_2, tsb_kernel_mask);

	/*
	 * Enter fake 8k pages for the 4MB kernel pages, so that
	 * pmap_kextract() will work for them.
	 */
	for (i = 0; i < kernel_tlb_slots; i++) {
		pa = kernel_tlbs[i].te_pa;
		va = kernel_tlbs[i].te_va;
		for (off = 0; off < PAGE_SIZE_4M; off += PAGE_SIZE) {
			tp = tsb_kvtotte(va + off);
			vpn = TV_VPN(va + off, TS_8K);
			data = TD_V | TD_8K | TD_PA(pa + off) | TD_REF |
			    TD_SW | TD_CP | TD_CV | TD_P | TD_W;
			pmap_bootstrap_set_tte(tp, vpn, data);
		}
	}

	/*
	 * Set the start and end of KVA.  The kernel is loaded starting
	 * at the first available 4MB super page, so we advance to the
	 * end of the last one used for it.
	 */
	virtual_avail = KERNBASE + kernel_tlb_slots * PAGE_SIZE_4M;
	virtual_end = vm_max_kernel_address;
	kernel_vm_end = vm_max_kernel_address;

	/*
	 * Allocate kva space for temporary mappings.
	 */
	pmap_idle_map = virtual_avail;
	virtual_avail += PAGE_SIZE * colors;
	pmap_temp_map_1 = virtual_avail;
	virtual_avail += PAGE_SIZE * colors;
	pmap_temp_map_2 = virtual_avail;
	virtual_avail += PAGE_SIZE * colors;

	/*
	 * Allocate a kernel stack with guard page for thread0 and map it
	 * into the kernel TSB.  We must ensure that the virtual address is
	 * colored properly for corresponding CPUs, since we're allocating
	 * from phys_avail so the memory won't have an associated vm_page_t.
	 */
	pa = pmap_bootstrap_alloc(KSTACK_PAGES * PAGE_SIZE, colors);
	kstack0_phys = pa;
	virtual_avail += roundup(KSTACK_GUARD_PAGES, colors) * PAGE_SIZE;
	kstack0 = virtual_avail;
	virtual_avail += roundup(KSTACK_PAGES, colors) * PAGE_SIZE;
	if (dcache_color_ignore == 0)
		KASSERT(DCACHE_COLOR(kstack0) == DCACHE_COLOR(kstack0_phys),
		    ("pmap_bootstrap: kstack0 miscolored"));
	for (i = 0; i < KSTACK_PAGES; i++) {
		pa = kstack0_phys + i * PAGE_SIZE;
		va = kstack0 + i * PAGE_SIZE;
		tp = tsb_kvtotte(va);
		vpn = TV_VPN(va, TS_8K);
		data = TD_V | TD_8K | TD_PA(pa) | TD_REF | TD_SW | TD_CP |
		    TD_CV | TD_P | TD_W;
		pmap_bootstrap_set_tte(tp, vpn, data);
	}

	/*
	 * Calculate the last available physical address.
	 */
	for (i = 0; phys_avail[i + 2] != 0; i += 2)
		;
	Maxmem = sparc64_btop(phys_avail[i + 1]);

	/*
	 * Add the PROM mappings to the kernel TSB.
	 */
	if ((vmem = OF_finddevice("/virtual-memory")) == -1)
		panic("pmap_bootstrap: finddevice /virtual-memory");
	if ((sz = OF_getproplen(vmem, "translations")) == -1)
		panic("pmap_bootstrap: getproplen translations");
	if (sizeof(translations) < sz)
		panic("pmap_bootstrap: translations too small");
	bzero(translations, sz);
	if (OF_getprop(vmem, "translations", translations, sz) == -1)
		panic("pmap_bootstrap: getprop /virtual-memory/translations");
	sz /= sizeof(*translations);
	translations_size = sz;
	CTR0(KTR_PMAP, "pmap_bootstrap: translations");
	qsort(translations, sz, sizeof (*translations), om_cmp);
	for (i = 0; i < sz; i++) {
		CTR3(KTR_PMAP,
		    "translation: start=%#lx size=%#lx tte=%#lx",
		    translations[i].om_start, translations[i].om_size,
		    translations[i].om_tte);
		if ((translations[i].om_tte & TD_V) == 0)
			continue;
		if (translations[i].om_start < VM_MIN_PROM_ADDRESS ||
		    translations[i].om_start > VM_MAX_PROM_ADDRESS)
			continue;
		for (off = 0; off < translations[i].om_size;
		    off += PAGE_SIZE) {
			va = translations[i].om_start + off;
			tp = tsb_kvtotte(va);
			vpn = TV_VPN(va, TS_8K);
			data = ((translations[i].om_tte &
			    ~((TD_SOFT2_MASK << TD_SOFT2_SHIFT) |
			    (cpu_impl >= CPU_IMPL_ULTRASPARCI &&
			    cpu_impl < CPU_IMPL_ULTRASPARCIII ?
			    (TD_DIAG_SF_MASK << TD_DIAG_SF_SHIFT) :
			    (TD_RSVD_CH_MASK << TD_RSVD_CH_SHIFT)) |
			    (TD_SOFT_MASK << TD_SOFT_SHIFT))) | TD_EXEC) +
			    off;
			pmap_bootstrap_set_tte(tp, vpn, data);
		}
	}

	/*
	 * Get the available physical memory ranges from /memory/reg.  These
	 * are only used for kernel dumps, but it may not be wise to do PROM
	 * calls in that situation.
	 */
	if ((sz = OF_getproplen(pmem, "reg")) == -1)
		panic("pmap_bootstrap: getproplen /memory/reg");
	if (sizeof(sparc64_memreg) < sz)
		panic("pmap_bootstrap: sparc64_memreg too small");
	if (OF_getprop(pmem, "reg", sparc64_memreg, sz) == -1)
		panic("pmap_bootstrap: getprop /memory/reg");
	sparc64_nmemreg = sz / sizeof(*sparc64_memreg);

	/*
	 * Initialize the kernel pmap (which is statically allocated).
	 */
	pm = kernel_pmap;
	PMAP_LOCK_INIT(pm);
	for (i = 0; i < MAXCPU; i++)
		pm->pm_context[i] = TLB_CTX_KERNEL;
	CPU_FILL(&pm->pm_active);

	/*
	 * Flush all non-locked TLB entries possibly left over by the
	 * firmware.
	 */
	tlb_flush_nonlocked();
}

/*
 * Map the 4MB kernel TSB pages.
 */
void
pmap_map_tsb(void)
{
	vm_offset_t va;
	vm_paddr_t pa;
	u_long data;
	int i;

	for (i = 0; i < tsb_kernel_size; i += PAGE_SIZE_4M) {
		va = (vm_offset_t)tsb_kernel + i;
		pa = tsb_kernel_phys + i;
		data = TD_V | TD_4M | TD_PA(pa) | TD_L | TD_CP | TD_CV |
		    TD_P | TD_W;
		stxa(AA_DMMU_TAR, ASI_DMMU, TLB_TAR_VA(va) |
		    TLB_TAR_CTX(TLB_CTX_KERNEL));
		stxa_sync(0, ASI_DTLB_DATA_IN_REG, data);
	}
}

/*
 * Set the secondary context to be the kernel context (needed for FP block
 * operations in the kernel).
 */
void
pmap_set_kctx(void)
{

	stxa(AA_DMMU_SCXR, ASI_DMMU, (ldxa(AA_DMMU_SCXR, ASI_DMMU) &
	    TLB_CXR_PGSZ_MASK) | TLB_CTX_KERNEL);
	flush(KERNBASE);
}

/*
 * Allocate a physical page of memory directly from the phys_avail map.
 * Can only be called from pmap_bootstrap before avail start and end are
 * calculated.
 */
static vm_paddr_t
pmap_bootstrap_alloc(vm_size_t size, uint32_t colors)
{
	vm_paddr_t pa;
	int i;

	size = roundup(size, PAGE_SIZE * colors);
	for (i = 0; phys_avail[i + 1] != 0; i += 2) {
		if (phys_avail[i + 1] - phys_avail[i] < size)
			continue;
		pa = phys_avail[i];
		phys_avail[i] += size;
		return (pa);
	}
	panic("pmap_bootstrap_alloc");
}

/*
 * Set a TTE.  This function is intended as a helper when tsb_kernel is
 * direct-mapped but we haven't taken over the trap table, yet, as it's the
 * case when we are taking advantage of ASI_ATOMIC_QUAD_LDD_PHYS to access
 * the kernel TSB.
 */
void
pmap_bootstrap_set_tte(struct tte *tp, u_long vpn, u_long data)
{

	if (tsb_kernel_ldd_phys == 0) {
		tp->tte_vpn = vpn;
		tp->tte_data = data;
	} else {
		stxa((vm_paddr_t)tp + offsetof(struct tte, tte_vpn),
		    ASI_PHYS_USE_EC, vpn);
		stxa((vm_paddr_t)tp + offsetof(struct tte, tte_data),
		    ASI_PHYS_USE_EC, data);
	}
}

/*
 * Initialize a vm_page's machine-dependent fields.
 */
void
pmap_page_init(vm_page_t m)
{

	TAILQ_INIT(&m->md.tte_list);
	m->md.color = DCACHE_COLOR(VM_PAGE_TO_PHYS(m));
	m->md.flags = 0;
	m->md.pmap = NULL;
}

/*
 * Initialize the pmap module.
 */
void
pmap_init(void)
{
	vm_offset_t addr;
	vm_size_t size;
	int result;
	int i;

	for (i = 0; i < translations_size; i++) {
		addr = translations[i].om_start;
		size = translations[i].om_size;
		if ((translations[i].om_tte & TD_V) == 0)
			continue;
		if (addr < VM_MIN_PROM_ADDRESS || addr > VM_MAX_PROM_ADDRESS)
			continue;
		result = vm_map_find(kernel_map, NULL, 0, &addr, size,
		    VMFS_NO_SPACE, VM_PROT_ALL, VM_PROT_ALL, MAP_NOFAULT);
		if (result != KERN_SUCCESS || addr != translations[i].om_start)
			panic("pmap_init: vm_map_find");
	}
}

/*
 * Extract the physical page address associated with the given
 * map/virtual_address pair.
 */
vm_paddr_t
pmap_extract(pmap_t pm, vm_offset_t va)
{
	struct tte *tp;
	vm_paddr_t pa;

	if (pm == kernel_pmap)
		return (pmap_kextract(va));
	PMAP_LOCK(pm);
	tp = tsb_tte_lookup(pm, va);
	if (tp == NULL)
		pa = 0;
	else
		pa = TTE_GET_PA(tp) | (va & TTE_GET_PAGE_MASK(tp));
	PMAP_UNLOCK(pm);
	return (pa);
}

/*
 * Atomically extract and hold the physical page with the given
 * pmap and virtual address pair if that mapping permits the given
 * protection.
 */
vm_page_t
pmap_extract_and_hold(pmap_t pm, vm_offset_t va, vm_prot_t prot)
{
	struct tte *tp;
	vm_page_t m;
	vm_paddr_t pa;

	m = NULL;
	pa = 0;
	PMAP_LOCK(pm);
retry:
	if (pm == kernel_pmap) {
		if (va >= VM_MIN_DIRECT_ADDRESS) {
			tp = NULL;
			m = PHYS_TO_VM_PAGE(TLB_DIRECT_TO_PHYS(va));
			(void)vm_page_pa_tryrelock(pm, TLB_DIRECT_TO_PHYS(va),
			    &pa);
			vm_page_hold(m);
		} else {
			tp = tsb_kvtotte(va);
			if ((tp->tte_data & TD_V) == 0)
				tp = NULL;
		}
	} else
		tp = tsb_tte_lookup(pm, va);
	if (tp != NULL && ((tp->tte_data & TD_SW) ||
	    (prot & VM_PROT_WRITE) == 0)) {
		if (vm_page_pa_tryrelock(pm, TTE_GET_PA(tp), &pa))
			goto retry;
		m = PHYS_TO_VM_PAGE(TTE_GET_PA(tp));
		vm_page_hold(m);
	}
	PA_UNLOCK_COND(pa);
	PMAP_UNLOCK(pm);
	return (m);
}

/*
 * Extract the physical page address associated with the given kernel virtual
 * address.
 */
vm_paddr_t
pmap_kextract(vm_offset_t va)
{
	struct tte *tp;

	if (va >= VM_MIN_DIRECT_ADDRESS)
		return (TLB_DIRECT_TO_PHYS(va));
	tp = tsb_kvtotte(va);
	if ((tp->tte_data & TD_V) == 0)
		return (0);
	return (TTE_GET_PA(tp) | (va & TTE_GET_PAGE_MASK(tp)));
}

int
pmap_cache_enter(vm_page_t m, vm_offset_t va)
{
	struct tte *tp;
	int color;

	mtx_assert(&vm_page_queue_mtx, MA_OWNED);
	KASSERT((m->flags & PG_FICTITIOUS) == 0,
	    ("pmap_cache_enter: fake page"));
	PMAP_STATS_INC(pmap_ncache_enter);

	if (dcache_color_ignore != 0)
		return (1);

	/*
	 * Find the color for this virtual address and note the added mapping.
	 */
	color = DCACHE_COLOR(va);
	m->md.colors[color]++;

	/*
	 * If all existing mappings have the same color, the mapping is
	 * cacheable.
	 */
	if (m->md.color == color) {
		KASSERT(m->md.colors[DCACHE_OTHER_COLOR(color)] == 0,
		    ("pmap_cache_enter: cacheable, mappings of other color"));
		if (m->md.color == DCACHE_COLOR(VM_PAGE_TO_PHYS(m)))
			PMAP_STATS_INC(pmap_ncache_enter_c);
		else
			PMAP_STATS_INC(pmap_ncache_enter_oc);
		return (1);
	}

	/*
	 * If there are no mappings of the other color, and the page still has
	 * the wrong color, this must be a new mapping.  Change the color to
	 * match the new mapping, which is cacheable.  We must flush the page
	 * from the cache now.
	 */
	if (m->md.colors[DCACHE_OTHER_COLOR(color)] == 0) {
		KASSERT(m->md.colors[color] == 1,
		    ("pmap_cache_enter: changing color, not new mapping"));
		dcache_page_inval(VM_PAGE_TO_PHYS(m));
		m->md.color = color;
		if (m->md.color == DCACHE_COLOR(VM_PAGE_TO_PHYS(m)))
			PMAP_STATS_INC(pmap_ncache_enter_cc);
		else
			PMAP_STATS_INC(pmap_ncache_enter_coc);
		return (1);
	}

	/*
	 * If the mapping is already non-cacheable, just return.
	 */
	if (m->md.color == -1) {
		PMAP_STATS_INC(pmap_ncache_enter_nc);
		return (0);
	}

	PMAP_STATS_INC(pmap_ncache_enter_cnc);

	/*
	 * Mark all mappings as uncacheable, flush any lines with the other
	 * color out of the dcache, and set the color to none (-1).
	 */
	TAILQ_FOREACH(tp, &m->md.tte_list, tte_link) {
		atomic_clear_long(&tp->tte_data, TD_CV);
		tlb_page_demap(TTE_GET_PMAP(tp), TTE_GET_VA(tp));
	}
	dcache_page_inval(VM_PAGE_TO_PHYS(m));
	m->md.color = -1;
	return (0);
}

static void
pmap_cache_remove(vm_page_t m, vm_offset_t va)
{
	struct tte *tp;
	int color;

	mtx_assert(&vm_page_queue_mtx, MA_OWNED);
	CTR3(KTR_PMAP, "pmap_cache_remove: m=%p va=%#lx c=%d", m, va,
	    m->md.colors[DCACHE_COLOR(va)]);
	KASSERT((m->flags & PG_FICTITIOUS) == 0,
	    ("pmap_cache_remove: fake page"));
	PMAP_STATS_INC(pmap_ncache_remove);

	if (dcache_color_ignore != 0)
		return;

	KASSERT(m->md.colors[DCACHE_COLOR(va)] > 0,
	    ("pmap_cache_remove: no mappings %d <= 0",
	    m->md.colors[DCACHE_COLOR(va)]));

	/*
	 * Find the color for this virtual address and note the removal of
	 * the mapping.
	 */
	color = DCACHE_COLOR(va);
	m->md.colors[color]--;

	/*
	 * If the page is cacheable, just return and keep the same color, even
	 * if there are no longer any mappings.
	 */
	if (m->md.color != -1) {
		if (m->md.color == DCACHE_COLOR(VM_PAGE_TO_PHYS(m)))
			PMAP_STATS_INC(pmap_ncache_remove_c);
		else
			PMAP_STATS_INC(pmap_ncache_remove_oc);
		return;
	}

	KASSERT(m->md.colors[DCACHE_OTHER_COLOR(color)] != 0,
	    ("pmap_cache_remove: uncacheable, no mappings of other color"));

	/*
	 * If the page is not cacheable (color is -1), and the number of
	 * mappings for this color is not zero, just return.  There are
	 * mappings of the other color still, so remain non-cacheable.
	 */
	if (m->md.colors[color] != 0) {
		PMAP_STATS_INC(pmap_ncache_remove_nc);
		return;
	}

	/*
	 * The number of mappings for this color is now zero.  Recache the
	 * other colored mappings, and change the page color to the other
	 * color.  There should be no lines in the data cache for this page,
	 * so flushing should not be needed.
	 */
	TAILQ_FOREACH(tp, &m->md.tte_list, tte_link) {
		atomic_set_long(&tp->tte_data, TD_CV);
		tlb_page_demap(TTE_GET_PMAP(tp), TTE_GET_VA(tp));
	}
	m->md.color = DCACHE_OTHER_COLOR(color);

	if (m->md.color == DCACHE_COLOR(VM_PAGE_TO_PHYS(m)))
		PMAP_STATS_INC(pmap_ncache_remove_cc);
	else
		PMAP_STATS_INC(pmap_ncache_remove_coc);
}

/*
 * Map a wired page into kernel virtual address space.
 */
void
pmap_kenter(vm_offset_t va, vm_page_t m)
{
	vm_offset_t ova;
	struct tte *tp;
	vm_page_t om;
	u_long data;

	mtx_assert(&vm_page_queue_mtx, MA_OWNED);
	PMAP_STATS_INC(pmap_nkenter);
	tp = tsb_kvtotte(va);
	CTR4(KTR_PMAP, "pmap_kenter: va=%#lx pa=%#lx tp=%p data=%#lx",
	    va, VM_PAGE_TO_PHYS(m), tp, tp->tte_data);
	if (DCACHE_COLOR(VM_PAGE_TO_PHYS(m)) != DCACHE_COLOR(va)) {
		CTR5(KTR_SPARE2,
	"pmap_kenter: off color va=%#lx pa=%#lx o=%p ot=%d pi=%#lx",
		    va, VM_PAGE_TO_PHYS(m), m->object,
		    m->object ? m->object->type : -1,
		    m->pindex);
		PMAP_STATS_INC(pmap_nkenter_oc);
	}
	if ((tp->tte_data & TD_V) != 0) {
		om = PHYS_TO_VM_PAGE(TTE_GET_PA(tp));
		ova = TTE_GET_VA(tp);
		if (m == om && va == ova) {
			PMAP_STATS_INC(pmap_nkenter_stupid);
			return;
		}
		TAILQ_REMOVE(&om->md.tte_list, tp, tte_link);
		pmap_cache_remove(om, ova);
		if (va != ova)
			tlb_page_demap(kernel_pmap, ova);
	}
	data = TD_V | TD_8K | VM_PAGE_TO_PHYS(m) | TD_REF | TD_SW | TD_CP |
	    TD_P | TD_W;
	if (pmap_cache_enter(m, va) != 0)
		data |= TD_CV;
	tp->tte_vpn = TV_VPN(va, TS_8K);
	tp->tte_data = data;
	TAILQ_INSERT_TAIL(&m->md.tte_list, tp, tte_link);
}

/*
 * Map a wired page into kernel virtual address space.  This additionally
 * takes a flag argument which is or'ed to the TTE data.  This is used by
 * sparc64_bus_mem_map().
 * NOTE: if the mapping is non-cacheable, it's the caller's responsibility
 * to flush entries that might still be in the cache, if applicable.
 */
void
pmap_kenter_flags(vm_offset_t va, vm_paddr_t pa, u_long flags)
{
	struct tte *tp;

	tp = tsb_kvtotte(va);
	CTR4(KTR_PMAP, "pmap_kenter_flags: va=%#lx pa=%#lx tp=%p data=%#lx",
	    va, pa, tp, tp->tte_data);
	tp->tte_vpn = TV_VPN(va, TS_8K);
	tp->tte_data = TD_V | TD_8K | TD_PA(pa) | TD_REF | TD_P | flags;
}

/*
 * Remove a wired page from kernel virtual address space.
 */
void
pmap_kremove(vm_offset_t va)
{
	struct tte *tp;
	vm_page_t m;

	mtx_assert(&vm_page_queue_mtx, MA_OWNED);
	PMAP_STATS_INC(pmap_nkremove);
	tp = tsb_kvtotte(va);
	CTR3(KTR_PMAP, "pmap_kremove: va=%#lx tp=%p data=%#lx", va, tp,
	    tp->tte_data);
	if ((tp->tte_data & TD_V) == 0)
		return;
	m = PHYS_TO_VM_PAGE(TTE_GET_PA(tp));
	TAILQ_REMOVE(&m->md.tte_list, tp, tte_link);
	pmap_cache_remove(m, va);
	TTE_ZERO(tp);
}

/*
 * Inverse of pmap_kenter_flags, used by bus_space_unmap().
 */
void
pmap_kremove_flags(vm_offset_t va)
{
	struct tte *tp;

	tp = tsb_kvtotte(va);
	CTR3(KTR_PMAP, "pmap_kremove_flags: va=%#lx tp=%p data=%#lx", va, tp,
	    tp->tte_data);
	TTE_ZERO(tp);
}

/*
 * Map a range of physical addresses into kernel virtual address space.
 *
 * The value passed in *virt is a suggested virtual address for the mapping.
 * Architectures which can support a direct-mapped physical to virtual region
 * can return the appropriate address within that region, leaving '*virt'
 * unchanged.
 */
vm_offset_t
pmap_map(vm_offset_t *virt, vm_paddr_t start, vm_paddr_t end, int prot)
{

	return (TLB_PHYS_TO_DIRECT(start));
}

/*
 * Map a list of wired pages into kernel virtual address space.  This is
 * intended for temporary mappings which do not need page modification or
 * references recorded.  Existing mappings in the region are overwritten.
 */
void
pmap_qenter(vm_offset_t sva, vm_page_t *m, int count)
{
	vm_offset_t va;
	int locked;

	PMAP_STATS_INC(pmap_nqenter);
	va = sva;
	if (!(locked = mtx_owned(&vm_page_queue_mtx)))
		vm_page_lock_queues();
	while (count-- > 0) {
		pmap_kenter(va, *m);
		va += PAGE_SIZE;
		m++;
	}
	if (!locked)
		vm_page_unlock_queues();
	tlb_range_demap(kernel_pmap, sva, va);
}

/*
 * Remove page mappings from kernel virtual address space.  Intended for
 * temporary mappings entered by pmap_qenter.
 */
void
pmap_qremove(vm_offset_t sva, int count)
{
	vm_offset_t va;
	int locked;

	PMAP_STATS_INC(pmap_nqremove);
	va = sva;
	if (!(locked = mtx_owned(&vm_page_queue_mtx)))
		vm_page_lock_queues();
	while (count-- > 0) {
		pmap_kremove(va);
		va += PAGE_SIZE;
	}
	if (!locked)
		vm_page_unlock_queues();
	tlb_range_demap(kernel_pmap, sva, va);
}

/*
 * Initialize the pmap associated with process 0.
 */
void
pmap_pinit0(pmap_t pm)
{
	int i;

	PMAP_LOCK_INIT(pm);
	for (i = 0; i < MAXCPU; i++)
		pm->pm_context[i] = TLB_CTX_KERNEL;
	CPU_ZERO(&pm->pm_active);
	pm->pm_tsb = NULL;
	pm->pm_tsb_obj = NULL;
	bzero(&pm->pm_stats, sizeof(pm->pm_stats));
}

/*
 * Initialize a preallocated and zeroed pmap structure, such as one in a
 * vmspace structure.
 */
int
pmap_pinit(pmap_t pm)
{
	vm_page_t ma[TSB_PAGES];
	vm_page_t m;
	int i;

	PMAP_LOCK_INIT(pm);

	/*
	 * Allocate KVA space for the TSB.
	 */
	if (pm->pm_tsb == NULL) {
		pm->pm_tsb = (struct tte *)kmem_alloc_nofault(kernel_map,
		    TSB_BSIZE);
		if (pm->pm_tsb == NULL) {
			PMAP_LOCK_DESTROY(pm);
			return (0);
		}
	}

	/*
	 * Allocate an object for it.
	 */
	if (pm->pm_tsb_obj == NULL)
		pm->pm_tsb_obj = vm_object_allocate(OBJT_PHYS, TSB_PAGES);
<<<<<<< HEAD
=======

	for (i = 0; i < MAXCPU; i++)
		pm->pm_context[i] = -1;
	CPU_ZERO(&pm->pm_active);
>>>>>>> 567164fb

	VM_OBJECT_LOCK(pm->pm_tsb_obj);
	for (i = 0; i < TSB_PAGES; i++) {
		m = vm_page_grab(pm->pm_tsb_obj, i, VM_ALLOC_NOBUSY |
		    VM_ALLOC_RETRY | VM_ALLOC_WIRED | VM_ALLOC_ZERO);
		m->valid = VM_PAGE_BITS_ALL;
		m->md.pmap = pm;
		ma[i] = m;
	}
	VM_OBJECT_UNLOCK(pm->pm_tsb_obj);
	pmap_qenter((vm_offset_t)pm->pm_tsb, ma, TSB_PAGES);

	bzero(&pm->pm_stats, sizeof(pm->pm_stats));
	return (1);
}

/*
 * Release any resources held by the given physical map.
 * Called when a pmap initialized by pmap_pinit is being released.
 * Should only be called if the map contains no valid mappings.
 */
void
pmap_release(pmap_t pm)
{
	vm_object_t obj;
	vm_page_t m;
#ifdef SMP
	struct pcpu *pc;
#endif

	CTR2(KTR_PMAP, "pmap_release: ctx=%#x tsb=%p",
	    pm->pm_context[curcpu], pm->pm_tsb);
	KASSERT(pmap_resident_count(pm) == 0,
	    ("pmap_release: resident pages %ld != 0",
	    pmap_resident_count(pm)));

	/*
	 * After the pmap was freed, it might be reallocated to a new process.
	 * When switching, this might lead us to wrongly assume that we need
	 * not switch contexts because old and new pmap pointer are equal.
	 * Therefore, make sure that this pmap is not referenced by any PCPU
	 * pointer any more.  This could happen in two cases:
	 * - A process that referenced the pmap is currently exiting on a CPU.
	 *   However, it is guaranteed to not switch in any more after setting
	 *   its state to PRS_ZOMBIE.
	 * - A process that referenced this pmap ran on a CPU, but we switched
	 *   to a kernel thread, leaving the pmap pointer unchanged.
	 */
#ifdef SMP
	sched_pin();
	STAILQ_FOREACH(pc, &cpuhead, pc_allcpu)
		atomic_cmpset_rel_ptr((uintptr_t *)&pc->pc_pmap,
		    (uintptr_t)pm, (uintptr_t)NULL);
	sched_unpin();
#else
	critical_enter();
	if (PCPU_GET(pmap) == pm)
		PCPU_SET(pmap, NULL);
	critical_exit();
#endif

	pmap_qremove((vm_offset_t)pm->pm_tsb, TSB_PAGES);
	obj = pm->pm_tsb_obj;
	VM_OBJECT_LOCK(obj);
	KASSERT(obj->ref_count == 1, ("pmap_release: tsbobj ref count != 1"));
	while (!TAILQ_EMPTY(&obj->memq)) {
		m = TAILQ_FIRST(&obj->memq);
		m->md.pmap = NULL;
		m->wire_count--;
		atomic_subtract_int(&cnt.v_wire_count, 1);
		vm_page_free_zero(m);
	}
	VM_OBJECT_UNLOCK(obj);
	PMAP_LOCK_DESTROY(pm);
}

/*
 * Grow the number of kernel page table entries.  Unneeded.
 */
void
pmap_growkernel(vm_offset_t addr)
{

	panic("pmap_growkernel: can't grow kernel");
}

int
pmap_remove_tte(struct pmap *pm, struct pmap *pm2, struct tte *tp,
    vm_offset_t va)
{
	vm_page_t m;
	u_long data;

	mtx_assert(&vm_page_queue_mtx, MA_OWNED);
	data = atomic_readandclear_long(&tp->tte_data);
	if ((data & TD_FAKE) == 0) {
		m = PHYS_TO_VM_PAGE(TD_PA(data));
		TAILQ_REMOVE(&m->md.tte_list, tp, tte_link);
		if ((data & TD_WIRED) != 0)
			pm->pm_stats.wired_count--;
		if ((data & TD_PV) != 0) {
			if ((data & TD_W) != 0)
				vm_page_dirty(m);
			if ((data & TD_REF) != 0)
				vm_page_aflag_set(m, PGA_REFERENCED);
			if (TAILQ_EMPTY(&m->md.tte_list))
				vm_page_aflag_clear(m, PGA_WRITEABLE);
			pm->pm_stats.resident_count--;
		}
		pmap_cache_remove(m, va);
	}
	TTE_ZERO(tp);
	if (PMAP_REMOVE_DONE(pm))
		return (0);
	return (1);
}

/*
 * Remove the given range of addresses from the specified map.
 */
void
pmap_remove(pmap_t pm, vm_offset_t start, vm_offset_t end)
{
	struct tte *tp;
	vm_offset_t va;

	CTR3(KTR_PMAP, "pmap_remove: ctx=%#lx start=%#lx end=%#lx",
	    pm->pm_context[curcpu], start, end);
	if (PMAP_REMOVE_DONE(pm))
		return;
	vm_page_lock_queues();
	PMAP_LOCK(pm);
	if (end - start > PMAP_TSB_THRESH) {
		tsb_foreach(pm, NULL, start, end, pmap_remove_tte);
		tlb_context_demap(pm);
	} else {
		for (va = start; va < end; va += PAGE_SIZE)
			if ((tp = tsb_tte_lookup(pm, va)) != NULL &&
			    !pmap_remove_tte(pm, NULL, tp, va))
				break;
		tlb_range_demap(pm, start, end - 1);
	}
	PMAP_UNLOCK(pm);
	vm_page_unlock_queues();
}

void
pmap_remove_all(vm_page_t m)
{
	struct pmap *pm;
	struct tte *tpn;
	struct tte *tp;
	vm_offset_t va;

<<<<<<< HEAD
=======
	KASSERT((m->oflags & VPO_UNMANAGED) == 0,
	    ("pmap_remove_all: page %p is not managed", m));
>>>>>>> 567164fb
	vm_page_lock_queues();
	for (tp = TAILQ_FIRST(&m->md.tte_list); tp != NULL; tp = tpn) {
		tpn = TAILQ_NEXT(tp, tte_link);
		if ((tp->tte_data & TD_PV) == 0)
			continue;
		pm = TTE_GET_PMAP(tp);
		va = TTE_GET_VA(tp);
		PMAP_LOCK(pm);
		if ((tp->tte_data & TD_WIRED) != 0)
			pm->pm_stats.wired_count--;
		if ((tp->tte_data & TD_REF) != 0)
			vm_page_aflag_set(m, PGA_REFERENCED);
		if ((tp->tte_data & TD_W) != 0)
			vm_page_dirty(m);
		tp->tte_data &= ~TD_V;
		tlb_page_demap(pm, va);
		TAILQ_REMOVE(&m->md.tte_list, tp, tte_link);
		pm->pm_stats.resident_count--;
		pmap_cache_remove(m, va);
		TTE_ZERO(tp);
		PMAP_UNLOCK(pm);
	}
<<<<<<< HEAD
	vm_page_flag_clear(m, PG_WRITEABLE);
=======
	vm_page_aflag_clear(m, PGA_WRITEABLE);
>>>>>>> 567164fb
	vm_page_unlock_queues();
}

static int
pmap_protect_tte(struct pmap *pm, struct pmap *pm2, struct tte *tp,
    vm_offset_t va)
{
	u_long data;
	vm_page_t m;

	PMAP_LOCK_ASSERT(pm, MA_OWNED);
	data = atomic_clear_long(&tp->tte_data, TD_SW | TD_W);
	if ((data & (TD_PV | TD_W)) == (TD_PV | TD_W)) {
		m = PHYS_TO_VM_PAGE(TD_PA(data));
		vm_page_dirty(m);
	}
	return (1);
}

/*
 * Set the physical protection on the specified range of this map as requested.
 */
void
pmap_protect(pmap_t pm, vm_offset_t sva, vm_offset_t eva, vm_prot_t prot)
{
	vm_offset_t va;
	struct tte *tp;

	CTR4(KTR_PMAP, "pmap_protect: ctx=%#lx sva=%#lx eva=%#lx prot=%#lx",
	    pm->pm_context[curcpu], sva, eva, prot);

	if ((prot & VM_PROT_READ) == VM_PROT_NONE) {
		pmap_remove(pm, sva, eva);
		return;
	}

	if (prot & VM_PROT_WRITE)
		return;

	PMAP_LOCK(pm);
	if (eva - sva > PMAP_TSB_THRESH) {
		tsb_foreach(pm, NULL, sva, eva, pmap_protect_tte);
		tlb_context_demap(pm);
	} else {
		for (va = sva; va < eva; va += PAGE_SIZE)
			if ((tp = tsb_tte_lookup(pm, va)) != NULL)
				pmap_protect_tte(pm, NULL, tp, va);
		tlb_range_demap(pm, sva, eva - 1);
	}
	PMAP_UNLOCK(pm);
}

/*
 * Map the given physical page at the specified virtual address in the
 * target pmap with the protection requested.  If specified the page
 * will be wired down.
 */
void
pmap_enter(pmap_t pm, vm_offset_t va, vm_prot_t access, vm_page_t m,
    vm_prot_t prot, boolean_t wired)
{

	vm_page_lock_queues();
	PMAP_LOCK(pm);
	pmap_enter_locked(pm, va, m, prot, wired);
	vm_page_unlock_queues();
	PMAP_UNLOCK(pm);
}

/*
 * Map the given physical page at the specified virtual address in the
 * target pmap with the protection requested.  If specified the page
 * will be wired down.
 *
 * The page queues and pmap must be locked.
 */
static void
pmap_enter_locked(pmap_t pm, vm_offset_t va, vm_page_t m, vm_prot_t prot,
    boolean_t wired)
{
	struct tte *tp;
	vm_paddr_t pa;
	vm_page_t real;
	u_long data;

	mtx_assert(&vm_page_queue_mtx, MA_OWNED);
	PMAP_LOCK_ASSERT(pm, MA_OWNED);
	KASSERT((m->oflags & (VPO_UNMANAGED | VPO_BUSY)) != 0 ||
	    VM_OBJECT_LOCKED(m->object),
	    ("pmap_enter_locked: page %p is not busy", m));
	PMAP_STATS_INC(pmap_nenter);
	pa = VM_PAGE_TO_PHYS(m);

	/*
	 * If this is a fake page from the device_pager, but it covers actual
	 * physical memory, convert to the real backing page.
	 */
	if ((m->flags & PG_FICTITIOUS) != 0) {
		real = vm_phys_paddr_to_vm_page(pa);
		if (real != NULL)
			m = real;
	}

	CTR6(KTR_PMAP,
	    "pmap_enter_locked: ctx=%p m=%p va=%#lx pa=%#lx prot=%#x wired=%d",
	    pm->pm_context[curcpu], m, va, pa, prot, wired);

	/*
	 * If there is an existing mapping, and the physical address has not
	 * changed, must be protection or wiring change.
	 */
	if ((tp = tsb_tte_lookup(pm, va)) != NULL && TTE_GET_PA(tp) == pa) {
		CTR0(KTR_PMAP, "pmap_enter_locked: update");
		PMAP_STATS_INC(pmap_nenter_update);

		/*
		 * Wiring change, just update stats.
		 */
		if (wired) {
			if ((tp->tte_data & TD_WIRED) == 0) {
				tp->tte_data |= TD_WIRED;
				pm->pm_stats.wired_count++;
			}
		} else {
			if ((tp->tte_data & TD_WIRED) != 0) {
				tp->tte_data &= ~TD_WIRED;
				pm->pm_stats.wired_count--;
			}
		}

		/*
		 * Save the old bits and clear the ones we're interested in.
		 */
		data = tp->tte_data;
		tp->tte_data &= ~(TD_EXEC | TD_SW | TD_W);

		/*
		 * If we're turning off write permissions, sense modify status.
		 */
		if ((prot & VM_PROT_WRITE) != 0) {
			tp->tte_data |= TD_SW;
			if (wired)
				tp->tte_data |= TD_W;
			if ((m->oflags & VPO_UNMANAGED) == 0)
				vm_page_aflag_set(m, PGA_WRITEABLE);
		} else if ((data & TD_W) != 0)
			vm_page_dirty(m);

		/*
		 * If we're turning on execute permissions, flush the icache.
		 */
		if ((prot & VM_PROT_EXECUTE) != 0) {
			if ((data & TD_EXEC) == 0)
				icache_page_inval(pa);
			tp->tte_data |= TD_EXEC;
		}

		/*
		 * Delete the old mapping.
		 */
		tlb_page_demap(pm, TTE_GET_VA(tp));
	} else {
		/*
		 * If there is an existing mapping, but its for a different
		 * physical address, delete the old mapping.
		 */
		if (tp != NULL) {
			CTR0(KTR_PMAP, "pmap_enter_locked: replace");
			PMAP_STATS_INC(pmap_nenter_replace);
			pmap_remove_tte(pm, NULL, tp, va);
			tlb_page_demap(pm, va);
		} else {
			CTR0(KTR_PMAP, "pmap_enter_locked: new");
			PMAP_STATS_INC(pmap_nenter_new);
		}

		/*
		 * Now set up the data and install the new mapping.
		 */
		data = TD_V | TD_8K | TD_PA(pa);
		if (pm == kernel_pmap)
			data |= TD_P;
		if ((prot & VM_PROT_WRITE) != 0) {
			data |= TD_SW;
			if ((m->oflags & VPO_UNMANAGED) == 0)
				vm_page_aflag_set(m, PGA_WRITEABLE);
		}
		if (prot & VM_PROT_EXECUTE) {
			data |= TD_EXEC;
			icache_page_inval(pa);
		}

		/*
		 * If its wired update stats.  We also don't need reference or
		 * modify tracking for wired mappings, so set the bits now.
		 */
		if (wired) {
			pm->pm_stats.wired_count++;
			data |= TD_REF | TD_WIRED;
			if ((prot & VM_PROT_WRITE) != 0)
				data |= TD_W;
		}

		tsb_tte_enter(pm, m, va, TS_8K, data);
	}
}

/*
 * Maps a sequence of resident pages belonging to the same object.
 * The sequence begins with the given page m_start.  This page is
 * mapped at the given virtual address start.  Each subsequent page is
 * mapped at a virtual address that is offset from start by the same
 * amount as the page is offset from m_start within the object.  The
 * last page in the sequence is the page with the largest offset from
 * m_start that can be mapped at a virtual address less than the given
 * virtual address end.  Not every virtual page between start and end
 * is mapped; only those for which a resident page exists with the
 * corresponding offset from m_start are mapped.
 */
void
pmap_enter_object(pmap_t pm, vm_offset_t start, vm_offset_t end,
    vm_page_t m_start, vm_prot_t prot)
{
	vm_page_t m;
	vm_pindex_t diff, psize;

	psize = atop(end - start);
	m = m_start;
	vm_page_lock_queues();
	PMAP_LOCK(pm);
	while (m != NULL && (diff = m->pindex - m_start->pindex) < psize) {
		pmap_enter_locked(pm, start + ptoa(diff), m, prot &
		    (VM_PROT_READ | VM_PROT_EXECUTE), FALSE);
		m = TAILQ_NEXT(m, listq);
	}
	vm_page_unlock_queues();
	PMAP_UNLOCK(pm);
}

void
pmap_enter_quick(pmap_t pm, vm_offset_t va, vm_page_t m, vm_prot_t prot)
{

	vm_page_lock_queues();
	PMAP_LOCK(pm);
	pmap_enter_locked(pm, va, m, prot & (VM_PROT_READ | VM_PROT_EXECUTE),
	    FALSE);
	vm_page_unlock_queues();
	PMAP_UNLOCK(pm);
}

void
pmap_object_init_pt(pmap_t pm, vm_offset_t addr, vm_object_t object,
    vm_pindex_t pindex, vm_size_t size)
{

	VM_OBJECT_LOCK_ASSERT(object, MA_OWNED);
	KASSERT(object->type == OBJT_DEVICE || object->type == OBJT_SG,
	    ("pmap_object_init_pt: non-device object"));
}

/*
 * Change the wiring attribute for a map/virtual-address pair.
 * The mapping must already exist in the pmap.
 */
void
pmap_change_wiring(pmap_t pm, vm_offset_t va, boolean_t wired)
{
	struct tte *tp;
	u_long data;

	PMAP_LOCK(pm);
	if ((tp = tsb_tte_lookup(pm, va)) != NULL) {
		if (wired) {
			data = atomic_set_long(&tp->tte_data, TD_WIRED);
			if ((data & TD_WIRED) == 0)
				pm->pm_stats.wired_count++;
		} else {
			data = atomic_clear_long(&tp->tte_data, TD_WIRED);
			if ((data & TD_WIRED) != 0)
				pm->pm_stats.wired_count--;
		}
	}
	PMAP_UNLOCK(pm);
}

static int
pmap_copy_tte(pmap_t src_pmap, pmap_t dst_pmap, struct tte *tp,
    vm_offset_t va)
{
	vm_page_t m;
	u_long data;

	if ((tp->tte_data & TD_FAKE) != 0)
		return (1);
	if (tsb_tte_lookup(dst_pmap, va) == NULL) {
		data = tp->tte_data &
		    ~(TD_PV | TD_REF | TD_SW | TD_CV | TD_W);
		m = PHYS_TO_VM_PAGE(TTE_GET_PA(tp));
		tsb_tte_enter(dst_pmap, m, va, TS_8K, data);
	}
	return (1);
}

void
pmap_copy(pmap_t dst_pmap, pmap_t src_pmap, vm_offset_t dst_addr,
    vm_size_t len, vm_offset_t src_addr)
{
	struct tte *tp;
	vm_offset_t va;

	if (dst_addr != src_addr)
		return;
	vm_page_lock_queues();
	if (dst_pmap < src_pmap) {
		PMAP_LOCK(dst_pmap);
		PMAP_LOCK(src_pmap);
	} else {
		PMAP_LOCK(src_pmap);
		PMAP_LOCK(dst_pmap);
	}
	if (len > PMAP_TSB_THRESH) {
		tsb_foreach(src_pmap, dst_pmap, src_addr, src_addr + len,
		    pmap_copy_tte);
		tlb_context_demap(dst_pmap);
	} else {
		for (va = src_addr; va < src_addr + len; va += PAGE_SIZE)
			if ((tp = tsb_tte_lookup(src_pmap, va)) != NULL)
				pmap_copy_tte(src_pmap, dst_pmap, tp, va);
		tlb_range_demap(dst_pmap, src_addr, src_addr + len - 1);
	}
	vm_page_unlock_queues();
	PMAP_UNLOCK(src_pmap);
	PMAP_UNLOCK(dst_pmap);
}

void
pmap_zero_page(vm_page_t m)
{
	struct tte *tp;
	vm_offset_t va;
	vm_paddr_t pa;

	KASSERT((m->flags & PG_FICTITIOUS) == 0,
	    ("pmap_zero_page: fake page"));
	PMAP_STATS_INC(pmap_nzero_page);
	pa = VM_PAGE_TO_PHYS(m);
	if (dcache_color_ignore != 0 || m->md.color == DCACHE_COLOR(pa)) {
		PMAP_STATS_INC(pmap_nzero_page_c);
		va = TLB_PHYS_TO_DIRECT(pa);
		cpu_block_zero((void *)va, PAGE_SIZE);
	} else if (m->md.color == -1) {
		PMAP_STATS_INC(pmap_nzero_page_nc);
		aszero(ASI_PHYS_USE_EC, pa, PAGE_SIZE);
	} else {
		PMAP_STATS_INC(pmap_nzero_page_oc);
		PMAP_LOCK(kernel_pmap);
		va = pmap_temp_map_1 + (m->md.color * PAGE_SIZE);
		tp = tsb_kvtotte(va);
		tp->tte_data = TD_V | TD_8K | TD_PA(pa) | TD_CP | TD_CV | TD_W;
		tp->tte_vpn = TV_VPN(va, TS_8K);
		cpu_block_zero((void *)va, PAGE_SIZE);
		tlb_page_demap(kernel_pmap, va);
		PMAP_UNLOCK(kernel_pmap);
	}
}

void
pmap_zero_page_area(vm_page_t m, int off, int size)
{
	struct tte *tp;
	vm_offset_t va;
	vm_paddr_t pa;

	KASSERT((m->flags & PG_FICTITIOUS) == 0,
	    ("pmap_zero_page_area: fake page"));
	KASSERT(off + size <= PAGE_SIZE, ("pmap_zero_page_area: bad off/size"));
	PMAP_STATS_INC(pmap_nzero_page_area);
	pa = VM_PAGE_TO_PHYS(m);
	if (dcache_color_ignore != 0 || m->md.color == DCACHE_COLOR(pa)) {
		PMAP_STATS_INC(pmap_nzero_page_area_c);
		va = TLB_PHYS_TO_DIRECT(pa);
		bzero((void *)(va + off), size);
	} else if (m->md.color == -1) {
		PMAP_STATS_INC(pmap_nzero_page_area_nc);
		aszero(ASI_PHYS_USE_EC, pa + off, size);
	} else {
		PMAP_STATS_INC(pmap_nzero_page_area_oc);
		PMAP_LOCK(kernel_pmap);
		va = pmap_temp_map_1 + (m->md.color * PAGE_SIZE);
		tp = tsb_kvtotte(va);
		tp->tte_data = TD_V | TD_8K | TD_PA(pa) | TD_CP | TD_CV | TD_W;
		tp->tte_vpn = TV_VPN(va, TS_8K);
		bzero((void *)(va + off), size);
		tlb_page_demap(kernel_pmap, va);
		PMAP_UNLOCK(kernel_pmap);
	}
}

void
pmap_zero_page_idle(vm_page_t m)
{
	struct tte *tp;
	vm_offset_t va;
	vm_paddr_t pa;

	KASSERT((m->flags & PG_FICTITIOUS) == 0,
	    ("pmap_zero_page_idle: fake page"));
	PMAP_STATS_INC(pmap_nzero_page_idle);
	pa = VM_PAGE_TO_PHYS(m);
	if (dcache_color_ignore != 0 || m->md.color == DCACHE_COLOR(pa)) {
		PMAP_STATS_INC(pmap_nzero_page_idle_c);
		va = TLB_PHYS_TO_DIRECT(pa);
		cpu_block_zero((void *)va, PAGE_SIZE);
	} else if (m->md.color == -1) {
		PMAP_STATS_INC(pmap_nzero_page_idle_nc);
		aszero(ASI_PHYS_USE_EC, pa, PAGE_SIZE);
	} else {
		PMAP_STATS_INC(pmap_nzero_page_idle_oc);
		va = pmap_idle_map + (m->md.color * PAGE_SIZE);
		tp = tsb_kvtotte(va);
		tp->tte_data = TD_V | TD_8K | TD_PA(pa) | TD_CP | TD_CV | TD_W;
		tp->tte_vpn = TV_VPN(va, TS_8K);
		cpu_block_zero((void *)va, PAGE_SIZE);
		tlb_page_demap(kernel_pmap, va);
	}
}

void
pmap_copy_page(vm_page_t msrc, vm_page_t mdst)
{
	vm_offset_t vdst;
	vm_offset_t vsrc;
	vm_paddr_t pdst;
	vm_paddr_t psrc;
	struct tte *tp;

	KASSERT((mdst->flags & PG_FICTITIOUS) == 0,
	    ("pmap_copy_page: fake dst page"));
	KASSERT((msrc->flags & PG_FICTITIOUS) == 0,
	    ("pmap_copy_page: fake src page"));
	PMAP_STATS_INC(pmap_ncopy_page);
	pdst = VM_PAGE_TO_PHYS(mdst);
	psrc = VM_PAGE_TO_PHYS(msrc);
	if (dcache_color_ignore != 0 ||
	    (msrc->md.color == DCACHE_COLOR(psrc) &&
	    mdst->md.color == DCACHE_COLOR(pdst))) {
		PMAP_STATS_INC(pmap_ncopy_page_c);
		vdst = TLB_PHYS_TO_DIRECT(pdst);
		vsrc = TLB_PHYS_TO_DIRECT(psrc);
		cpu_block_copy((void *)vsrc, (void *)vdst, PAGE_SIZE);
	} else if (msrc->md.color == -1 && mdst->md.color == -1) {
		PMAP_STATS_INC(pmap_ncopy_page_nc);
		ascopy(ASI_PHYS_USE_EC, psrc, pdst, PAGE_SIZE);
	} else if (msrc->md.color == -1) {
		if (mdst->md.color == DCACHE_COLOR(pdst)) {
			PMAP_STATS_INC(pmap_ncopy_page_dc);
			vdst = TLB_PHYS_TO_DIRECT(pdst);
			ascopyfrom(ASI_PHYS_USE_EC, psrc, (void *)vdst,
			    PAGE_SIZE);
		} else {
			PMAP_STATS_INC(pmap_ncopy_page_doc);
			PMAP_LOCK(kernel_pmap);
			vdst = pmap_temp_map_1 + (mdst->md.color * PAGE_SIZE);
			tp = tsb_kvtotte(vdst);
			tp->tte_data =
			    TD_V | TD_8K | TD_PA(pdst) | TD_CP | TD_CV | TD_W;
			tp->tte_vpn = TV_VPN(vdst, TS_8K);
			ascopyfrom(ASI_PHYS_USE_EC, psrc, (void *)vdst,
			    PAGE_SIZE);
			tlb_page_demap(kernel_pmap, vdst);
			PMAP_UNLOCK(kernel_pmap);
		}
	} else if (mdst->md.color == -1) {
		if (msrc->md.color == DCACHE_COLOR(psrc)) {
			PMAP_STATS_INC(pmap_ncopy_page_sc);
			vsrc = TLB_PHYS_TO_DIRECT(psrc);
			ascopyto((void *)vsrc, ASI_PHYS_USE_EC, pdst,
			    PAGE_SIZE);
		} else {
			PMAP_STATS_INC(pmap_ncopy_page_soc);
			PMAP_LOCK(kernel_pmap);
			vsrc = pmap_temp_map_1 + (msrc->md.color * PAGE_SIZE);
			tp = tsb_kvtotte(vsrc);
			tp->tte_data =
			    TD_V | TD_8K | TD_PA(psrc) | TD_CP | TD_CV | TD_W;
			tp->tte_vpn = TV_VPN(vsrc, TS_8K);
			ascopyto((void *)vsrc, ASI_PHYS_USE_EC, pdst,
			    PAGE_SIZE);
			tlb_page_demap(kernel_pmap, vsrc);
			PMAP_UNLOCK(kernel_pmap);
		}
	} else {
		PMAP_STATS_INC(pmap_ncopy_page_oc);
		PMAP_LOCK(kernel_pmap);
		vdst = pmap_temp_map_1 + (mdst->md.color * PAGE_SIZE);
		tp = tsb_kvtotte(vdst);
		tp->tte_data =
		    TD_V | TD_8K | TD_PA(pdst) | TD_CP | TD_CV | TD_W;
		tp->tte_vpn = TV_VPN(vdst, TS_8K);
		vsrc = pmap_temp_map_2 + (msrc->md.color * PAGE_SIZE);
		tp = tsb_kvtotte(vsrc);
		tp->tte_data =
		    TD_V | TD_8K | TD_PA(psrc) | TD_CP | TD_CV | TD_W;
		tp->tte_vpn = TV_VPN(vsrc, TS_8K);
		cpu_block_copy((void *)vsrc, (void *)vdst, PAGE_SIZE);
		tlb_page_demap(kernel_pmap, vdst);
		tlb_page_demap(kernel_pmap, vsrc);
		PMAP_UNLOCK(kernel_pmap);
	}
}

/*
 * Returns true if the pmap's pv is one of the first
 * 16 pvs linked to from this page.  This count may
 * be changed upwards or downwards in the future; it
 * is only necessary that true be returned for a small
 * subset of pmaps for proper page aging.
 */
boolean_t
pmap_page_exists_quick(pmap_t pm, vm_page_t m)
{
	struct tte *tp;
	int loops;
	boolean_t rv;

	KASSERT((m->oflags & VPO_UNMANAGED) == 0,
	    ("pmap_page_exists_quick: page %p is not managed", m));
	loops = 0;
	rv = FALSE;
	vm_page_lock_queues();
	TAILQ_FOREACH(tp, &m->md.tte_list, tte_link) {
		if ((tp->tte_data & TD_PV) == 0)
			continue;
		if (TTE_GET_PMAP(tp) == pm) {
			rv = TRUE;
			break;
		}
		if (++loops >= 16)
			break;
	}
	vm_page_unlock_queues();
	return (rv);
}

/*
 * Return the number of managed mappings to the given physical page
 * that are wired.
 */
int
pmap_page_wired_mappings(vm_page_t m)
{
	struct tte *tp;
	int count;

	count = 0;
	if ((m->oflags & VPO_UNMANAGED) != 0)
		return (count);
	vm_page_lock_queues();
	TAILQ_FOREACH(tp, &m->md.tte_list, tte_link)
		if ((tp->tte_data & (TD_PV | TD_WIRED)) == (TD_PV | TD_WIRED))
			count++;
	vm_page_unlock_queues();
	return (count);
}

/*
 * Remove all pages from specified address space, this aids process exit
 * speeds.  This is much faster than pmap_remove in the case of running down
 * an entire address space.  Only works for the current pmap.
 */
void
pmap_remove_pages(pmap_t pm)
{

}

/*
 * Returns TRUE if the given page has a managed mapping.
 */
boolean_t
pmap_page_is_mapped(vm_page_t m)
{
	struct tte *tp;
	boolean_t rv;

	rv = FALSE;
<<<<<<< HEAD
	if ((m->flags & (PG_FICTITIOUS | PG_UNMANAGED)) != 0)
=======
	if ((m->oflags & VPO_UNMANAGED) != 0)
>>>>>>> 567164fb
		return (rv);
	vm_page_lock_queues();
	TAILQ_FOREACH(tp, &m->md.tte_list, tte_link)
		if ((tp->tte_data & TD_PV) != 0) {
			rv = TRUE;
			break;
		}
	vm_page_unlock_queues();
	return (rv);
}

/*
 * Return a count of reference bits for a page, clearing those bits.
 * It is not necessary for every reference bit to be cleared, but it
 * is necessary that 0 only be returned when there are truly no
 * reference bits set.
 *
 * XXX: The exact number of bits to check and clear is a matter that
 * should be tested and standardized at some point in the future for
 * optimal aging of shared pages.
 */
int
pmap_ts_referenced(vm_page_t m)
{
	struct tte *tpf;
	struct tte *tpn;
	struct tte *tp;
	u_long data;
	int count;

	KASSERT((m->oflags & VPO_UNMANAGED) == 0,
	    ("pmap_ts_referenced: page %p is not managed", m));
	count = 0;
	vm_page_lock_queues();
	if ((tp = TAILQ_FIRST(&m->md.tte_list)) != NULL) {
		tpf = tp;
		do {
			tpn = TAILQ_NEXT(tp, tte_link);
			TAILQ_REMOVE(&m->md.tte_list, tp, tte_link);
			TAILQ_INSERT_TAIL(&m->md.tte_list, tp, tte_link);
			if ((tp->tte_data & TD_PV) == 0)
				continue;
			data = atomic_clear_long(&tp->tte_data, TD_REF);
			if ((data & TD_REF) != 0 && ++count > 4)
				break;
		} while ((tp = tpn) != NULL && tp != tpf);
	}
	vm_page_unlock_queues();
	return (count);
}

boolean_t
pmap_is_modified(vm_page_t m)
{
	struct tte *tp;
	boolean_t rv;

	KASSERT((m->oflags & VPO_UNMANAGED) == 0,
	    ("pmap_is_modified: page %p is not managed", m));
	rv = FALSE;

	/*
	 * If the page is not VPO_BUSY, then PGA_WRITEABLE cannot be
	 * concurrently set while the object is locked.  Thus, if PGA_WRITEABLE
	 * is clear, no TTEs can have TD_W set.
	 */
	VM_OBJECT_LOCK_ASSERT(m->object, MA_OWNED);
	if ((m->oflags & VPO_BUSY) == 0 &&
	    (m->aflags & PGA_WRITEABLE) == 0)
		return (rv);
	vm_page_lock_queues();
	TAILQ_FOREACH(tp, &m->md.tte_list, tte_link) {
		if ((tp->tte_data & TD_PV) == 0)
			continue;
		if ((tp->tte_data & TD_W) != 0) {
			rv = TRUE;
			break;
		}
	}
	vm_page_unlock_queues();
	return (rv);
}

/*
 *	pmap_is_prefaultable:
 *
 *	Return whether or not the specified virtual address is elgible
 *	for prefault.
 */
boolean_t
pmap_is_prefaultable(pmap_t pmap, vm_offset_t addr)
{
	boolean_t rv;

	PMAP_LOCK(pmap);
	rv = tsb_tte_lookup(pmap, addr) == NULL;
	PMAP_UNLOCK(pmap);
	return (rv);
}

/*
 * Return whether or not the specified physical page was referenced
 * in any physical maps.
 */
boolean_t
pmap_is_referenced(vm_page_t m)
{
	struct tte *tp;
	boolean_t rv;

	KASSERT((m->oflags & VPO_UNMANAGED) == 0,
	    ("pmap_is_referenced: page %p is not managed", m));
	rv = FALSE;
	vm_page_lock_queues();
	TAILQ_FOREACH(tp, &m->md.tte_list, tte_link) {
		if ((tp->tte_data & TD_PV) == 0)
			continue;
		if ((tp->tte_data & TD_REF) != 0) {
			rv = TRUE;
			break;
		}
	}
	vm_page_unlock_queues();
	return (rv);
}

void
pmap_clear_modify(vm_page_t m)
{
	struct tte *tp;
	u_long data;

	KASSERT((m->oflags & VPO_UNMANAGED) == 0,
	    ("pmap_clear_modify: page %p is not managed", m));
	VM_OBJECT_LOCK_ASSERT(m->object, MA_OWNED);
	KASSERT((m->oflags & VPO_BUSY) == 0,
	    ("pmap_clear_modify: page %p is busy", m));

	/*
	 * If the page is not PGA_WRITEABLE, then no TTEs can have TD_W set.
	 * If the object containing the page is locked and the page is not
	 * VPO_BUSY, then PGA_WRITEABLE cannot be concurrently set.
	 */
	if ((m->aflags & PGA_WRITEABLE) == 0)
		return;
	vm_page_lock_queues();
	TAILQ_FOREACH(tp, &m->md.tte_list, tte_link) {
		if ((tp->tte_data & TD_PV) == 0)
			continue;
		data = atomic_clear_long(&tp->tte_data, TD_W);
		if ((data & TD_W) != 0)
			tlb_page_demap(TTE_GET_PMAP(tp), TTE_GET_VA(tp));
	}
	vm_page_unlock_queues();
}

void
pmap_clear_reference(vm_page_t m)
{
	struct tte *tp;
	u_long data;

	KASSERT((m->oflags & VPO_UNMANAGED) == 0,
	    ("pmap_clear_reference: page %p is not managed", m));
	vm_page_lock_queues();
	TAILQ_FOREACH(tp, &m->md.tte_list, tte_link) {
		if ((tp->tte_data & TD_PV) == 0)
			continue;
		data = atomic_clear_long(&tp->tte_data, TD_REF);
		if ((data & TD_REF) != 0)
			tlb_page_demap(TTE_GET_PMAP(tp), TTE_GET_VA(tp));
	}
	vm_page_unlock_queues();
}

void
pmap_remove_write(vm_page_t m)
{
	struct tte *tp;
	u_long data;

<<<<<<< HEAD
	if ((m->flags & (PG_FICTITIOUS | PG_UNMANAGED)) != 0 ||
	    (m->flags & PG_WRITEABLE) == 0)
=======
	KASSERT((m->oflags & VPO_UNMANAGED) == 0,
	    ("pmap_remove_write: page %p is not managed", m));

	/*
	 * If the page is not VPO_BUSY, then PGA_WRITEABLE cannot be set by
	 * another thread while the object is locked.  Thus, if PGA_WRITEABLE
	 * is clear, no page table entries need updating.
	 */
	VM_OBJECT_LOCK_ASSERT(m->object, MA_OWNED);
	if ((m->oflags & VPO_BUSY) == 0 &&
	    (m->aflags & PGA_WRITEABLE) == 0)
>>>>>>> 567164fb
		return;
	vm_page_lock_queues();
	TAILQ_FOREACH(tp, &m->md.tte_list, tte_link) {
		if ((tp->tte_data & TD_PV) == 0)
			continue;
		data = atomic_clear_long(&tp->tte_data, TD_SW | TD_W);
		if ((data & TD_W) != 0) {
			vm_page_dirty(m);
			tlb_page_demap(TTE_GET_PMAP(tp), TTE_GET_VA(tp));
		}
	}
<<<<<<< HEAD
	vm_page_flag_clear(m, PG_WRITEABLE);
=======
	vm_page_aflag_clear(m, PGA_WRITEABLE);
>>>>>>> 567164fb
	vm_page_unlock_queues();
}

int
pmap_mincore(pmap_t pm, vm_offset_t addr, vm_paddr_t *locked_pa)
{

	/* TODO; */
	return (0);
}

/*
 * Activate a user pmap.  The pmap must be activated before its address space
 * can be accessed in any way.
 */
void
pmap_activate(struct thread *td)
{
	struct vmspace *vm;
	struct pmap *pm;
	int context;

	critical_enter();
	vm = td->td_proc->p_vmspace;
	pm = vmspace_pmap(vm);

	context = PCPU_GET(tlb_ctx);
	if (context == PCPU_GET(tlb_ctx_max)) {
		tlb_flush_user();
		context = PCPU_GET(tlb_ctx_min);
	}
	PCPU_SET(tlb_ctx, context + 1);

	pm->pm_context[curcpu] = context;
#ifdef SMP
	CPU_SET_ATOMIC(PCPU_GET(cpuid), &pm->pm_active);
	atomic_store_ptr((uintptr_t *)PCPU_PTR(pmap), (uintptr_t)pm);
#else
	CPU_SET(PCPU_GET(cpuid), &pm->pm_active);
	PCPU_SET(pmap, pm);
#endif

	stxa(AA_DMMU_TSB, ASI_DMMU, pm->pm_tsb);
	stxa(AA_IMMU_TSB, ASI_IMMU, pm->pm_tsb);
	stxa(AA_DMMU_PCXR, ASI_DMMU, (ldxa(AA_DMMU_PCXR, ASI_DMMU) &
	    TLB_CXR_PGSZ_MASK) | context);
	flush(KERNBASE);
	critical_exit();
}

void
pmap_sync_icache(pmap_t pm, vm_offset_t va, vm_size_t sz)
{

}

/*
 * Increase the starting virtual address of the given mapping if a
 * different alignment might result in more superpage mappings.
 */
void
pmap_align_superpage(vm_object_t object, vm_ooffset_t offset,
    vm_offset_t *addr, vm_size_t size)
{

}<|MERGE_RESOLUTION|>--- conflicted
+++ resolved
@@ -1224,13 +1224,10 @@
 	 */
 	if (pm->pm_tsb_obj == NULL)
 		pm->pm_tsb_obj = vm_object_allocate(OBJT_PHYS, TSB_PAGES);
-<<<<<<< HEAD
-=======
 
 	for (i = 0; i < MAXCPU; i++)
 		pm->pm_context[i] = -1;
 	CPU_ZERO(&pm->pm_active);
->>>>>>> 567164fb
 
 	VM_OBJECT_LOCK(pm->pm_tsb_obj);
 	for (i = 0; i < TSB_PAGES; i++) {
@@ -1385,11 +1382,8 @@
 	struct tte *tp;
 	vm_offset_t va;
 
-<<<<<<< HEAD
-=======
 	KASSERT((m->oflags & VPO_UNMANAGED) == 0,
 	    ("pmap_remove_all: page %p is not managed", m));
->>>>>>> 567164fb
 	vm_page_lock_queues();
 	for (tp = TAILQ_FIRST(&m->md.tte_list); tp != NULL; tp = tpn) {
 		tpn = TAILQ_NEXT(tp, tte_link);
@@ -1412,11 +1406,7 @@
 		TTE_ZERO(tp);
 		PMAP_UNLOCK(pm);
 	}
-<<<<<<< HEAD
-	vm_page_flag_clear(m, PG_WRITEABLE);
-=======
 	vm_page_aflag_clear(m, PGA_WRITEABLE);
->>>>>>> 567164fb
 	vm_page_unlock_queues();
 }
 
@@ -2004,11 +1994,7 @@
 	boolean_t rv;
 
 	rv = FALSE;
-<<<<<<< HEAD
-	if ((m->flags & (PG_FICTITIOUS | PG_UNMANAGED)) != 0)
-=======
 	if ((m->oflags & VPO_UNMANAGED) != 0)
->>>>>>> 567164fb
 		return (rv);
 	vm_page_lock_queues();
 	TAILQ_FOREACH(tp, &m->md.tte_list, tte_link)
@@ -2190,10 +2176,6 @@
 	struct tte *tp;
 	u_long data;
 
-<<<<<<< HEAD
-	if ((m->flags & (PG_FICTITIOUS | PG_UNMANAGED)) != 0 ||
-	    (m->flags & PG_WRITEABLE) == 0)
-=======
 	KASSERT((m->oflags & VPO_UNMANAGED) == 0,
 	    ("pmap_remove_write: page %p is not managed", m));
 
@@ -2205,7 +2187,6 @@
 	VM_OBJECT_LOCK_ASSERT(m->object, MA_OWNED);
 	if ((m->oflags & VPO_BUSY) == 0 &&
 	    (m->aflags & PGA_WRITEABLE) == 0)
->>>>>>> 567164fb
 		return;
 	vm_page_lock_queues();
 	TAILQ_FOREACH(tp, &m->md.tte_list, tte_link) {
@@ -2217,11 +2198,7 @@
 			tlb_page_demap(TTE_GET_PMAP(tp), TTE_GET_VA(tp));
 		}
 	}
-<<<<<<< HEAD
-	vm_page_flag_clear(m, PG_WRITEABLE);
-=======
 	vm_page_aflag_clear(m, PGA_WRITEABLE);
->>>>>>> 567164fb
 	vm_page_unlock_queues();
 }
 
