--- conflicted
+++ resolved
@@ -466,11 +466,7 @@
 	struct vnode *vp = ap->a_vp;
 	struct uio *uio = ap->a_uio;
 
-<<<<<<< HEAD
-	SMBVDEBUG("%d,ofs=%d,sz=%zd\n",vp->v_type, (int)uio->uio_offset, 
-=======
 	SMBVDEBUG("%d,ofs=%jd,sz=%zd\n",vp->v_type, (intmax_t)uio->uio_offset, 
->>>>>>> 6eb4b395
 	    uio->uio_resid);
 	if (vp->v_type != VREG)
 		return (EPERM);
