/*-
 * Copyright (c) 1982, 1986, 1989, 1993
 *	The Regents of the University of California.  All rights reserved.
 * (c) UNIX System Laboratories, Inc.
 * All or some portions of this file are derived from material licensed
 * to the University of California by American Telephone and Telegraph
 * Co. or Unix System Laboratories, Inc. and are reproduced herein with
 * the permission of UNIX System Laboratories, Inc.
 *
 * Redistribution and use in source and binary forms, with or without
 * modification, are permitted provided that the following conditions
 * are met:
 * 1. Redistributions of source code must retain the above copyright
 *    notice, this list of conditions and the following disclaimer.
 * 2. Redistributions in binary form must reproduce the above copyright
 *    notice, this list of conditions and the following disclaimer in the
 *    documentation and/or other materials provided with the distribution.
 * 4. Neither the name of the University nor the names of its contributors
 *    may be used to endorse or promote products derived from this software
 *    without specific prior written permission.
 *
 * THIS SOFTWARE IS PROVIDED BY THE REGENTS AND CONTRIBUTORS ``AS IS'' AND
 * ANY EXPRESS OR IMPLIED WARRANTIES, INCLUDING, BUT NOT LIMITED TO, THE
 * IMPLIED WARRANTIES OF MERCHANTABILITY AND FITNESS FOR A PARTICULAR PURPOSE
 * ARE DISCLAIMED.  IN NO EVENT SHALL THE REGENTS OR CONTRIBUTORS BE LIABLE
 * FOR ANY DIRECT, INDIRECT, INCIDENTAL, SPECIAL, EXEMPLARY, OR CONSEQUENTIAL
 * DAMAGES (INCLUDING, BUT NOT LIMITED TO, PROCUREMENT OF SUBSTITUTE GOODS
 * OR SERVICES; LOSS OF USE, DATA, OR PROFITS; OR BUSINESS INTERRUPTION)
 * HOWEVER CAUSED AND ON ANY THEORY OF LIABILITY, WHETHER IN CONTRACT, STRICT
 * LIABILITY, OR TORT (INCLUDING NEGLIGENCE OR OTHERWISE) ARISING IN ANY WAY
 * OUT OF THE USE OF THIS SOFTWARE, EVEN IF ADVISED OF THE POSSIBILITY OF
 * SUCH DAMAGE.
 *
 *	@(#)vfs_lookup.c	8.4 (Berkeley) 2/16/94
 */

#include <sys/cdefs.h>
__FBSDID("$FreeBSD$");

#include "opt_kdtrace.h"
#include "opt_ktrace.h"

#include <sys/param.h>
#include <sys/systm.h>
#include <sys/kernel.h>
#include <sys/fcntl.h>
#include <sys/jail.h>
#include <sys/lock.h>
#include <sys/mutex.h>
#include <sys/namei.h>
#include <sys/vnode.h>
#include <sys/mount.h>
#include <sys/filedesc.h>
#include <sys/proc.h>
#include <sys/sdt.h>
#include <sys/syscallsubr.h>
#include <sys/sysctl.h>
#ifdef KTRACE
#include <sys/ktrace.h>
#endif

#include <security/audit/audit.h>
#include <security/mac/mac_framework.h>

#include <vm/uma.h>

#define	NAMEI_DIAGNOSTIC 1
#undef NAMEI_DIAGNOSTIC

SDT_PROVIDER_DECLARE(vfs);
SDT_PROBE_DEFINE3(vfs, namei, lookup, entry, "struct vnode *", "char *",
    "unsigned long");
SDT_PROBE_DEFINE2(vfs, namei, lookup, return, "int", "struct vnode *");

/*
 * Allocation zone for namei
 */
uma_zone_t namei_zone;
/*
 * Placeholder vnode for mp traversal
 */
static struct vnode *vp_crossmp;

static void
nameiinit(void *dummy __unused)
{
	int error;

	namei_zone = uma_zcreate("NAMEI", MAXPATHLEN, NULL, NULL, NULL, NULL,
	    UMA_ALIGN_PTR, 0);
	error = getnewvnode("crossmp", NULL, &dead_vnodeops, &vp_crossmp);
	if (error != 0)
		panic("nameiinit: getnewvnode");
	VN_LOCK_ASHARE(vp_crossmp);
}
SYSINIT(vfs, SI_SUB_VFS, SI_ORDER_SECOND, nameiinit, NULL);

static int lookup_shared = 1;
SYSCTL_INT(_vfs, OID_AUTO, lookup_shared, CTLFLAG_RW, &lookup_shared, 0,
    "Enables/Disables shared locks for path name translation");
TUNABLE_INT("vfs.lookup_shared", &lookup_shared);

/*
 * Convert a pathname into a pointer to a locked vnode.
 *
 * The FOLLOW flag is set when symbolic links are to be followed
 * when they occur at the end of the name translation process.
 * Symbolic links are always followed for all other pathname
 * components other than the last.
 *
 * The segflg defines whether the name is to be copied from user
 * space or kernel space.
 *
 * Overall outline of namei:
 *
 *	copy in name
 *	get starting directory
 *	while (!done && !error) {
 *		call lookup to search path.
 *		if symbolic link, massage name in buffer and continue
 *	}
 */
int
namei(struct nameidata *ndp)
{
	struct filedesc *fdp;	/* pointer to file descriptor state */
	char *cp;		/* pointer into pathname argument */
	struct vnode *dp;	/* the directory we are searching */
	struct iovec aiov;		/* uio for reading symbolic links */
	struct uio auio;
	int error, linklen;
	struct componentname *cnp = &ndp->ni_cnd;
	struct thread *td = cnp->cn_thread;
	struct proc *p = td->td_proc;
	int vfslocked;

	KASSERT((cnp->cn_flags & MPSAFE) != 0 || mtx_owned(&Giant) != 0,
	    ("NOT MPSAFE and Giant not held"));
	ndp->ni_cnd.cn_cred = ndp->ni_cnd.cn_thread->td_ucred;
	KASSERT(cnp->cn_cred && p, ("namei: bad cred/proc"));
	KASSERT((cnp->cn_nameiop & (~OPMASK)) == 0,
	    ("namei: nameiop contaminated with flags"));
	KASSERT((cnp->cn_flags & OPMASK) == 0,
	    ("namei: flags contaminated with nameiops"));
	if (!lookup_shared)
		cnp->cn_flags &= ~LOCKSHARED;
	fdp = p->p_fd;

	/* We will set this ourselves if we need it. */
	cnp->cn_flags &= ~TRAILINGSLASH;

	/*
	 * Get a buffer for the name to be translated, and copy the
	 * name into the buffer.
	 */
	if ((cnp->cn_flags & HASBUF) == 0)
		cnp->cn_pnbuf = uma_zalloc(namei_zone, M_WAITOK);
	if (ndp->ni_segflg == UIO_SYSSPACE)
		error = copystr(ndp->ni_dirp, cnp->cn_pnbuf,
			    MAXPATHLEN, (size_t *)&ndp->ni_pathlen);
	else
		error = copyinstr(ndp->ni_dirp, cnp->cn_pnbuf,
			    MAXPATHLEN, (size_t *)&ndp->ni_pathlen);

	/* If we are auditing the kernel pathname, save the user pathname. */
	if (cnp->cn_flags & AUDITVNODE1)
<<<<<<< HEAD
		AUDIT_ARG_UPATH(td, cnp->cn_pnbuf, ARG_UPATH1);
	if (cnp->cn_flags & AUDITVNODE2)
		AUDIT_ARG_UPATH(td, cnp->cn_pnbuf, ARG_UPATH2);
=======
		AUDIT_ARG_UPATH1(td, cnp->cn_pnbuf);
	if (cnp->cn_flags & AUDITVNODE2)
		AUDIT_ARG_UPATH2(td, cnp->cn_pnbuf);
>>>>>>> 43b02493

	/*
	 * Don't allow empty pathnames.
	 */
	if (!error && *cnp->cn_pnbuf == '\0')
		error = ENOENT;

	if (error) {
		uma_zfree(namei_zone, cnp->cn_pnbuf);
#ifdef DIAGNOSTIC
		cnp->cn_pnbuf = NULL;
		cnp->cn_nameptr = NULL;
#endif
		ndp->ni_vp = NULL;
		return (error);
	}
	ndp->ni_loopcnt = 0;
#ifdef KTRACE
	if (KTRPOINT(td, KTR_NAMEI)) {
		KASSERT(cnp->cn_thread == curthread,
		    ("namei not using curthread"));
		ktrnamei(cnp->cn_pnbuf);
	}
#endif
	/*
	 * Get starting point for the translation.
	 */
	FILEDESC_SLOCK(fdp);
	ndp->ni_rootdir = fdp->fd_rdir;
	ndp->ni_topdir = fdp->fd_jdir;

	dp = NULL;
	if (cnp->cn_pnbuf[0] != '/') {
		if (ndp->ni_startdir != NULL) {
			dp = ndp->ni_startdir;
			error = 0;
		} else if (ndp->ni_dirfd != AT_FDCWD) {
			if (cnp->cn_flags & AUDITVNODE1)
				AUDIT_ARG_ATFD1(ndp->ni_dirfd);
			if (cnp->cn_flags & AUDITVNODE2)
				AUDIT_ARG_ATFD2(ndp->ni_dirfd);
			error = fgetvp(td, ndp->ni_dirfd, &dp);
		}
		if (error != 0 || dp != NULL) {
			FILEDESC_SUNLOCK(fdp);
			if (error == 0 && dp->v_type != VDIR) {
				vfslocked = VFS_LOCK_GIANT(dp->v_mount);
				vrele(dp);
				VFS_UNLOCK_GIANT(vfslocked);
				error = ENOTDIR;
			}
		}
		if (error) {
			uma_zfree(namei_zone, cnp->cn_pnbuf);
#ifdef DIAGNOSTIC
			cnp->cn_pnbuf = NULL;
			cnp->cn_nameptr = NULL;
#endif
			return (error);
		}
	}
	if (dp == NULL) {
		dp = fdp->fd_cdir;
		VREF(dp);
		FILEDESC_SUNLOCK(fdp);
		if (ndp->ni_startdir != NULL) {
			vfslocked = VFS_LOCK_GIANT(ndp->ni_startdir->v_mount);
			vrele(ndp->ni_startdir);
			VFS_UNLOCK_GIANT(vfslocked);
		}
	}
	SDT_PROBE(vfs, namei, lookup, entry, dp, cnp->cn_pnbuf,
	    cnp->cn_flags, 0, 0);
	vfslocked = VFS_LOCK_GIANT(dp->v_mount);
	for (;;) {
		/*
		 * Check if root directory should replace current directory.
		 * Done at start of translation and after symbolic link.
		 */
		cnp->cn_nameptr = cnp->cn_pnbuf;
		if (*(cnp->cn_nameptr) == '/') {
			vrele(dp);
			VFS_UNLOCK_GIANT(vfslocked);
			while (*(cnp->cn_nameptr) == '/') {
				cnp->cn_nameptr++;
				ndp->ni_pathlen--;
			}
			dp = ndp->ni_rootdir;
			vfslocked = VFS_LOCK_GIANT(dp->v_mount);
			VREF(dp);
		}
		if (vfslocked)
			ndp->ni_cnd.cn_flags |= GIANTHELD;
		ndp->ni_startdir = dp;
		error = lookup(ndp);
		if (error) {
			uma_zfree(namei_zone, cnp->cn_pnbuf);
#ifdef DIAGNOSTIC
			cnp->cn_pnbuf = NULL;
			cnp->cn_nameptr = NULL;
#endif
			SDT_PROBE(vfs, namei, lookup, return, error, NULL, 0,
			    0, 0);
			return (error);
		}
		vfslocked = (ndp->ni_cnd.cn_flags & GIANTHELD) != 0;
		ndp->ni_cnd.cn_flags &= ~GIANTHELD;
		/*
		 * If not a symbolic link, we're done.
		 */
		if ((cnp->cn_flags & ISSYMLINK) == 0) {
			if ((cnp->cn_flags & (SAVENAME | SAVESTART)) == 0) {
				uma_zfree(namei_zone, cnp->cn_pnbuf);
#ifdef DIAGNOSTIC
				cnp->cn_pnbuf = NULL;
				cnp->cn_nameptr = NULL;
#endif
			} else
				cnp->cn_flags |= HASBUF;

			if ((cnp->cn_flags & MPSAFE) == 0) {
				VFS_UNLOCK_GIANT(vfslocked);
			} else if (vfslocked)
				ndp->ni_cnd.cn_flags |= GIANTHELD;
			SDT_PROBE(vfs, namei, lookup, return, 0, ndp->ni_vp,
			    0, 0, 0);
			return (0);
		}
		if (ndp->ni_loopcnt++ >= MAXSYMLINKS) {
			error = ELOOP;
			break;
		}
#ifdef MAC
		if ((cnp->cn_flags & NOMACCHECK) == 0) {
			error = mac_vnode_check_readlink(td->td_ucred,
			    ndp->ni_vp);
			if (error)
				break;
		}
#endif
		if (ndp->ni_pathlen > 1)
			cp = uma_zalloc(namei_zone, M_WAITOK);
		else
			cp = cnp->cn_pnbuf;
		aiov.iov_base = cp;
		aiov.iov_len = MAXPATHLEN;
		auio.uio_iov = &aiov;
		auio.uio_iovcnt = 1;
		auio.uio_offset = 0;
		auio.uio_rw = UIO_READ;
		auio.uio_segflg = UIO_SYSSPACE;
		auio.uio_td = (struct thread *)0;
		auio.uio_resid = MAXPATHLEN;
		error = VOP_READLINK(ndp->ni_vp, &auio, cnp->cn_cred);
		if (error) {
			if (ndp->ni_pathlen > 1)
				uma_zfree(namei_zone, cp);
			break;
		}
		linklen = MAXPATHLEN - auio.uio_resid;
		if (linklen == 0) {
			if (ndp->ni_pathlen > 1)
				uma_zfree(namei_zone, cp);
			error = ENOENT;
			break;
		}
		if (linklen + ndp->ni_pathlen >= MAXPATHLEN) {
			if (ndp->ni_pathlen > 1)
				uma_zfree(namei_zone, cp);
			error = ENAMETOOLONG;
			break;
		}
		if (ndp->ni_pathlen > 1) {
			bcopy(ndp->ni_next, cp + linklen, ndp->ni_pathlen);
			uma_zfree(namei_zone, cnp->cn_pnbuf);
			cnp->cn_pnbuf = cp;
		} else
			cnp->cn_pnbuf[linklen] = '\0';
		ndp->ni_pathlen += linklen;
		vput(ndp->ni_vp);
		dp = ndp->ni_dvp;
	}
	uma_zfree(namei_zone, cnp->cn_pnbuf);
#ifdef DIAGNOSTIC
	cnp->cn_pnbuf = NULL;
	cnp->cn_nameptr = NULL;
#endif
	vput(ndp->ni_vp);
	ndp->ni_vp = NULL;
	vrele(ndp->ni_dvp);
	VFS_UNLOCK_GIANT(vfslocked);
	SDT_PROBE(vfs, namei, lookup, return, error, NULL, 0, 0, 0);
	return (error);
}

static int
compute_cn_lkflags(struct mount *mp, int lkflags)
{

	if (mp == NULL || 
	    ((lkflags & LK_SHARED) && !(mp->mnt_kern_flag & MNTK_LOOKUP_SHARED))) {
		lkflags &= ~LK_SHARED;
		lkflags |= LK_EXCLUSIVE;
	}
	return (lkflags);
}

static __inline int
needs_exclusive_leaf(struct mount *mp, int flags)
{

	/*
	 * Intermediate nodes can use shared locks, we only need to
	 * force an exclusive lock for leaf nodes.
	 */
	if ((flags & (ISLASTCN | LOCKLEAF)) != (ISLASTCN | LOCKLEAF))
		return (0);

	/* Always use exclusive locks if LOCKSHARED isn't set. */
	if (!(flags & LOCKSHARED))
		return (1);

	/*
	 * For lookups during open(), if the mount point supports
	 * extended shared operations, then use a shared lock for the
	 * leaf node, otherwise use an exclusive lock.
	 */
	if (flags & ISOPEN) {
		if (mp != NULL &&
		    (mp->mnt_kern_flag & MNTK_EXTENDED_SHARED))
			return (0);
		else
			return (1);
	}

	/*
	 * Lookup requests outside of open() that specify LOCKSHARED
	 * only need a shared lock on the leaf vnode.
	 */
	return (0);
}

/*
 * Search a pathname.
 * This is a very central and rather complicated routine.
 *
 * The pathname is pointed to by ni_ptr and is of length ni_pathlen.
 * The starting directory is taken from ni_startdir. The pathname is
 * descended until done, or a symbolic link is encountered. The variable
 * ni_more is clear if the path is completed; it is set to one if a
 * symbolic link needing interpretation is encountered.
 *
 * The flag argument is LOOKUP, CREATE, RENAME, or DELETE depending on
 * whether the name is to be looked up, created, renamed, or deleted.
 * When CREATE, RENAME, or DELETE is specified, information usable in
 * creating, renaming, or deleting a directory entry may be calculated.
 * If flag has LOCKPARENT or'ed into it, the parent directory is returned
 * locked. If flag has WANTPARENT or'ed into it, the parent directory is
 * returned unlocked. Otherwise the parent directory is not returned. If
 * the target of the pathname exists and LOCKLEAF is or'ed into the flag
 * the target is returned locked, otherwise it is returned unlocked.
 * When creating or renaming and LOCKPARENT is specified, the target may not
 * be ".".  When deleting and LOCKPARENT is specified, the target may be ".".
 *
 * Overall outline of lookup:
 *
 * dirloop:
 *	identify next component of name at ndp->ni_ptr
 *	handle degenerate case where name is null string
 *	if .. and crossing mount points and on mounted filesys, find parent
 *	call VOP_LOOKUP routine for next component name
 *	    directory vnode returned in ni_dvp, unlocked unless LOCKPARENT set
 *	    component vnode returned in ni_vp (if it exists), locked.
 *	if result vnode is mounted on and crossing mount points,
 *	    find mounted on vnode
 *	if more components of name, do next level at dirloop
 *	return the answer in ni_vp, locked if LOCKLEAF set
 *	    if LOCKPARENT set, return locked parent in ni_dvp
 *	    if WANTPARENT set, return unlocked parent in ni_dvp
 */
int
lookup(struct nameidata *ndp)
{
	char *cp;		/* pointer into pathname argument */
	struct vnode *dp = 0;	/* the directory we are searching */
	struct vnode *tdp;		/* saved dp */
	struct mount *mp;		/* mount table entry */
	struct prison *pr;
	int docache;			/* == 0 do not cache last component */
	int wantparent;			/* 1 => wantparent or lockparent flag */
	int rdonly;			/* lookup read-only flag bit */
	int error = 0;
	int dpunlocked = 0;		/* dp has already been unlocked */
	struct componentname *cnp = &ndp->ni_cnd;
	int vfslocked;			/* VFS Giant state for child */
	int dvfslocked;			/* VFS Giant state for parent */
	int tvfslocked;
	int lkflags_save;
	
	/*
	 * Setup: break out flag bits into variables.
	 */
	dvfslocked = (ndp->ni_cnd.cn_flags & GIANTHELD) != 0;
	vfslocked = 0;
	ndp->ni_cnd.cn_flags &= ~GIANTHELD;
	wantparent = cnp->cn_flags & (LOCKPARENT | WANTPARENT);
	KASSERT(cnp->cn_nameiop == LOOKUP || wantparent,
	    ("CREATE, DELETE, RENAME require LOCKPARENT or WANTPARENT."));
	docache = (cnp->cn_flags & NOCACHE) ^ NOCACHE;
	if (cnp->cn_nameiop == DELETE ||
	    (wantparent && cnp->cn_nameiop != CREATE &&
	     cnp->cn_nameiop != LOOKUP))
		docache = 0;
	rdonly = cnp->cn_flags & RDONLY;
	cnp->cn_flags &= ~ISSYMLINK;
	ndp->ni_dvp = NULL;
	/*
	 * We use shared locks until we hit the parent of the last cn then
	 * we adjust based on the requesting flags.
	 */
	if (lookup_shared)
		cnp->cn_lkflags = LK_SHARED;
	else
		cnp->cn_lkflags = LK_EXCLUSIVE;
	dp = ndp->ni_startdir;
	ndp->ni_startdir = NULLVP;
	vn_lock(dp,
	    compute_cn_lkflags(dp->v_mount, cnp->cn_lkflags | LK_RETRY));

dirloop:
	/*
	 * Search a new directory.
	 *
	 * The last component of the filename is left accessible via
	 * cnp->cn_nameptr for callers that need the name. Callers needing
	 * the name set the SAVENAME flag. When done, they assume
	 * responsibility for freeing the pathname buffer.
	 */
	cnp->cn_consume = 0;
	for (cp = cnp->cn_nameptr; *cp != 0 && *cp != '/'; cp++)
		continue;
	cnp->cn_namelen = cp - cnp->cn_nameptr;
	if (cnp->cn_namelen > NAME_MAX) {
		error = ENAMETOOLONG;
		goto bad;
	}
#ifdef NAMEI_DIAGNOSTIC
	{ char c = *cp;
	*cp = '\0';
	printf("{%s}: ", cnp->cn_nameptr);
	*cp = c; }
#endif
	ndp->ni_pathlen -= cnp->cn_namelen;
	ndp->ni_next = cp;

	/*
	 * Replace multiple slashes by a single slash and trailing slashes
	 * by a null.  This must be done before VOP_LOOKUP() because some
	 * fs's don't know about trailing slashes.  Remember if there were
	 * trailing slashes to handle symlinks, existing non-directories
	 * and non-existing files that won't be directories specially later.
	 */
	while (*cp == '/' && (cp[1] == '/' || cp[1] == '\0')) {
		cp++;
		ndp->ni_pathlen--;
		if (*cp == '\0') {
			*ndp->ni_next = '\0';
			cnp->cn_flags |= TRAILINGSLASH;
		}
	}
	ndp->ni_next = cp;

	cnp->cn_flags |= MAKEENTRY;
	if (*cp == '\0' && docache == 0)
		cnp->cn_flags &= ~MAKEENTRY;
	if (cnp->cn_namelen == 2 &&
	    cnp->cn_nameptr[1] == '.' && cnp->cn_nameptr[0] == '.')
		cnp->cn_flags |= ISDOTDOT;
	else
		cnp->cn_flags &= ~ISDOTDOT;
	if (*ndp->ni_next == 0)
		cnp->cn_flags |= ISLASTCN;
	else
		cnp->cn_flags &= ~ISLASTCN;


	/*
	 * Check for degenerate name (e.g. / or "")
	 * which is a way of talking about a directory,
	 * e.g. like "/." or ".".
	 */
	if (cnp->cn_nameptr[0] == '\0') {
		if (dp->v_type != VDIR) {
			error = ENOTDIR;
			goto bad;
		}
		if (cnp->cn_nameiop != LOOKUP) {
			error = EISDIR;
			goto bad;
		}
		if (wantparent) {
			ndp->ni_dvp = dp;
			VREF(dp);
		}
		ndp->ni_vp = dp;

		if (cnp->cn_flags & AUDITVNODE1)
<<<<<<< HEAD
			AUDIT_ARG_VNODE(dp, ARG_VNODE1);
		else if (cnp->cn_flags & AUDITVNODE2)
			AUDIT_ARG_VNODE(dp, ARG_VNODE2);
=======
			AUDIT_ARG_VNODE1(dp);
		else if (cnp->cn_flags & AUDITVNODE2)
			AUDIT_ARG_VNODE2(dp);
>>>>>>> 43b02493

		if (!(cnp->cn_flags & (LOCKPARENT | LOCKLEAF)))
			VOP_UNLOCK(dp, 0);
		/* XXX This should probably move to the top of function. */
		if (cnp->cn_flags & SAVESTART)
			panic("lookup: SAVESTART");
		goto success;
	}

	/*
	 * Handle "..": four special cases.
	 * 1. Return an error if this is the last component of
	 *    the name and the operation is DELETE or RENAME.
	 * 2. If at root directory (e.g. after chroot)
	 *    or at absolute root directory
	 *    then ignore it so can't get out.
	 * 3. If this vnode is the root of a mounted
	 *    filesystem, then replace it with the
	 *    vnode which was mounted on so we take the
	 *    .. in the other filesystem.
	 * 4. If the vnode is the top directory of
	 *    the jail or chroot, don't let them out.
	 */
	if (cnp->cn_flags & ISDOTDOT) {
		if ((cnp->cn_flags & ISLASTCN) != 0 &&
		    (cnp->cn_nameiop == DELETE || cnp->cn_nameiop == RENAME)) {
			error = EINVAL;
			goto bad;
		}
		for (;;) {
			for (pr = cnp->cn_cred->cr_prison; pr != NULL;
			     pr = pr->pr_parent)
				if (dp == pr->pr_root)
					break;
			if (dp == ndp->ni_rootdir || 
			    dp == ndp->ni_topdir || 
			    dp == rootvnode ||
			    pr != NULL ||
			    ((dp->v_vflag & VV_ROOT) != 0 &&
			     (cnp->cn_flags & NOCROSSMOUNT) != 0)) {
				ndp->ni_dvp = dp;
				ndp->ni_vp = dp;
				vfslocked = VFS_LOCK_GIANT(dp->v_mount);
				VREF(dp);
				goto nextname;
			}
			if ((dp->v_vflag & VV_ROOT) == 0)
				break;
			if (dp->v_iflag & VI_DOOMED) {	/* forced unmount */
				error = ENOENT;
				goto bad;
			}
			tdp = dp;
			dp = dp->v_mount->mnt_vnodecovered;
			tvfslocked = dvfslocked;
			dvfslocked = VFS_LOCK_GIANT(dp->v_mount);
			VREF(dp);
			vput(tdp);
			VFS_UNLOCK_GIANT(tvfslocked);
			vn_lock(dp,
			    compute_cn_lkflags(dp->v_mount, cnp->cn_lkflags |
			    LK_RETRY));
		}
	}

	/*
	 * We now have a segment name to search for, and a directory to search.
	 */
unionlookup:
#ifdef MAC
	if ((cnp->cn_flags & NOMACCHECK) == 0) {
		error = mac_vnode_check_lookup(cnp->cn_thread->td_ucred, dp,
		    cnp);
		if (error)
			goto bad;
	}
#endif
	ndp->ni_dvp = dp;
	ndp->ni_vp = NULL;
	ASSERT_VOP_LOCKED(dp, "lookup");
	VNASSERT(vfslocked == 0, dp, ("lookup: vfslocked %d", vfslocked));
	/*
	 * If we have a shared lock we may need to upgrade the lock for the
	 * last operation.
	 */
	if (dp != vp_crossmp &&
	    VOP_ISLOCKED(dp) == LK_SHARED &&
	    (cnp->cn_flags & ISLASTCN) && (cnp->cn_flags & LOCKPARENT))
		vn_lock(dp, LK_UPGRADE|LK_RETRY);
	/*
	 * If we're looking up the last component and we need an exclusive
	 * lock, adjust our lkflags.
	 */
	if (needs_exclusive_leaf(dp->v_mount, cnp->cn_flags))
		cnp->cn_lkflags = LK_EXCLUSIVE;
#ifdef NAMEI_DIAGNOSTIC
	vprint("lookup in", dp);
#endif
	lkflags_save = cnp->cn_lkflags;
	cnp->cn_lkflags = compute_cn_lkflags(dp->v_mount, cnp->cn_lkflags);
	if ((error = VOP_LOOKUP(dp, &ndp->ni_vp, cnp)) != 0) {
		cnp->cn_lkflags = lkflags_save;
		KASSERT(ndp->ni_vp == NULL, ("leaf should be empty"));
#ifdef NAMEI_DIAGNOSTIC
		printf("not found\n");
#endif
		if ((error == ENOENT) &&
		    (dp->v_vflag & VV_ROOT) && (dp->v_mount != NULL) &&
		    (dp->v_mount->mnt_flag & MNT_UNION)) {
			tdp = dp;
			dp = dp->v_mount->mnt_vnodecovered;
			tvfslocked = dvfslocked;
			dvfslocked = VFS_LOCK_GIANT(dp->v_mount);
			VREF(dp);
			vput(tdp);
			VFS_UNLOCK_GIANT(tvfslocked);
			vn_lock(dp,
			    compute_cn_lkflags(dp->v_mount, cnp->cn_lkflags |
			    LK_RETRY));
			goto unionlookup;
		}

		if (error != EJUSTRETURN)
			goto bad;
		/*
		 * At this point, we know we're at the end of the
		 * pathname.  If creating / renaming, we can consider
		 * allowing the file or directory to be created / renamed,
		 * provided we're not on a read-only filesystem.
		 */
		if (rdonly) {
			error = EROFS;
			goto bad;
		}
		/* trailing slash only allowed for directories */
		if ((cnp->cn_flags & TRAILINGSLASH) &&
		    !(cnp->cn_flags & WILLBEDIR)) {
			error = ENOENT;
			goto bad;
		}
		if ((cnp->cn_flags & LOCKPARENT) == 0)
			VOP_UNLOCK(dp, 0);
		/*
		 * We return with ni_vp NULL to indicate that the entry
		 * doesn't currently exist, leaving a pointer to the
		 * (possibly locked) directory vnode in ndp->ni_dvp.
		 */
		if (cnp->cn_flags & SAVESTART) {
			ndp->ni_startdir = ndp->ni_dvp;
			VREF(ndp->ni_startdir);
		}
		goto success;
	} else
		cnp->cn_lkflags = lkflags_save;
#ifdef NAMEI_DIAGNOSTIC
	printf("found\n");
#endif
	/*
	 * Take into account any additional components consumed by
	 * the underlying filesystem.
	 */
	if (cnp->cn_consume > 0) {
		cnp->cn_nameptr += cnp->cn_consume;
		ndp->ni_next += cnp->cn_consume;
		ndp->ni_pathlen -= cnp->cn_consume;
		cnp->cn_consume = 0;
	}

	dp = ndp->ni_vp;
	vfslocked = VFS_LOCK_GIANT(dp->v_mount);

	/*
	 * Check to see if the vnode has been mounted on;
	 * if so find the root of the mounted filesystem.
	 */
	while (dp->v_type == VDIR && (mp = dp->v_mountedhere) &&
	       (cnp->cn_flags & NOCROSSMOUNT) == 0) {
		if (vfs_busy(mp, 0))
			continue;
		vput(dp);
		VFS_UNLOCK_GIANT(vfslocked);
		vfslocked = VFS_LOCK_GIANT(mp);
		if (dp != ndp->ni_dvp)
			vput(ndp->ni_dvp);
		else
			vrele(ndp->ni_dvp);
		VFS_UNLOCK_GIANT(dvfslocked);
		dvfslocked = 0;
		vref(vp_crossmp);
		ndp->ni_dvp = vp_crossmp;
		error = VFS_ROOT(mp, compute_cn_lkflags(mp, cnp->cn_lkflags),
		    &tdp);
		vfs_unbusy(mp);
		if (vn_lock(vp_crossmp, LK_SHARED | LK_NOWAIT))
			panic("vp_crossmp exclusively locked or reclaimed");
		if (error) {
			dpunlocked = 1;
			goto bad2;
		}
		ndp->ni_vp = dp = tdp;
	}

	/*
	 * Check for symbolic link
	 */
	if ((dp->v_type == VLNK) &&
	    ((cnp->cn_flags & FOLLOW) || (cnp->cn_flags & TRAILINGSLASH) ||
	     *ndp->ni_next == '/')) {
		cnp->cn_flags |= ISSYMLINK;
		if (dp->v_iflag & VI_DOOMED) {
			/*
			 * We can't know whether the directory was mounted with
			 * NOSYMFOLLOW, so we can't follow safely.
			 */
			error = ENOENT;
			goto bad2;
		}
		if (dp->v_mount->mnt_flag & MNT_NOSYMFOLLOW) {
			error = EACCES;
			goto bad2;
		}
		/*
		 * Symlink code always expects an unlocked dvp.
		 */
		if (ndp->ni_dvp != ndp->ni_vp)
			VOP_UNLOCK(ndp->ni_dvp, 0);
		goto success;
	}

nextname:
	/*
	 * Not a symbolic link that we will follow.  Continue with the
	 * next component if there is any; otherwise, we're done.
	 */
	KASSERT((cnp->cn_flags & ISLASTCN) || *ndp->ni_next == '/',
	    ("lookup: invalid path state."));
	if (*ndp->ni_next == '/') {
		cnp->cn_nameptr = ndp->ni_next;
		while (*cnp->cn_nameptr == '/') {
			cnp->cn_nameptr++;
			ndp->ni_pathlen--;
		}
		if (ndp->ni_dvp != dp)
			vput(ndp->ni_dvp);
		else
			vrele(ndp->ni_dvp);
		VFS_UNLOCK_GIANT(dvfslocked);
		dvfslocked = vfslocked;	/* dp becomes dvp in dirloop */
		vfslocked = 0;
		goto dirloop;
	}
	/*
	 * If we're processing a path with a trailing slash,
	 * check that the end result is a directory.
	 */
	if ((cnp->cn_flags & TRAILINGSLASH) && dp->v_type != VDIR) {
		error = ENOTDIR;
		goto bad2;
	}
	/*
	 * Disallow directory write attempts on read-only filesystems.
	 */
	if (rdonly &&
	    (cnp->cn_nameiop == DELETE || cnp->cn_nameiop == RENAME)) {
		error = EROFS;
		goto bad2;
	}
	if (cnp->cn_flags & SAVESTART) {
		ndp->ni_startdir = ndp->ni_dvp;
		VREF(ndp->ni_startdir);
	}
	if (!wantparent) {
		if (ndp->ni_dvp != dp)
			vput(ndp->ni_dvp);
		else
			vrele(ndp->ni_dvp);
		VFS_UNLOCK_GIANT(dvfslocked);
		dvfslocked = 0;
	} else if ((cnp->cn_flags & LOCKPARENT) == 0 && ndp->ni_dvp != dp)
		VOP_UNLOCK(ndp->ni_dvp, 0);

	if (cnp->cn_flags & AUDITVNODE1)
<<<<<<< HEAD
		AUDIT_ARG_VNODE(dp, ARG_VNODE1);
	else if (cnp->cn_flags & AUDITVNODE2)
		AUDIT_ARG_VNODE(dp, ARG_VNODE2);
=======
		AUDIT_ARG_VNODE1(dp);
	else if (cnp->cn_flags & AUDITVNODE2)
		AUDIT_ARG_VNODE2(dp);
>>>>>>> 43b02493

	if ((cnp->cn_flags & LOCKLEAF) == 0)
		VOP_UNLOCK(dp, 0);
success:
	/*
	 * Because of lookup_shared we may have the vnode shared locked, but
	 * the caller may want it to be exclusively locked.
	 */
	if (needs_exclusive_leaf(dp->v_mount, cnp->cn_flags) &&
	    VOP_ISLOCKED(dp) != LK_EXCLUSIVE) {
		vn_lock(dp, LK_UPGRADE | LK_RETRY);
		if (dp->v_iflag & VI_DOOMED) {
			error = ENOENT;
			goto bad2;
		}
	}
	if (vfslocked && dvfslocked)
		VFS_UNLOCK_GIANT(dvfslocked);	/* Only need one */
	if (vfslocked || dvfslocked)
		ndp->ni_cnd.cn_flags |= GIANTHELD;
	return (0);

bad2:
	if (dp != ndp->ni_dvp)
		vput(ndp->ni_dvp);
	else
		vrele(ndp->ni_dvp);
bad:
	if (!dpunlocked)
		vput(dp);
	VFS_UNLOCK_GIANT(vfslocked);
	VFS_UNLOCK_GIANT(dvfslocked);
	ndp->ni_cnd.cn_flags &= ~GIANTHELD;
	ndp->ni_vp = NULL;
	return (error);
}

/*
 * relookup - lookup a path name component
 *    Used by lookup to re-acquire things.
 */
int
relookup(struct vnode *dvp, struct vnode **vpp, struct componentname *cnp)
{
	struct vnode *dp = 0;		/* the directory we are searching */
	int wantparent;			/* 1 => wantparent or lockparent flag */
	int rdonly;			/* lookup read-only flag bit */
	int error = 0;

	KASSERT(cnp->cn_flags & ISLASTCN,
	    ("relookup: Not given last component."));
	/*
	 * Setup: break out flag bits into variables.
	 */
	wantparent = cnp->cn_flags & (LOCKPARENT|WANTPARENT);
	KASSERT(wantparent, ("relookup: parent not wanted."));
	rdonly = cnp->cn_flags & RDONLY;
	cnp->cn_flags &= ~ISSYMLINK;
	dp = dvp;
	cnp->cn_lkflags = LK_EXCLUSIVE;
	vn_lock(dp, LK_EXCLUSIVE | LK_RETRY);

	/*
	 * Search a new directory.
	 *
	 * The last component of the filename is left accessible via
	 * cnp->cn_nameptr for callers that need the name. Callers needing
	 * the name set the SAVENAME flag. When done, they assume
	 * responsibility for freeing the pathname buffer.
	 */
#ifdef NAMEI_DIAGNOSTIC
	printf("{%s}: ", cnp->cn_nameptr);
#endif

	/*
	 * Check for degenerate name (e.g. / or "")
	 * which is a way of talking about a directory,
	 * e.g. like "/." or ".".
	 */
	if (cnp->cn_nameptr[0] == '\0') {
		if (cnp->cn_nameiop != LOOKUP || wantparent) {
			error = EISDIR;
			goto bad;
		}
		if (dp->v_type != VDIR) {
			error = ENOTDIR;
			goto bad;
		}
		if (!(cnp->cn_flags & LOCKLEAF))
			VOP_UNLOCK(dp, 0);
		*vpp = dp;
		/* XXX This should probably move to the top of function. */
		if (cnp->cn_flags & SAVESTART)
			panic("lookup: SAVESTART");
		return (0);
	}

	if (cnp->cn_flags & ISDOTDOT)
		panic ("relookup: lookup on dot-dot");

	/*
	 * We now have a segment name to search for, and a directory to search.
	 */
#ifdef NAMEI_DIAGNOSTIC
	vprint("search in:", dp);
#endif
	if ((error = VOP_LOOKUP(dp, vpp, cnp)) != 0) {
		KASSERT(*vpp == NULL, ("leaf should be empty"));
		if (error != EJUSTRETURN)
			goto bad;
		/*
		 * If creating and at end of pathname, then can consider
		 * allowing file to be created.
		 */
		if (rdonly) {
			error = EROFS;
			goto bad;
		}
		/* ASSERT(dvp == ndp->ni_startdir) */
		if (cnp->cn_flags & SAVESTART)
			VREF(dvp);
		if ((cnp->cn_flags & LOCKPARENT) == 0)
			VOP_UNLOCK(dp, 0);
		/*
		 * We return with ni_vp NULL to indicate that the entry
		 * doesn't currently exist, leaving a pointer to the
		 * (possibly locked) directory vnode in ndp->ni_dvp.
		 */
		return (0);
	}

	dp = *vpp;

	/*
	 * Disallow directory write attempts on read-only filesystems.
	 */
	if (rdonly &&
	    (cnp->cn_nameiop == DELETE || cnp->cn_nameiop == RENAME)) {
		if (dvp == dp)
			vrele(dvp);
		else
			vput(dvp);
		error = EROFS;
		goto bad;
	}
	/*
	 * Set the parent lock/ref state to the requested state.
	 */
	if ((cnp->cn_flags & LOCKPARENT) == 0 && dvp != dp) {
		if (wantparent)
			VOP_UNLOCK(dvp, 0);
		else
			vput(dvp);
	} else if (!wantparent)
		vrele(dvp);
	/*
	 * Check for symbolic link
	 */
	KASSERT(dp->v_type != VLNK || !(cnp->cn_flags & FOLLOW),
	    ("relookup: symlink found.\n"));

	/* ASSERT(dvp == ndp->ni_startdir) */
	if (cnp->cn_flags & SAVESTART)
		VREF(dvp);
	
	if ((cnp->cn_flags & LOCKLEAF) == 0)
		VOP_UNLOCK(dp, 0);
	return (0);
bad:
	vput(dp);
	*vpp = NULL;
	return (error);
}

/*
 * Free data allocated by namei(); see namei(9) for details.
 */
void
NDFREE(struct nameidata *ndp, const u_int flags)
{
	int unlock_dvp;
	int unlock_vp;

	unlock_dvp = 0;
	unlock_vp = 0;

	if (!(flags & NDF_NO_FREE_PNBUF) &&
	    (ndp->ni_cnd.cn_flags & HASBUF)) {
		uma_zfree(namei_zone, ndp->ni_cnd.cn_pnbuf);
		ndp->ni_cnd.cn_flags &= ~HASBUF;
	}
	if (!(flags & NDF_NO_VP_UNLOCK) &&
	    (ndp->ni_cnd.cn_flags & LOCKLEAF) && ndp->ni_vp)
		unlock_vp = 1;
	if (!(flags & NDF_NO_VP_RELE) && ndp->ni_vp) {
		if (unlock_vp) {
			vput(ndp->ni_vp);
			unlock_vp = 0;
		} else
			vrele(ndp->ni_vp);
		ndp->ni_vp = NULL;
	}
	if (unlock_vp)
		VOP_UNLOCK(ndp->ni_vp, 0);
	if (!(flags & NDF_NO_DVP_UNLOCK) &&
	    (ndp->ni_cnd.cn_flags & LOCKPARENT) &&
	    ndp->ni_dvp != ndp->ni_vp)
		unlock_dvp = 1;
	if (!(flags & NDF_NO_DVP_RELE) &&
	    (ndp->ni_cnd.cn_flags & (LOCKPARENT|WANTPARENT))) {
		if (unlock_dvp) {
			vput(ndp->ni_dvp);
			unlock_dvp = 0;
		} else
			vrele(ndp->ni_dvp);
		ndp->ni_dvp = NULL;
	}
	if (unlock_dvp)
		VOP_UNLOCK(ndp->ni_dvp, 0);
	if (!(flags & NDF_NO_STARTDIR_RELE) &&
	    (ndp->ni_cnd.cn_flags & SAVESTART)) {
		vrele(ndp->ni_startdir);
		ndp->ni_startdir = NULL;
	}
}

/*
 * Determine if there is a suitable alternate filename under the specified
 * prefix for the specified path.  If the create flag is set, then the
 * alternate prefix will be used so long as the parent directory exists.
 * This is used by the various compatiblity ABIs so that Linux binaries prefer
 * files under /compat/linux for example.  The chosen path (whether under
 * the prefix or under /) is returned in a kernel malloc'd buffer pointed
 * to by pathbuf.  The caller is responsible for free'ing the buffer from
 * the M_TEMP bucket if one is returned.
 */
int
kern_alternate_path(struct thread *td, const char *prefix, const char *path,
    enum uio_seg pathseg, char **pathbuf, int create, int dirfd)
{
	struct nameidata nd, ndroot;
	char *ptr, *buf, *cp;
	size_t len, sz;
	int error;

	buf = (char *) malloc(MAXPATHLEN, M_TEMP, M_WAITOK);
	*pathbuf = buf;

	/* Copy the prefix into the new pathname as a starting point. */
	len = strlcpy(buf, prefix, MAXPATHLEN);
	if (len >= MAXPATHLEN) {
		*pathbuf = NULL;
		free(buf, M_TEMP);
		return (EINVAL);
	}
	sz = MAXPATHLEN - len;
	ptr = buf + len;

	/* Append the filename to the prefix. */
	if (pathseg == UIO_SYSSPACE)
		error = copystr(path, ptr, sz, &len);
	else
		error = copyinstr(path, ptr, sz, &len);

	if (error) {
		*pathbuf = NULL;
		free(buf, M_TEMP);
		return (error);
	}

	/* Only use a prefix with absolute pathnames. */
	if (*ptr != '/') {
		error = EINVAL;
		goto keeporig;
	}

	if (dirfd != AT_FDCWD) {
		/*
		 * We want the original because the "prefix" is
		 * included in the already opened dirfd.
		 */
		bcopy(ptr, buf, len);
		return (0);
	}

	/*
	 * We know that there is a / somewhere in this pathname.
	 * Search backwards for it, to find the file's parent dir
	 * to see if it exists in the alternate tree. If it does,
	 * and we want to create a file (cflag is set). We don't
	 * need to worry about the root comparison in this case.
	 */

	if (create) {
		for (cp = &ptr[len] - 1; *cp != '/'; cp--);
		*cp = '\0';

		NDINIT(&nd, LOOKUP, FOLLOW | MPSAFE, UIO_SYSSPACE, buf, td);
		error = namei(&nd);
		*cp = '/';
		if (error != 0)
			goto keeporig;
	} else {
		NDINIT(&nd, LOOKUP, FOLLOW | MPSAFE, UIO_SYSSPACE, buf, td);

		error = namei(&nd);
		if (error != 0)
			goto keeporig;

		/*
		 * We now compare the vnode of the prefix to the one
		 * vnode asked. If they resolve to be the same, then we
		 * ignore the match so that the real root gets used.
		 * This avoids the problem of traversing "../.." to find the
		 * root directory and never finding it, because "/" resolves
		 * to the emulation root directory. This is expensive :-(
		 */
		NDINIT(&ndroot, LOOKUP, FOLLOW | MPSAFE, UIO_SYSSPACE, prefix,
		    td);

		/* We shouldn't ever get an error from this namei(). */
		error = namei(&ndroot);
		if (error == 0) {
			if (nd.ni_vp == ndroot.ni_vp)
				error = ENOENT;

			NDFREE(&ndroot, NDF_ONLY_PNBUF);
			vrele(ndroot.ni_vp);
			VFS_UNLOCK_GIANT(NDHASGIANT(&ndroot));
		}
	}

	NDFREE(&nd, NDF_ONLY_PNBUF);
	vrele(nd.ni_vp);
	VFS_UNLOCK_GIANT(NDHASGIANT(&nd));

keeporig:
	/* If there was an error, use the original path name. */
	if (error)
		bcopy(ptr, buf, len);
	return (error);
}<|MERGE_RESOLUTION|>--- conflicted
+++ resolved
@@ -164,15 +164,9 @@
 
 	/* If we are auditing the kernel pathname, save the user pathname. */
 	if (cnp->cn_flags & AUDITVNODE1)
-<<<<<<< HEAD
-		AUDIT_ARG_UPATH(td, cnp->cn_pnbuf, ARG_UPATH1);
-	if (cnp->cn_flags & AUDITVNODE2)
-		AUDIT_ARG_UPATH(td, cnp->cn_pnbuf, ARG_UPATH2);
-=======
 		AUDIT_ARG_UPATH1(td, cnp->cn_pnbuf);
 	if (cnp->cn_flags & AUDITVNODE2)
 		AUDIT_ARG_UPATH2(td, cnp->cn_pnbuf);
->>>>>>> 43b02493
 
 	/*
 	 * Don't allow empty pathnames.
@@ -580,15 +574,9 @@
 		ndp->ni_vp = dp;
 
 		if (cnp->cn_flags & AUDITVNODE1)
-<<<<<<< HEAD
-			AUDIT_ARG_VNODE(dp, ARG_VNODE1);
-		else if (cnp->cn_flags & AUDITVNODE2)
-			AUDIT_ARG_VNODE(dp, ARG_VNODE2);
-=======
 			AUDIT_ARG_VNODE1(dp);
 		else if (cnp->cn_flags & AUDITVNODE2)
 			AUDIT_ARG_VNODE2(dp);
->>>>>>> 43b02493
 
 		if (!(cnp->cn_flags & (LOCKPARENT | LOCKLEAF)))
 			VOP_UNLOCK(dp, 0);
@@ -871,15 +859,9 @@
 		VOP_UNLOCK(ndp->ni_dvp, 0);
 
 	if (cnp->cn_flags & AUDITVNODE1)
-<<<<<<< HEAD
-		AUDIT_ARG_VNODE(dp, ARG_VNODE1);
-	else if (cnp->cn_flags & AUDITVNODE2)
-		AUDIT_ARG_VNODE(dp, ARG_VNODE2);
-=======
 		AUDIT_ARG_VNODE1(dp);
 	else if (cnp->cn_flags & AUDITVNODE2)
 		AUDIT_ARG_VNODE2(dp);
->>>>>>> 43b02493
 
 	if ((cnp->cn_flags & LOCKLEAF) == 0)
 		VOP_UNLOCK(dp, 0);
