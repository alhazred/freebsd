--- conflicted
+++ resolved
@@ -981,11 +981,7 @@
 				    control))
 					control = NULL;
 			} else
-<<<<<<< HEAD
-				sbappendstream_locked(&so2->so_rcv, m, flags);
-=======
 				sbappend_locked(&so2->so_rcv, m, flags);
->>>>>>> e25e77f9
 			break;
 
 		case SOCK_SEQPACKET: {
