/*-
 * Copyright (c) 1982, 1986, 1988, 1993
 *	The Regents of the University of California.  All rights reserved.
 *
 * Redistribution and use in source and binary forms, with or without
 * modification, are permitted provided that the following conditions
 * are met:
 * 1. Redistributions of source code must retain the above copyright
 *    notice, this list of conditions and the following disclaimer.
 * 2. Redistributions in binary form must reproduce the above copyright
 *    notice, this list of conditions and the following disclaimer in the
 *    documentation and/or other materials provided with the distribution.
 * 4. Neither the name of the University nor the names of its contributors
 *    may be used to endorse or promote products derived from this software
 *    without specific prior written permission.
 *
 * THIS SOFTWARE IS PROVIDED BY THE REGENTS AND CONTRIBUTORS ``AS IS'' AND
 * ANY EXPRESS OR IMPLIED WARRANTIES, INCLUDING, BUT NOT LIMITED TO, THE
 * IMPLIED WARRANTIES OF MERCHANTABILITY AND FITNESS FOR A PARTICULAR PURPOSE
 * ARE DISCLAIMED.  IN NO EVENT SHALL THE REGENTS OR CONTRIBUTORS BE LIABLE
 * FOR ANY DIRECT, INDIRECT, INCIDENTAL, SPECIAL, EXEMPLARY, OR CONSEQUENTIAL
 * DAMAGES (INCLUDING, BUT NOT LIMITED TO, PROCUREMENT OF SUBSTITUTE GOODS
 * OR SERVICES; LOSS OF USE, DATA, OR PROFITS; OR BUSINESS INTERRUPTION)
 * HOWEVER CAUSED AND ON ANY THEORY OF LIABILITY, WHETHER IN CONTRACT, STRICT
 * LIABILITY, OR TORT (INCLUDING NEGLIGENCE OR OTHERWISE) ARISING IN ANY WAY
 * OUT OF THE USE OF THIS SOFTWARE, EVEN IF ADVISED OF THE POSSIBILITY OF
 * SUCH DAMAGE.
 *
 *	@(#)if_ether.c	8.1 (Berkeley) 6/10/93
 */

/*
 * Ethernet address resolution protocol.
 * TODO:
 *	add "inuse/lock" bit (or ref. count) along with valid bit
 */

#include <sys/cdefs.h>
__FBSDID("$FreeBSD$");

#include "opt_inet.h"

#include <sys/param.h>
#include <sys/kernel.h>
#include <sys/lock.h>
#include <sys/queue.h>
#include <sys/sysctl.h>
#include <sys/systm.h>
#include <sys/mbuf.h>
#include <sys/malloc.h>
#include <sys/proc.h>
#include <sys/rmlock.h>
#include <sys/socket.h>
#include <sys/syslog.h>

#include <net/if.h>
#include <net/if_var.h>
#include <net/if_dl.h>
#include <net/if_types.h>
#include <net/netisr.h>
#include <net/if_llc.h>
#include <net/ethernet.h>
#include <net/route.h>
#include <net/vnet.h>

#include <netinet/in.h>
#include <netinet/in_var.h>
#include <net/if_llatbl.h>
#include <netinet/if_ether.h>
#ifdef INET
#include <netinet/ip_carp.h>
#endif

#include <net/if_arc.h>
#include <net/iso88025.h>

#include <security/mac/mac_framework.h>

#define SIN(s) ((const struct sockaddr_in *)(s))
#define SDL(s) ((struct sockaddr_dl *)s)

SYSCTL_DECL(_net_link_ether);
static SYSCTL_NODE(_net_link_ether, PF_INET, inet, CTLFLAG_RW, 0, "");
static SYSCTL_NODE(_net_link_ether, PF_ARP, arp, CTLFLAG_RW, 0, "");

/* timer values */
static VNET_DEFINE(int, arpt_keep) = (20*60);	/* once resolved, good for 20
						 * minutes */
static VNET_DEFINE(int, arp_maxtries) = 5;
static VNET_DEFINE(int, arp_proxyall) = 0;
static VNET_DEFINE(int, arpt_down) = 20;	/* keep incomplete entries for
						 * 20 seconds */
VNET_PCPUSTAT_DEFINE(struct arpstat, arpstat);  /* ARP statistics, see if_arp.h */
VNET_PCPUSTAT_SYSINIT(arpstat);

#ifdef VIMAGE
VNET_PCPUSTAT_SYSUNINIT(arpstat);
#endif /* VIMAGE */

static VNET_DEFINE(int, arp_maxhold) = 1;

#define	V_arpt_keep		VNET(arpt_keep)
#define	V_arpt_down		VNET(arpt_down)
#define	V_arp_maxtries		VNET(arp_maxtries)
#define	V_arp_proxyall		VNET(arp_proxyall)
#define	V_arp_maxhold		VNET(arp_maxhold)

SYSCTL_INT(_net_link_ether_inet, OID_AUTO, max_age, CTLFLAG_VNET | CTLFLAG_RW,
	&VNET_NAME(arpt_keep), 0,
	"ARP entry lifetime in seconds");
SYSCTL_INT(_net_link_ether_inet, OID_AUTO, maxtries, CTLFLAG_VNET | CTLFLAG_RW,
	&VNET_NAME(arp_maxtries), 0,
	"ARP resolution attempts before returning error");
SYSCTL_INT(_net_link_ether_inet, OID_AUTO, proxyall, CTLFLAG_VNET | CTLFLAG_RW,
	&VNET_NAME(arp_proxyall), 0,
	"Enable proxy ARP for all suitable requests");
SYSCTL_INT(_net_link_ether_inet, OID_AUTO, wait, CTLFLAG_VNET | CTLFLAG_RW,
	&VNET_NAME(arpt_down), 0,
	"Incomplete ARP entry lifetime in seconds");
SYSCTL_VNET_PCPUSTAT(_net_link_ether_arp, OID_AUTO, stats, struct arpstat,
    arpstat, "ARP statistics (struct arpstat, net/if_arp.h)");
SYSCTL_INT(_net_link_ether_inet, OID_AUTO, maxhold, CTLFLAG_VNET | CTLFLAG_RW,
	&VNET_NAME(arp_maxhold), 0,
	"Number of packets to hold per ARP entry");

static void	arp_init(void);
static void	arpintr(struct mbuf *);
static void	arptimer(void *);
#ifdef INET
static void	in_arpinput(struct mbuf *);
#endif

static void arp_check_update_lle(struct arphdr *ah, struct in_addr isaddr,
    struct ifnet *ifp, int bridged, struct llentry *la);
static void arp_update_lle(struct arphdr *ah, struct ifnet *ifp,
    struct llentry *la);
static void arp_mark_lle_reachable(struct llentry *la);


static const struct netisr_handler arp_nh = {
	.nh_name = "arp",
	.nh_handler = arpintr,
	.nh_proto = NETISR_ARP,
	.nh_policy = NETISR_POLICY_SOURCE,
};

#ifdef AF_INET
/*
 * called by in_scrubprefix() to remove entry from the table when
 * the interface goes away
 */
void
arp_ifscrub(struct ifnet *ifp, uint32_t addr)
{
	struct sockaddr_in addr4;

	bzero((void *)&addr4, sizeof(addr4));
	addr4.sin_len    = sizeof(addr4);
	addr4.sin_family = AF_INET;
	addr4.sin_addr.s_addr = addr;
	IF_AFDATA_WLOCK(ifp);
	lla_delete(LLTABLE(ifp), LLE_IFADDR, (struct sockaddr *)&addr4);
	IF_AFDATA_WUNLOCK(ifp);
}
#endif

/*
 * Timeout routine.  Age arp_tab entries periodically.
 */
static void
arptimer(void *arg)
{
	struct llentry *lle = (struct llentry *)arg;
	struct ifnet *ifp;

	if (lle->la_flags & LLE_STATIC) {
		return;
	}
	LLE_WLOCK(lle);
	if (callout_pending(&lle->lle_timer)) {
		/*
		 * Here we are a bit odd here in the treatment of 
		 * active/pending. If the pending bit is set, it got
		 * rescheduled before I ran. The active
		 * bit we ignore, since if it was stopped
		 * in ll_tablefree() and was currently running
		 * it would have return 0 so the code would
		 * not have deleted it since the callout could
		 * not be stopped so we want to go through
		 * with the delete here now. If the callout
		 * was restarted, the pending bit will be back on and
		 * we just want to bail since the callout_reset would
		 * return 1 and our reference would have been removed
		 * by arpresolve() below.
		 */
		LLE_WUNLOCK(lle);
 		return;
 	}
	ifp = lle->lle_tbl->llt_ifp;
	CURVNET_SET(ifp->if_vnet);

	if ((lle->la_flags & LLE_DELETED) == 0) {
		int evt;

		if (lle->la_flags & LLE_VALID)
			evt = LLENTRY_EXPIRED;
		else
			evt = LLENTRY_TIMEDOUT;
		EVENTHANDLER_INVOKE(lle_event, lle, evt);
	}

	callout_stop(&lle->lle_timer);

	/* XXX: LOR avoidance. We still have ref on lle. */
	LLE_WUNLOCK(lle);
	IF_AFDATA_LOCK(ifp);
	LLE_WLOCK(lle);

	/* Guard against race with other llentry_free(). */
	if (lle->la_flags & LLE_LINKED) {

		size_t pkts_dropped;
		LLE_REMREF(lle);
		pkts_dropped = llentry_free(lle);
		ARPSTAT_ADD(dropped, pkts_dropped);
	} else
		LLE_FREE_LOCKED(lle);

	IF_AFDATA_UNLOCK(ifp);

	ARPSTAT_INC(timeouts);

	CURVNET_RESTORE();
}

/*
 * Broadcast an ARP request. Caller specifies:
 *	- arp header source ip address
 *	- arp header target ip address
 *	- arp header source ethernet address
 */
void
arprequest(struct ifnet *ifp, const struct in_addr *sip,
    const struct in_addr *tip, u_char *enaddr)
{
	struct mbuf *m;
	struct arphdr *ah;
	struct sockaddr sa;
	u_char *carpaddr = NULL;

	if (sip == NULL) {
		/*
		 * The caller did not supply a source address, try to find
		 * a compatible one among those assigned to this interface.
		 */
		struct ifaddr *ifa;

		IF_ADDR_RLOCK(ifp);
		TAILQ_FOREACH(ifa, &ifp->if_addrhead, ifa_link) {
			if (ifa->ifa_addr->sa_family != AF_INET)
				continue;

			if (ifa->ifa_carp) {
				if ((*carp_iamatch_p)(ifa, &carpaddr) == 0)
					continue;
				sip = &IA_SIN(ifa)->sin_addr;
			} else {
				carpaddr = NULL;
				sip = &IA_SIN(ifa)->sin_addr;
			}

			if (0 == ((sip->s_addr ^ tip->s_addr) &
			    IA_MASKSIN(ifa)->sin_addr.s_addr))
				break;  /* found it. */
		}
		IF_ADDR_RUNLOCK(ifp);
		if (sip == NULL) {
			printf("%s: cannot find matching address\n", __func__);
			return;
		}
	}
	if (enaddr == NULL)
		enaddr = carpaddr ? carpaddr : (u_char *)if_lladdr(ifp);

	if ((m = m_gethdr(M_NOWAIT, MT_DATA)) == NULL)
		return;
	m->m_len = sizeof(*ah) + 2 * sizeof(struct in_addr) +
		2 * if_addrlen(ifp);
	m->m_pkthdr.len = m->m_len;
	M_ALIGN(m, m->m_len);
	ah = mtod(m, struct arphdr *);
	bzero((caddr_t)ah, m->m_len);
#ifdef MAC
	mac_netinet_arp_send(ifp, m);
#endif
	ah->ar_pro = htons(ETHERTYPE_IP);
	ah->ar_hln = if_addrlen(ifp);		/* hardware address length */
	ah->ar_pln = sizeof(struct in_addr);	/* protocol address length */
	ah->ar_op = htons(ARPOP_REQUEST);
	bcopy(enaddr, ar_sha(ah), ah->ar_hln);
	bcopy(sip, ar_spa(ah), ah->ar_pln);
	bcopy(tip, ar_tpa(ah), ah->ar_pln);
	sa.sa_family = AF_ARP;
	sa.sa_len = 2;
	m->m_flags |= M_BCAST;
	m_clrprotoflags(m);	/* Avoid confusing lower layers. */
	if_output(ifp, m, &sa, NULL);
	ARPSTAT_INC(txrequests);
}

/*
 * Resolve an IP address into an ethernet address - heavy version.
 * Used internally by arpresolve().
 * We have already checked than  we can't use existing lle without
 * modification so we have to acquire LLE_EXCLUSIVE lle lock.
 *
 * On success, desten and flags are filled in and the function returns 0;
 * If the packet must be held pending resolution, we return EWOULDBLOCK
 * On other errors, we return the corresponding error code.
 * Note that m_freem() handles NULL.
 */
static int
arpresolve_full(struct ifnet *ifp, int is_gw, int create, struct mbuf *m,
	const struct sockaddr *dst, u_char *desten, uint32_t *pflags)
{
	struct llentry *la = NULL, *la_tmp;
	struct mbuf *curr = NULL;
	struct mbuf *next = NULL;
	int error, renew;

	if (pflags != NULL)
		*pflags = 0;

<<<<<<< HEAD
	if (m != NULL) {
		if (m->m_flags & M_BCAST) {
			/* broadcast */
			memcpy(desten, ifp->if_broadcastaddr, if_addrlen(ifp));
			return (0);
		}
		if (m->m_flags & M_MCAST) {
			/* multicast */
			ETHER_MAP_IP_MULTICAST(&SIN(dst)->sin_addr, desten);
			return (0);
		}
=======
	if (create == 0) {
		IF_AFDATA_RLOCK(ifp);
		la = lla_lookup(LLTABLE(ifp), LLE_EXCLUSIVE, dst);
		IF_AFDATA_RUNLOCK(ifp);
>>>>>>> 4015a832
	}
	if (la == NULL && (ifp->if_flags & (IFF_NOARP | IFF_STATICARP)) == 0) {
		la = lltable_alloc_entry(LLTABLE(ifp), 0, dst);
		if (la == NULL) {
			log(LOG_DEBUG,
			    "arpresolve: can't allocate llinfo for %s on %s\n",
			    inet_ntoa(SIN(dst)->sin_addr), if_name(ifp));
			m_freem(m);
			return (EINVAL);
		}

		IF_AFDATA_WLOCK(ifp);
		LLE_WLOCK(la);
		la_tmp = lla_lookup(LLTABLE(ifp), LLE_EXCLUSIVE, dst);
		/* Prefer ANY existing lle over newly-created one */
		if (la_tmp == NULL)
			lltable_link_entry(LLTABLE(ifp), la);
		IF_AFDATA_WUNLOCK(ifp);
		if (la_tmp != NULL) {
			lltable_free_entry(LLTABLE(ifp), la);
			la = la_tmp;
		}
	}
	if (la == NULL) {
		m_freem(m);
		return (EINVAL);
	}

	if ((la->la_flags & LLE_VALID) &&
	    ((la->la_flags & LLE_STATIC) || la->la_expire > time_uptime)) {
		bcopy(&la->ll_addr, desten, if_addrlen(ifp));
		renew = 0;
		/*
		 * If entry has an expiry time and it is approaching,
		 * see if we need to send an ARP request within this
		 * arpt_down interval.
		 */
		if (!(la->la_flags & LLE_STATIC) &&
		    time_uptime + la->la_preempt > la->la_expire) {
			renew = 1;
			la->la_preempt--;
		}

		if (pflags != NULL)
			*pflags = la->la_flags;

		LLE_WUNLOCK(la);

		if (renew == 1)
			arprequest(ifp, NULL, &SIN(dst)->sin_addr, NULL);

		return (0);
	}

	renew = (la->la_asked == 0 || la->la_expire != time_uptime);
	/*
	 * There is an arptab entry, but no ethernet address
	 * response yet.  Add the mbuf to the list, dropping
	 * the oldest packet if we have exceeded the system
	 * setting.
	 */
	if (m != NULL) {
		if (la->la_numheld >= V_arp_maxhold) {
			if (la->la_hold != NULL) {
				next = la->la_hold->m_nextpkt;
				m_freem(la->la_hold);
				la->la_hold = next;
				la->la_numheld--;
				ARPSTAT_INC(dropped);
			}
		}
		if (la->la_hold != NULL) {
			curr = la->la_hold;
			while (curr->m_nextpkt != NULL)
				curr = curr->m_nextpkt;
			curr->m_nextpkt = m;
		} else
			la->la_hold = m;
		la->la_numheld++;
	}
	/*
	 * Return EWOULDBLOCK if we have tried less than arp_maxtries. It
	 * will be masked by ether_output(). Return EHOSTDOWN/EHOSTUNREACH
	 * if we have already sent arp_maxtries ARP requests. Retransmit the
	 * ARP request, but not faster than one request per second.
	 */
	if (la->la_asked < V_arp_maxtries)
		error = EWOULDBLOCK;	/* First request. */
	else
		error = is_gw != 0 ? EHOSTUNREACH : EHOSTDOWN;

	if (renew) {
		int canceled;

		LLE_ADDREF(la);
		la->la_expire = time_uptime;
		canceled = callout_reset(&la->lle_timer, hz * V_arpt_down,
		    arptimer, la);
		if (canceled)
			LLE_REMREF(la);
		la->la_asked++;
		LLE_WUNLOCK(la);
		arprequest(ifp, NULL, &SIN(dst)->sin_addr, NULL);
		return (error);
	}

	LLE_WUNLOCK(la);
	return (error);
}

/*
 * Resolve an IP address into an ethernet address.
 * On input:
 *    ifp is the interface we use
 *    is_gw != 0 if @dst represents gateway to some destination
 *    m is the mbuf. May be NULL if we don't have a packet.
 *    dst is the next hop,
 *    desten is the storage to put LL address.
 *    flags returns lle entry flags.
 *
 * On success, desten and flags are filled in and the function returns 0;
 * If the packet must be held pending resolution, we return EWOULDBLOCK
 * On other errors, we return the corresponding error code.
 * Note that m_freem() handles NULL.
 */
int
arpresolve(struct ifnet *ifp, int is_gw, struct mbuf *m,
	const struct sockaddr *dst, u_char *desten, uint32_t *pflags)
{
	struct llentry *la = 0;
	int renew;

	if (pflags != NULL)
		*pflags = 0;

	if (m != NULL) {
		if (m->m_flags & M_BCAST) {
			/* broadcast */
			(void)memcpy(desten,
			    ifp->if_broadcastaddr, ifp->if_addrlen);
			return (0);
		}
		if (m->m_flags & M_MCAST) {
			/* multicast */
			ETHER_MAP_IP_MULTICAST(&SIN(dst)->sin_addr, desten);
			return (0);
		}
	}

	IF_AFDATA_RLOCK(ifp);
	la = lla_lookup(LLTABLE(ifp), 0, dst);
	IF_AFDATA_RUNLOCK(ifp);

	if (la == NULL)
		return (arpresolve_full(ifp, is_gw, 1, m, dst, desten, pflags));

	if ((la->la_flags & LLE_VALID) &&
	    ((la->la_flags & LLE_STATIC) || la->la_expire > time_uptime)) {
		bcopy(&la->ll_addr, desten, ifp->if_addrlen);
		renew = 0;
		/*
		 * If entry has an expiry time and it is approaching,
		 * see if we need to send an ARP request within this
		 * arpt_down interval.
		 */
		if (!(la->la_flags & LLE_STATIC) &&
		    time_uptime + la->la_preempt > la->la_expire) {
			renew = 1;
			la->la_preempt--;
		}

		if (pflags != NULL)
			*pflags = la->la_flags;

		LLE_RUNLOCK(la);

		if (renew == 1)
			arprequest(ifp, NULL, &SIN(dst)->sin_addr, NULL);

		return (0);
	}
	LLE_RUNLOCK(la);

	return (arpresolve_full(ifp, is_gw, 0, m, dst, desten, pflags));
}

/*
 * Common length and type checks are done here,
 * then the protocol-specific routine is called.
 */
static void
arpintr(struct mbuf *m)
{
	struct arphdr *ar;

	if (m->m_len < sizeof(struct arphdr) &&
	    ((m = m_pullup(m, sizeof(struct arphdr))) == NULL)) {
		log(LOG_NOTICE, "arp: runt packet -- m_pullup failed\n");
		return;
	}
	ar = mtod(m, struct arphdr *);

	if (ntohs(ar->ar_hrd) != ARPHRD_ETHER &&
	    ntohs(ar->ar_hrd) != ARPHRD_IEEE802 &&
	    ntohs(ar->ar_hrd) != ARPHRD_ARCNET &&
	    ntohs(ar->ar_hrd) != ARPHRD_IEEE1394 &&
	    ntohs(ar->ar_hrd) != ARPHRD_INFINIBAND) {
		log(LOG_NOTICE, "arp: unknown hardware address format (0x%2D)"
		    " (from %*D to %*D)\n", (unsigned char *)&ar->ar_hrd, "",
		    ETHER_ADDR_LEN, (u_char *)ar_sha(ar), ":",
		    ETHER_ADDR_LEN, (u_char *)ar_tha(ar), ":");
		m_freem(m);
		return;
	}

	if (m->m_len < arphdr_len(ar)) {
		if ((m = m_pullup(m, arphdr_len(ar))) == NULL) {
			log(LOG_NOTICE, "arp: runt packet\n");
			m_freem(m);
			return;
		}
		ar = mtod(m, struct arphdr *);
	}

	ARPSTAT_INC(received);
	switch (ntohs(ar->ar_pro)) {
#ifdef INET
	case ETHERTYPE_IP:
		in_arpinput(m);
		return;
#endif
	}
	m_freem(m);
}

#ifdef INET
/*
 * ARP for Internet protocols on 10 Mb/s Ethernet.
 * Algorithm is that given in RFC 826.
 * In addition, a sanity check is performed on the sender
 * protocol address, to catch impersonators.
 * We no longer handle negotiations for use of trailer protocol:
 * Formerly, ARP replied for protocol type ETHERTYPE_TRAIL sent
 * along with IP replies if we wanted trailers sent to us,
 * and also sent them in response to IP replies.
 * This allowed either end to announce the desire to receive
 * trailer packets.
 * We no longer reply to requests for ETHERTYPE_TRAIL protocol either,
 * but formerly didn't normally send requests.
 */
static int log_arp_wrong_iface = 1;
static int log_arp_movements = 1;
static int log_arp_permanent_modify = 1;
static int allow_multicast = 0;
static struct timeval arp_lastlog;
static int arp_curpps;
static int arp_maxpps = 1;

SYSCTL_INT(_net_link_ether_inet, OID_AUTO, log_arp_wrong_iface, CTLFLAG_RW,
	&log_arp_wrong_iface, 0,
	"log arp packets arriving on the wrong interface");
SYSCTL_INT(_net_link_ether_inet, OID_AUTO, log_arp_movements, CTLFLAG_RW,
	&log_arp_movements, 0,
	"log arp replies from MACs different than the one in the cache");
SYSCTL_INT(_net_link_ether_inet, OID_AUTO, log_arp_permanent_modify, CTLFLAG_RW,
	&log_arp_permanent_modify, 0,
	"log arp replies from MACs different than the one in the permanent arp entry");
SYSCTL_INT(_net_link_ether_inet, OID_AUTO, allow_multicast, CTLFLAG_RW,
	&allow_multicast, 0, "accept multicast addresses");
SYSCTL_INT(_net_link_ether_inet, OID_AUTO, max_log_per_second,
	CTLFLAG_RW, &arp_maxpps, 0,
	"Maximum number of remotely triggered ARP messages that can be "
	"logged per second");

#define	ARP_LOG(pri, ...)	do {					\
	if (ppsratecheck(&arp_lastlog, &arp_curpps, arp_maxpps))	\
		log((pri), "arp: " __VA_ARGS__);			\
} while (0)

static void
in_arpinput(struct mbuf *m)
{
	struct rm_priotracker in_ifa_tracker;
	struct arphdr *ah;
	struct ifnet *ifp = m->m_pkthdr.rcvif;
	struct llentry *la = NULL, *la_tmp;
	struct rtentry *rt;
	struct ifaddr *ifa;
	struct in_ifaddr *ia;
	struct sockaddr sa;
	struct in_addr isaddr, itaddr, myaddr;
	u_int8_t *enaddr = NULL;
	int op;
	int req_len;
	int bridged = 0, is_bridge = 0;
	int carped;
	struct sockaddr_in sin;
	struct sockaddr *dst;
	sin.sin_len = sizeof(struct sockaddr_in);
	sin.sin_family = AF_INET;
	sin.sin_addr.s_addr = 0;

	if (ifp->if_bridge)
		bridged = 1;
	if (if_type(ifp) == IFT_BRIDGE)
		is_bridge = 1;

	req_len = arphdr_len2(if_addrlen(ifp), sizeof(struct in_addr));
	if (m->m_len < req_len && (m = m_pullup(m, req_len)) == NULL) {
		ARP_LOG(LOG_NOTICE, "runt packet -- m_pullup failed\n");
		return;
	}

	ah = mtod(m, struct arphdr *);
	/*
	 * ARP is only for IPv4 so we can reject packets with
	 * a protocol length not equal to an IPv4 address.
	 */
	if (ah->ar_pln != sizeof(struct in_addr)) {
		ARP_LOG(LOG_NOTICE, "requested protocol length != %zu\n",
		    sizeof(struct in_addr));
		goto drop;
	}

	if (allow_multicast == 0 && ETHER_IS_MULTICAST(ar_sha(ah))) {
		ARP_LOG(LOG_NOTICE, "%*D is multicast\n", if_addrlen(ifp),
		    (u_char *)ar_sha(ah), ":");
		goto drop;
	}

	op = ntohs(ah->ar_op);
	(void)memcpy(&isaddr, ar_spa(ah), sizeof (isaddr));
	(void)memcpy(&itaddr, ar_tpa(ah), sizeof (itaddr));

	if (op == ARPOP_REPLY)
		ARPSTAT_INC(rxreplies);

	/*
	 * For a bridge, we want to check the address irrespective
	 * of the receive interface. (This will change slightly
	 * when we have clusters of interfaces).
	 */
	IN_IFADDR_RLOCK(&in_ifa_tracker);
	LIST_FOREACH(ia, INADDR_HASH(itaddr.s_addr), ia_hash) {
		if (((bridged && ia->ia_ifp->if_bridge == ifp->if_bridge) ||
		    ia->ia_ifp == ifp) &&
		    itaddr.s_addr == ia->ia_addr.sin_addr.s_addr &&
		    (ia->ia_ifa.ifa_carp == NULL ||
		    (*carp_iamatch_p)(&ia->ia_ifa, &enaddr))) {
			ifa_ref(&ia->ia_ifa);
			IN_IFADDR_RUNLOCK(&in_ifa_tracker);
			goto match;
		}
	}
	LIST_FOREACH(ia, INADDR_HASH(isaddr.s_addr), ia_hash)
		if (((bridged && ia->ia_ifp->if_bridge == ifp->if_bridge) ||
		    ia->ia_ifp == ifp) &&
		    isaddr.s_addr == ia->ia_addr.sin_addr.s_addr) {
			ifa_ref(&ia->ia_ifa);
			IN_IFADDR_RUNLOCK(&in_ifa_tracker);
			goto match;
		}

#define BDG_MEMBER_MATCHES_ARP(addr, ifp, ia)				\
  (ia->ia_ifp->if_bridge == ifp->if_softc &&				\
  !bcmp(if_lladdr(ia->ia_ifp), if_lladdr(ifp), if_addrlen(ifp)) &&	\
  addr == ia->ia_addr.sin_addr.s_addr)
	/*
	 * Check the case when bridge shares its MAC address with
	 * some of its children, so packets are claimed by bridge
	 * itself (bridge_input() does it first), but they are really
	 * meant to be destined to the bridge member.
	 */
	if (is_bridge) {
		LIST_FOREACH(ia, INADDR_HASH(itaddr.s_addr), ia_hash) {
			if (BDG_MEMBER_MATCHES_ARP(itaddr.s_addr, ifp, ia)) {
				ifa_ref(&ia->ia_ifa);
				ifp = ia->ia_ifp;
				IN_IFADDR_RUNLOCK(&in_ifa_tracker);
				goto match;
			}
		}
	}
#undef BDG_MEMBER_MATCHES_ARP
	IN_IFADDR_RUNLOCK(&in_ifa_tracker);

	/*
	 * No match, use the first inet address on the receive interface
	 * as a dummy address for the rest of the function.
	 */
	IF_ADDR_RLOCK(ifp);
	TAILQ_FOREACH(ifa, &ifp->if_addrhead, ifa_link)
		if (ifa->ifa_addr->sa_family == AF_INET &&
		    (ifa->ifa_carp == NULL ||
		    (*carp_iamatch_p)(ifa, &enaddr))) {
			ia = ifatoia(ifa);
			ifa_ref(ifa);
			IF_ADDR_RUNLOCK(ifp);
			goto match;
		}
	IF_ADDR_RUNLOCK(ifp);

	/*
	 * If bridging, fall back to using any inet address.
	 */
	IN_IFADDR_RLOCK(&in_ifa_tracker);
	if (!bridged || (ia = TAILQ_FIRST(&V_in_ifaddrhead)) == NULL) {
		IN_IFADDR_RUNLOCK(&in_ifa_tracker);
		goto drop;
	}
	ifa_ref(&ia->ia_ifa);
	IN_IFADDR_RUNLOCK(&in_ifa_tracker);
match:
	if (!enaddr)
		enaddr = (u_int8_t *)if_lladdr(ifp);
	carped = (ia->ia_ifa.ifa_carp != NULL);
	myaddr = ia->ia_addr.sin_addr;
	ifa_free(&ia->ia_ifa);
	if (!bcmp(ar_sha(ah), enaddr, if_addrlen(ifp)))
		goto drop;	/* it's from me, ignore it. */
	if (!bcmp(ar_sha(ah), ifp->if_broadcastaddr, if_addrlen(ifp))) {
		ARP_LOG(LOG_NOTICE, "link address is broadcast for IP address "
		    "%s!\n", inet_ntoa(isaddr));
		goto drop;
	}

	if (ifp->if_addrlen != ah->ar_hln) {
		ARP_LOG(LOG_WARNING, "from %*D: addr len: new %d, "
		    "i/f %d (ignored)\n", ifp->if_addrlen,
		    (u_char *) ar_sha(ah), ":", ah->ar_hln,
		    ifp->if_addrlen);
		goto drop;
	}

	/*
	 * Warn if another host is using the same IP address, but only if the
	 * IP address isn't 0.0.0.0, which is used for DHCP only, in which
	 * case we suppress the warning to avoid false positive complaints of
	 * potential misconfiguration.
	 */
	if (!bridged && !carped && isaddr.s_addr == myaddr.s_addr &&
	    myaddr.s_addr != 0) {
		ARP_LOG(LOG_ERR, "%*D is using my IP address %s on %s!\n",
		   if_addrlen(ifp), (u_char *)ar_sha(ah), ":",
		   inet_ntoa(isaddr), ifp->if_xname);
		itaddr = myaddr;
		ARPSTAT_INC(dupips);
		goto reply;
	}
	if (ifp->if_flags & IFF_STATICARP)
		goto reply;

	bzero(&sin, sizeof(sin));
	sin.sin_len = sizeof(struct sockaddr_in);
	sin.sin_family = AF_INET;
	sin.sin_addr = isaddr;
<<<<<<< HEAD
	flags = (itaddr.s_addr == myaddr.s_addr) ? LLE_CREATE : 0;
	flags |= LLE_EXCLUSIVE;
	IF_AFDATA_LOCK(ifp);
	la = lla_lookup(LLTABLE(ifp), flags, (struct sockaddr *)&sin);
	IF_AFDATA_UNLOCK(ifp);
	if (la != NULL) {
		/* the following is not an error when doing bridging */
		if (!bridged && la->lle_tbl->llt_ifp != ifp) {
			if (log_arp_wrong_iface)
				ARP_LOG(LOG_WARNING, "%s is on %s "
				    "but got reply from %*D on %s\n",
				    inet_ntoa(isaddr),
				    la->lle_tbl->llt_ifp->if_xname,
				    if_addrlen(ifp), (u_char *)ar_sha(ah), ":",
				    ifp->if_xname);
			LLE_WUNLOCK(la);
			goto reply;
		}
		if ((la->la_flags & LLE_VALID) &&
		    bcmp(ar_sha(ah), &la->ll_addr, if_addrlen(ifp))) {
			if (la->la_flags & LLE_STATIC) {
				LLE_WUNLOCK(la);
				if (log_arp_permanent_modify)
					ARP_LOG(LOG_ERR,
					    "%*D attempts to modify "
					    "permanent entry for %s on %s\n",
					    if_addrlen(ifp),
					    (u_char *)ar_sha(ah), ":",
					    inet_ntoa(isaddr), ifp->if_xname);
				goto reply;
			}
			if (log_arp_movements) {
				ARP_LOG(LOG_INFO, "%s moved from %*D "
				    "to %*D on %s\n",
				    inet_ntoa(isaddr),
				    if_addrlen(ifp), (u_char *)&la->ll_addr,
				    ":", if_addrlen(ifp), (u_char *)ar_sha(ah),
				    ":", ifp->if_xname);
			}
		}

		if (if_addrlen(ifp) != ah->ar_hln) {
			LLE_WUNLOCK(la);
			ARP_LOG(LOG_WARNING, "from %*D: addr len: new %d, "
			    "i/f %d (ignored)\n", if_addrlen(ifp),
			    (u_char *) ar_sha(ah), ":", ah->ar_hln,
			    if_addrlen(ifp));
			goto drop;
		}
		memcpy(&la->ll_addr, ar_sha(ah), if_addrlen(ifp));
		la->la_flags |= LLE_VALID;
=======
	dst = (struct sockaddr *)&sin;
	IF_AFDATA_RLOCK(ifp);
	la = lla_lookup(LLTABLE(ifp), LLE_EXCLUSIVE, dst);
	IF_AFDATA_RUNLOCK(ifp);
	if (la != NULL)
		arp_check_update_lle(ah, isaddr, ifp, bridged, la);
	else if (itaddr.s_addr == myaddr.s_addr) {
		/*
		 * Reply to our address, but no lle exists yet.
		 * do we really have to create an entry?
		 */
		la = lltable_alloc_entry(LLTABLE(ifp), 0, dst);
		if (la == NULL)
			goto drop;
		arp_update_lle(ah, ifp, la);
>>>>>>> 4015a832

		IF_AFDATA_WLOCK(ifp);
		LLE_WLOCK(la);
		la_tmp = lla_lookup(LLTABLE(ifp), LLE_EXCLUSIVE, dst);

		/*
		 * Check if lle still does not exists.
		 * If it does, that means that we either
		 * 1) have configured it explicitly, via
		 * 1a) 'arp -s' static entry or
		 * 1b) interface address static record
		 * or
		 * 2) it was the result of sending first packet to-host
		 * or
		 * 3) it was another arp reply packet we handled in
		 * different thread.
		 *
		 * In all cases except 3) we definitely need to prefer
		 * existing lle. For the sake of simplicity, prefer any
		 * existing lle over newly-create one.
		 */
		if (la_tmp == NULL)
			lltable_link_entry(LLTABLE(ifp), la);
		IF_AFDATA_WUNLOCK(ifp);

<<<<<<< HEAD
			m_hold = la->la_hold;
			la->la_hold = NULL;
			la->la_numheld = 0;
			memcpy(&sa, L3_ADDR(la), sizeof(sa));
			LLE_WUNLOCK(la);
			for (; m_hold != NULL; m_hold = m_hold_next) {
				m_hold_next = m_hold->m_nextpkt;
				m_hold->m_nextpkt = NULL;
				/* Avoid confusing lower layers. */
				m_clrprotoflags(m_hold);
				if_output(ifp, m_hold, &sa, NULL);
			}
		} else
=======
		if (la_tmp == NULL) {
			arp_mark_lle_reachable(la);
>>>>>>> 4015a832
			LLE_WUNLOCK(la);
		} else {
			/* Free newly-create entry and handle packet */
			lltable_free_entry(LLTABLE(ifp), la);
			la = la_tmp;
			la_tmp = NULL;
			arp_check_update_lle(ah, isaddr, ifp, bridged, la);
			/* arp_check_update_lle() returns @la unlocked */
		}
		la = NULL;
	}
reply:
	if (op != ARPOP_REQUEST)
		goto drop;
	ARPSTAT_INC(rxrequests);

	if (itaddr.s_addr == myaddr.s_addr) {
		/* Shortcut.. the receiving interface is the target. */
		(void)memcpy(ar_tha(ah), ar_sha(ah), ah->ar_hln);
		(void)memcpy(ar_sha(ah), enaddr, ah->ar_hln);
	} else {
		struct llentry *lle = NULL;

		sin.sin_addr = itaddr;
		IF_AFDATA_RLOCK(ifp);
		lle = lla_lookup(LLTABLE(ifp), 0, (struct sockaddr *)&sin);
		IF_AFDATA_RUNLOCK(ifp);

		if ((lle != NULL) && (lle->la_flags & LLE_PUB)) {
			(void)memcpy(ar_tha(ah), ar_sha(ah), ah->ar_hln);
			(void)memcpy(ar_sha(ah), &lle->ll_addr, ah->ar_hln);
			LLE_RUNLOCK(lle);
		} else {

			if (lle != NULL)
				LLE_RUNLOCK(lle);

			if (!V_arp_proxyall)
				goto drop;

			sin.sin_addr = itaddr;
			/* XXX MRT use table 0 for arp reply  */
			rt = in_rtalloc1((struct sockaddr *)&sin, 0, 0UL, 0);
			if (!rt)
				goto drop;

			/*
			 * Don't send proxies for nodes on the same interface
			 * as this one came out of, or we'll get into a fight
			 * over who claims what Ether address.
			 */
			if (!rt->rt_ifp || rt->rt_ifp == ifp) {
				RTFREE_LOCKED(rt);
				goto drop;
			}
			RTFREE_LOCKED(rt);

			(void)memcpy(ar_tha(ah), ar_sha(ah), ah->ar_hln);
			(void)memcpy(ar_sha(ah), enaddr, ah->ar_hln);

			/*
			 * Also check that the node which sent the ARP packet
			 * is on the interface we expect it to be on. This
			 * avoids ARP chaos if an interface is connected to the
			 * wrong network.
			 */
			sin.sin_addr = isaddr;

			/* XXX MRT use table 0 for arp checks */
			rt = in_rtalloc1((struct sockaddr *)&sin, 0, 0UL, 0);
			if (!rt)
				goto drop;
			if (rt->rt_ifp != ifp) {
				ARP_LOG(LOG_INFO, "proxy: ignoring request"
				    " from %s via %s, expecting %s\n",
				    inet_ntoa(isaddr), ifp->if_xname,
				    rt->rt_ifp->if_xname);
				RTFREE_LOCKED(rt);
				goto drop;
			}
			RTFREE_LOCKED(rt);

#ifdef DEBUG_PROXY
			printf("arp: proxying for %s\n", inet_ntoa(itaddr));
#endif
		}
	}

	if (itaddr.s_addr == myaddr.s_addr &&
	    IN_LINKLOCAL(ntohl(itaddr.s_addr))) {
		/* RFC 3927 link-local IPv4; always reply by broadcast. */
#ifdef DEBUG_LINKLOCAL
		printf("arp: sending reply for link-local addr %s\n",
		    inet_ntoa(itaddr));
#endif
		m->m_flags |= M_BCAST;
		m->m_flags &= ~M_MCAST;
	} else {
		/* default behaviour; never reply by broadcast. */
		m->m_flags &= ~(M_BCAST|M_MCAST);
	}
	(void)memcpy(ar_tpa(ah), ar_spa(ah), ah->ar_pln);
	(void)memcpy(ar_spa(ah), &itaddr, ah->ar_pln);
	ah->ar_op = htons(ARPOP_REPLY);
	ah->ar_pro = htons(ETHERTYPE_IP); /* let's be sure! */
	m->m_len = sizeof(*ah) + (2 * ah->ar_pln) + (2 * ah->ar_hln);
	m->m_pkthdr.len = m->m_len;
	m->m_pkthdr.rcvif = NULL;
	sa.sa_family = AF_ARP;
	sa.sa_len = 2;
	m_clrprotoflags(m);	/* Avoid confusing lower layers. */
	if_output(ifp, m, &sa, NULL);
	ARPSTAT_INC(txreplies);
	return;

drop:
	m_freem(m);
}
#endif

/*
 * Checks received arp data against existing @la.
 * Updates lle state/performs notification if necessary.
 */
static void
arp_check_update_lle(struct arphdr *ah, struct in_addr isaddr, struct ifnet *ifp,
    int bridged, struct llentry *la)
{
	struct sockaddr sa;
	struct mbuf *m_hold, *m_hold_next;

	LLE_WLOCK_ASSERT(la);

	/* the following is not an error when doing bridging */
	if (!bridged && la->lle_tbl->llt_ifp != ifp) {
		if (log_arp_wrong_iface)
			ARP_LOG(LOG_WARNING, "%s is on %s "
			    "but got reply from %*D on %s\n",
			    inet_ntoa(isaddr),
			    la->lle_tbl->llt_ifp->if_xname,
			    ifp->if_addrlen, (u_char *)ar_sha(ah), ":",
			    ifp->if_xname);
		LLE_WUNLOCK(la);
		return;
	}
	if ((la->la_flags & LLE_VALID) &&
	    bcmp(ar_sha(ah), &la->ll_addr, ifp->if_addrlen)) {
		if (la->la_flags & LLE_STATIC) {
			LLE_WUNLOCK(la);
			if (log_arp_permanent_modify)
				ARP_LOG(LOG_ERR,
				    "%*D attempts to modify "
				    "permanent entry for %s on %s\n",
				    ifp->if_addrlen,
				    (u_char *)ar_sha(ah), ":",
				    inet_ntoa(isaddr), ifp->if_xname);
			return;
		}
		if (log_arp_movements) {
			ARP_LOG(LOG_INFO, "%s moved from %*D "
			    "to %*D on %s\n",
			    inet_ntoa(isaddr),
			    ifp->if_addrlen,
			    (u_char *)&la->ll_addr, ":",
			    ifp->if_addrlen, (u_char *)ar_sha(ah), ":",
			    ifp->if_xname);
		}
	}

	/* Check if something has changed */
	if (memcmp(&la->ll_addr, ar_sha(ah), ifp->if_addrlen) != 0 ||
	    (la->la_flags & LLE_VALID) == 0) {
		/* Perform real LLE update */
		/* use afdata WLOCK to update fields */
		LLE_ADDREF(la);
		LLE_WUNLOCK(la);
		IF_AFDATA_WLOCK(ifp);
		LLE_WLOCK(la);

		/*
		 * Since we droppped LLE lock, other thread might have deleted
		 * this lle. Check and return
		 */
		if ((la->la_flags & LLE_DELETED) != 0) {
			IF_AFDATA_WUNLOCK(ifp);
			LLE_FREE_LOCKED(la);
			return;
		}

		/* Update data */
		arp_update_lle(ah, ifp, la);

		IF_AFDATA_WUNLOCK(ifp);
		LLE_REMREF(la);
	}

	arp_mark_lle_reachable(la);

	/*
	 * The packets are all freed within the call to the output
	 * routine.
	 *
	 * NB: The lock MUST be released before the call to the
	 * output routine.
	 */
	if (la->la_hold != NULL) {
		m_hold = la->la_hold;
		la->la_hold = NULL;
		la->la_numheld = 0;
		lltable_fill_sa_entry(la, &sa);
		LLE_WUNLOCK(la);
		for (; m_hold != NULL; m_hold = m_hold_next) {
			m_hold_next = m_hold->m_nextpkt;
			m_hold->m_nextpkt = NULL;
			/* Avoid confusing lower layers. */
			m_clrprotoflags(m_hold);
			(*ifp->if_output)(ifp, m_hold, &sa, NULL);
		}
	} else
		LLE_WUNLOCK(la);
}

/*
 * Updates @la fields used by fast path code.
 */
static void
arp_update_lle(struct arphdr *ah, struct ifnet *ifp, struct llentry *la)
{

	memcpy(&la->ll_addr, ar_sha(ah), ifp->if_addrlen);
	la->la_flags |= LLE_VALID;
}

static void
arp_mark_lle_reachable(struct llentry *la)
{
	int canceled;

	LLE_WLOCK_ASSERT(la);

	EVENTHANDLER_INVOKE(lle_event, la, LLENTRY_RESOLVED);

	if (!(la->la_flags & LLE_STATIC)) {
		LLE_ADDREF(la);
		la->la_expire = time_uptime + V_arpt_keep;
		canceled = callout_reset(&la->lle_timer,
		    hz * V_arpt_keep, arptimer, la);
		if (canceled)
			LLE_REMREF(la);
	}
	la->la_asked = 0;
	la->la_preempt = V_arp_maxtries;
}

void
arp_ifinit(struct ifnet *ifp, struct ifaddr *ifa)
{
	struct llentry *lle, *lle_tmp;
	struct sockaddr_in *dst_in;
	struct sockaddr *dst;

	if (ifa->ifa_carp != NULL)
		return;

<<<<<<< HEAD
	if (ntohl(IA_SIN(ifa)->sin_addr.s_addr) != INADDR_ANY) {
		arprequest(ifp, &IA_SIN(ifa)->sin_addr,
				&IA_SIN(ifa)->sin_addr, if_lladdr(ifp));
		/*
		 * interface address is considered static entry
		 * because the output of the arp utility shows
		 * that L2 entry as permanent
		 */
		IF_AFDATA_LOCK(ifp);
		lle = lla_lookup(LLTABLE(ifp), (LLE_CREATE | LLE_IFADDR | LLE_STATIC),
				 (struct sockaddr *)IA_SIN(ifa));
		IF_AFDATA_UNLOCK(ifp);
		if (lle == NULL)
			log(LOG_INFO, "arp_ifinit: cannot create arp "
			    "entry for interface address\n");
		else
			LLE_RUNLOCK(lle);
	}
=======
>>>>>>> 4015a832
	ifa->ifa_rtrequest = NULL;

	dst_in = IA_SIN(ifa);
	dst = (struct sockaddr *)dst_in;

	if (ntohl(IA_SIN(ifa)->sin_addr.s_addr) == INADDR_ANY)
		return;

	arprequest(ifp, &IA_SIN(ifa)->sin_addr,
			&IA_SIN(ifa)->sin_addr, IF_LLADDR(ifp));

	/*
	 * Interface address LLE record is considered static
	 * because kernel code relies on LLE_STATIC flag to check
	 * if these entries can be rewriten by arp updates.
	 */
	lle = lltable_alloc_entry(LLTABLE(ifp), LLE_IFADDR | LLE_STATIC, dst);
	if (lle == NULL) {
		log(LOG_INFO, "arp_ifinit: cannot create arp "
		    "entry for interface address\n");
		return;
	}

	IF_AFDATA_WLOCK(ifp);
	LLE_WLOCK(lle);
	/* Unlink any entry if exists */
	lle_tmp = lla_lookup(LLTABLE(ifp), LLE_EXCLUSIVE, dst);
	if (lle_tmp != NULL)
		lltable_unlink_entry(LLTABLE(ifp), lle_tmp);

	lltable_link_entry(LLTABLE(ifp), lle);
	IF_AFDATA_WUNLOCK(ifp);

	if (lle_tmp != NULL)
		EVENTHANDLER_INVOKE(lle_event, lle_tmp, LLENTRY_EXPIRED);

	EVENTHANDLER_INVOKE(lle_event, lle, LLENTRY_RESOLVED);
	LLE_WUNLOCK(lle);
	if (lle_tmp != NULL)
		lltable_free_entry(LLTABLE(ifp), lle_tmp);
}

void
arp_ifinit2(struct ifnet *ifp, struct ifaddr *ifa, u_char *enaddr)
{
	if (ntohl(IA_SIN(ifa)->sin_addr.s_addr) != INADDR_ANY)
		arprequest(ifp, &IA_SIN(ifa)->sin_addr,
				&IA_SIN(ifa)->sin_addr, enaddr);
	ifa->ifa_rtrequest = NULL;
}

static void
arp_init(void)
{

	netisr_register(&arp_nh);
}
SYSINIT(arp, SI_SUB_PROTO_DOMAIN, SI_ORDER_ANY, arp_init, 0);<|MERGE_RESOLUTION|>--- conflicted
+++ resolved
@@ -331,24 +331,10 @@
 	if (pflags != NULL)
 		*pflags = 0;
 
-<<<<<<< HEAD
-	if (m != NULL) {
-		if (m->m_flags & M_BCAST) {
-			/* broadcast */
-			memcpy(desten, ifp->if_broadcastaddr, if_addrlen(ifp));
-			return (0);
-		}
-		if (m->m_flags & M_MCAST) {
-			/* multicast */
-			ETHER_MAP_IP_MULTICAST(&SIN(dst)->sin_addr, desten);
-			return (0);
-		}
-=======
 	if (create == 0) {
 		IF_AFDATA_RLOCK(ifp);
 		la = lla_lookup(LLTABLE(ifp), LLE_EXCLUSIVE, dst);
 		IF_AFDATA_RUNLOCK(ifp);
->>>>>>> 4015a832
 	}
 	if (la == NULL && (ifp->if_flags & (IFF_NOARP | IFF_STATICARP)) == 0) {
 		la = lltable_alloc_entry(LLTABLE(ifp), 0, dst);
@@ -805,59 +791,6 @@
 	sin.sin_len = sizeof(struct sockaddr_in);
 	sin.sin_family = AF_INET;
 	sin.sin_addr = isaddr;
-<<<<<<< HEAD
-	flags = (itaddr.s_addr == myaddr.s_addr) ? LLE_CREATE : 0;
-	flags |= LLE_EXCLUSIVE;
-	IF_AFDATA_LOCK(ifp);
-	la = lla_lookup(LLTABLE(ifp), flags, (struct sockaddr *)&sin);
-	IF_AFDATA_UNLOCK(ifp);
-	if (la != NULL) {
-		/* the following is not an error when doing bridging */
-		if (!bridged && la->lle_tbl->llt_ifp != ifp) {
-			if (log_arp_wrong_iface)
-				ARP_LOG(LOG_WARNING, "%s is on %s "
-				    "but got reply from %*D on %s\n",
-				    inet_ntoa(isaddr),
-				    la->lle_tbl->llt_ifp->if_xname,
-				    if_addrlen(ifp), (u_char *)ar_sha(ah), ":",
-				    ifp->if_xname);
-			LLE_WUNLOCK(la);
-			goto reply;
-		}
-		if ((la->la_flags & LLE_VALID) &&
-		    bcmp(ar_sha(ah), &la->ll_addr, if_addrlen(ifp))) {
-			if (la->la_flags & LLE_STATIC) {
-				LLE_WUNLOCK(la);
-				if (log_arp_permanent_modify)
-					ARP_LOG(LOG_ERR,
-					    "%*D attempts to modify "
-					    "permanent entry for %s on %s\n",
-					    if_addrlen(ifp),
-					    (u_char *)ar_sha(ah), ":",
-					    inet_ntoa(isaddr), ifp->if_xname);
-				goto reply;
-			}
-			if (log_arp_movements) {
-				ARP_LOG(LOG_INFO, "%s moved from %*D "
-				    "to %*D on %s\n",
-				    inet_ntoa(isaddr),
-				    if_addrlen(ifp), (u_char *)&la->ll_addr,
-				    ":", if_addrlen(ifp), (u_char *)ar_sha(ah),
-				    ":", ifp->if_xname);
-			}
-		}
-
-		if (if_addrlen(ifp) != ah->ar_hln) {
-			LLE_WUNLOCK(la);
-			ARP_LOG(LOG_WARNING, "from %*D: addr len: new %d, "
-			    "i/f %d (ignored)\n", if_addrlen(ifp),
-			    (u_char *) ar_sha(ah), ":", ah->ar_hln,
-			    if_addrlen(ifp));
-			goto drop;
-		}
-		memcpy(&la->ll_addr, ar_sha(ah), if_addrlen(ifp));
-		la->la_flags |= LLE_VALID;
-=======
 	dst = (struct sockaddr *)&sin;
 	IF_AFDATA_RLOCK(ifp);
 	la = lla_lookup(LLTABLE(ifp), LLE_EXCLUSIVE, dst);
@@ -873,7 +806,6 @@
 		if (la == NULL)
 			goto drop;
 		arp_update_lle(ah, ifp, la);
->>>>>>> 4015a832
 
 		IF_AFDATA_WLOCK(ifp);
 		LLE_WLOCK(la);
@@ -899,24 +831,8 @@
 			lltable_link_entry(LLTABLE(ifp), la);
 		IF_AFDATA_WUNLOCK(ifp);
 
-<<<<<<< HEAD
-			m_hold = la->la_hold;
-			la->la_hold = NULL;
-			la->la_numheld = 0;
-			memcpy(&sa, L3_ADDR(la), sizeof(sa));
-			LLE_WUNLOCK(la);
-			for (; m_hold != NULL; m_hold = m_hold_next) {
-				m_hold_next = m_hold->m_nextpkt;
-				m_hold->m_nextpkt = NULL;
-				/* Avoid confusing lower layers. */
-				m_clrprotoflags(m_hold);
-				if_output(ifp, m_hold, &sa, NULL);
-			}
-		} else
-=======
 		if (la_tmp == NULL) {
 			arp_mark_lle_reachable(la);
->>>>>>> 4015a832
 			LLE_WUNLOCK(la);
 		} else {
 			/* Free newly-create entry and handle packet */
@@ -1181,27 +1097,6 @@
 	if (ifa->ifa_carp != NULL)
 		return;
 
-<<<<<<< HEAD
-	if (ntohl(IA_SIN(ifa)->sin_addr.s_addr) != INADDR_ANY) {
-		arprequest(ifp, &IA_SIN(ifa)->sin_addr,
-				&IA_SIN(ifa)->sin_addr, if_lladdr(ifp));
-		/*
-		 * interface address is considered static entry
-		 * because the output of the arp utility shows
-		 * that L2 entry as permanent
-		 */
-		IF_AFDATA_LOCK(ifp);
-		lle = lla_lookup(LLTABLE(ifp), (LLE_CREATE | LLE_IFADDR | LLE_STATIC),
-				 (struct sockaddr *)IA_SIN(ifa));
-		IF_AFDATA_UNLOCK(ifp);
-		if (lle == NULL)
-			log(LOG_INFO, "arp_ifinit: cannot create arp "
-			    "entry for interface address\n");
-		else
-			LLE_RUNLOCK(lle);
-	}
-=======
->>>>>>> 4015a832
 	ifa->ifa_rtrequest = NULL;
 
 	dst_in = IA_SIN(ifa);
