--- conflicted
+++ resolved
@@ -931,17 +931,11 @@
 			tcp_mss(tp, -1);
 		}
 		tp->snd_up = tp->snd_una + sbavail(&so->so_snd);
-<<<<<<< HEAD
-		tp->t_flags |= TF_FORCEDATA;
-		error = tcp_output(tp);
-		tp->t_flags &= ~TF_FORCEDATA;
-=======
 		if (!(flags & PRUS_NOTREADY)) {
 			tp->t_flags |= TF_FORCEDATA;
 			error = tcp_output(tp);
 			tp->t_flags &= ~TF_FORCEDATA;
 		}
->>>>>>> 48d05792
 	}
 out:
 	TCPDEBUG2((flags & PRUS_OOB) ? PRU_SENDOOB :
