--- conflicted
+++ resolved
@@ -959,8 +959,6 @@
 		/* Pull out the entry to unlock the bucket row. */
 		TAILQ_REMOVE(&sch->sch_bucket, sc, sc_hash);
 		sch->sch_length--;
-<<<<<<< HEAD
-=======
 #ifdef TCP_OFFLOAD
 		if (ADDED_BY_TOE(sc)) {
 			struct toedev *tod = sc->sc_tod;
@@ -969,7 +967,6 @@
 		}
 #endif
 		V_tcp_syncache.cache_count--;
->>>>>>> 9cfbfbb3
 		SCH_UNLOCK(sch);
 	}
 
