/*-
 * Copyright (c) 2002 Michael Shalayeff.
 * Copyright (c) 2003 Ryan McBride.
 * Copyright (c) 2011 Gleb Smirnoff <glebius@FreeBSD.org>
 * All rights reserved.
 *
 * Redistribution and use in source and binary forms, with or without
 * modification, are permitted provided that the following conditions
 * are met:
 * 1. Redistributions of source code must retain the above copyright
 *    notice, this list of conditions and the following disclaimer.
 * 2. Redistributions in binary form must reproduce the above copyright
 *    notice, this list of conditions and the following disclaimer in the
 *    documentation and/or other materials provided with the distribution.
 *
 * THIS SOFTWARE IS PROVIDED BY THE AUTHOR ``AS IS'' AND ANY EXPRESS OR
 * IMPLIED WARRANTIES, INCLUDING, BUT NOT LIMITED TO, THE IMPLIED WARRANTIES
 * OF MERCHANTABILITY AND FITNESS FOR A PARTICULAR PURPOSE ARE DISCLAIMED.
 * IN NO EVENT SHALL THE AUTHOR OR HIS RELATIVES BE LIABLE FOR ANY DIRECT,
 * INDIRECT, INCIDENTAL, SPECIAL, EXEMPLARY, OR CONSEQUENTIAL DAMAGES
 * (INCLUDING, BUT NOT LIMITED TO, PROCUREMENT OF SUBSTITUTE GOODS OR
 * SERVICES; LOSS OF MIND, USE, DATA, OR PROFITS; OR BUSINESS INTERRUPTION)
 * HOWEVER CAUSED AND ON ANY THEORY OF LIABILITY, WHETHER IN CONTRACT,
 * STRICT LIABILITY, OR TORT (INCLUDING NEGLIGENCE OR OTHERWISE) ARISING
 * IN ANY WAY OUT OF THE USE OF THIS SOFTWARE, EVEN IF ADVISED OF
 * THE POSSIBILITY OF SUCH DAMAGE.
 */

#include <sys/cdefs.h>
__FBSDID("$FreeBSD$");

#include "opt_bpf.h"
#include "opt_inet.h"
#include "opt_inet6.h"

#include <sys/param.h>
#include <sys/systm.h>
#include <sys/bus.h>
#include <sys/jail.h>
#include <sys/kernel.h>
#include <sys/limits.h>
#include <sys/malloc.h>
#include <sys/mbuf.h>
#include <sys/module.h>
#include <sys/priv.h>
#include <sys/proc.h>
#include <sys/protosw.h>
#include <sys/socket.h>
#include <sys/sockio.h>
#include <sys/sysctl.h>
#include <sys/syslog.h>
#include <sys/taskqueue.h>
#include <sys/counter.h>

#include <net/ethernet.h>
#include <net/fddi.h>
#include <net/if.h>
#include <net/if_var.h>
#include <net/if_dl.h>
#include <net/if_llatbl.h>
#include <net/if_types.h>
#include <net/iso88025.h>
#include <net/route.h>
#include <net/vnet.h>

#if defined(INET) || defined(INET6)
#include <netinet/in.h>
#include <netinet/in_var.h>
#include <netinet/ip_carp.h>
#include <netinet/ip.h>
#include <machine/in_cksum.h>
#endif
#ifdef INET
#include <netinet/ip_var.h>
#include <netinet/if_ether.h>
#endif

#ifdef INET6
#include <netinet/icmp6.h>
#include <netinet/ip6.h>
#include <netinet6/in6_var.h>
#include <netinet6/ip6_var.h>
#include <netinet6/scope6_var.h>
#include <netinet6/nd6.h>
#endif

#include <crypto/sha1.h>

static MALLOC_DEFINE(M_CARP, "CARP", "CARP addresses");

struct carp_softc {
	struct ifnet		*sc_carpdev;	/* Pointer to parent ifnet. */
	struct ifaddr		**sc_ifas;	/* Our ifaddrs. */
	struct sockaddr_dl	sc_addr;	/* Our link level address. */
	struct callout		sc_ad_tmo;	/* Advertising timeout. */
#ifdef INET
	struct callout		sc_md_tmo;	/* Master down timeout. */
#endif
#ifdef INET6
	struct callout 		sc_md6_tmo;	/* XXX: Master down timeout. */
#endif
	struct mtx		sc_mtx;

	int			sc_vhid;
	int			sc_advskew;
	int			sc_advbase;

	int			sc_naddrs;
	int			sc_naddrs6;
	int			sc_ifasiz;
	enum { INIT = 0, BACKUP, MASTER }	sc_state;
	int			sc_suppress;
	int			sc_sendad_errors;
#define	CARP_SENDAD_MAX_ERRORS	3
	int			sc_sendad_success;
#define	CARP_SENDAD_MIN_SUCCESS 3

	int			sc_init_counter;
	uint64_t		sc_counter;

	/* authentication */
#define	CARP_HMAC_PAD	64
	unsigned char sc_key[CARP_KEY_LEN];
	unsigned char sc_pad[CARP_HMAC_PAD];
	SHA1_CTX sc_sha1;

	TAILQ_ENTRY(carp_softc)	sc_list;	/* On the carp_if list. */
	LIST_ENTRY(carp_softc)	sc_next;	/* On the global list. */
};

struct carp_if {
#ifdef INET
	int	cif_naddrs;
#endif
#ifdef INET6
	int	cif_naddrs6;
#endif
	TAILQ_HEAD(, carp_softc) cif_vrs;
#ifdef INET
	struct ip_moptions 	 cif_imo;
#endif
#ifdef INET6
	struct ip6_moptions 	 cif_im6o;
#endif
	struct ifnet	*cif_ifp;
	struct mtx	cif_mtx;
	uint32_t	cif_flags;
#define	CIF_PROMISC	0x00000001
};

#define	CARP_INET	0
#define	CARP_INET6	1
static int proto_reg[] = {-1, -1};

/*
 * Brief design of carp(4).
 *
 * Any carp-capable ifnet may have a list of carp softcs hanging off
 * its ifp->if_carp pointer. Each softc represents one unique virtual
 * host id, or vhid. The softc has a back pointer to the ifnet. All
 * softcs are joined in a global list, which has quite limited use.
 *
 * Any interface address that takes part in CARP negotiation has a
 * pointer to the softc of its vhid, ifa->ifa_carp. That could be either
 * AF_INET or AF_INET6 address.
 *
 * Although, one can get the softc's backpointer to ifnet and traverse
 * through its ifp->if_addrhead queue to find all interface addresses
 * involved in CARP, we keep a growable array of ifaddr pointers. This
 * allows us to avoid grabbing the IF_ADDR_LOCK() in many traversals that
 * do calls into the network stack, thus avoiding LORs.
 *
 * Locking:
 *
 * Each softc has a lock sc_mtx. It is used to synchronise carp_input_c(),
 * callout-driven events and ioctl()s.
 *
 * To traverse the list of softcs on an ifnet we use CIF_LOCK(), to
 * traverse the global list we use the mutex carp_mtx.
 *
 * Known issues with locking:
 *
 * - Sending ad, we put the pointer to the softc in an mtag, and no reference
 *   counting is done on the softc.
 * - On module unload we may race (?) with packet processing thread
 *   dereferencing our function pointers.
 */

/* Accept incoming CARP packets. */
static VNET_DEFINE(int, carp_allow) = 1;
#define	V_carp_allow	VNET(carp_allow)

/* Preempt slower nodes. */
static VNET_DEFINE(int, carp_preempt) = 0;
#define	V_carp_preempt	VNET(carp_preempt)

/* Log level. */
static VNET_DEFINE(int, carp_log) = 1;
#define	V_carp_log	VNET(carp_log)

/* Global advskew demotion. */
static VNET_DEFINE(int, carp_demotion) = 0;
#define	V_carp_demotion	VNET(carp_demotion)

/* Send error demotion factor. */
static VNET_DEFINE(int, carp_senderr_adj) = CARP_MAXSKEW;
#define	V_carp_senderr_adj	VNET(carp_senderr_adj)

/* Iface down demotion factor. */
static VNET_DEFINE(int, carp_ifdown_adj) = CARP_MAXSKEW;
#define	V_carp_ifdown_adj	VNET(carp_ifdown_adj)

static int carp_demote_adj_sysctl(SYSCTL_HANDLER_ARGS);

SYSCTL_NODE(_net_inet, IPPROTO_CARP,	carp,	CTLFLAG_RW, 0,	"CARP");
SYSCTL_INT(_net_inet_carp, OID_AUTO, allow, CTLFLAG_VNET | CTLFLAG_RW,
    &VNET_NAME(carp_allow), 0, "Accept incoming CARP packets");
SYSCTL_INT(_net_inet_carp, OID_AUTO, preempt, CTLFLAG_VNET | CTLFLAG_RW,
    &VNET_NAME(carp_preempt), 0, "High-priority backup preemption mode");
SYSCTL_INT(_net_inet_carp, OID_AUTO, log, CTLFLAG_VNET | CTLFLAG_RW,
    &VNET_NAME(carp_log), 0, "CARP log level");
SYSCTL_PROC(_net_inet_carp, OID_AUTO, demotion,
    CTLFLAG_VNET | CTLTYPE_INT | CTLFLAG_RW,
    0, 0, carp_demote_adj_sysctl, "I",
    "Adjust demotion factor (skew of advskew)");
SYSCTL_INT(_net_inet_carp, OID_AUTO, senderr_demotion_factor,
    CTLFLAG_VNET | CTLFLAG_RW,
    &VNET_NAME(carp_senderr_adj), 0, "Send error demotion factor adjustment");
SYSCTL_INT(_net_inet_carp, OID_AUTO, ifdown_demotion_factor,
    CTLFLAG_VNET | CTLFLAG_RW,
    &VNET_NAME(carp_ifdown_adj), 0,
    "Interface down demotion factor adjustment");

VNET_PCPUSTAT_DEFINE(struct carpstats, carpstats);
VNET_PCPUSTAT_SYSINIT(carpstats);
VNET_PCPUSTAT_SYSUNINIT(carpstats);

#define	CARPSTATS_ADD(name, val)	\
    counter_u64_add(VNET(carpstats)[offsetof(struct carpstats, name) / \
	sizeof(uint64_t)], (val))
#define	CARPSTATS_INC(name)		CARPSTATS_ADD(name, 1)

SYSCTL_VNET_PCPUSTAT(_net_inet_carp, OID_AUTO, stats, struct carpstats,
    carpstats, "CARP statistics (struct carpstats, netinet/ip_carp.h)");

#define	CARP_LOCK_INIT(sc)	mtx_init(&(sc)->sc_mtx, "carp_softc",   \
	NULL, MTX_DEF)
#define	CARP_LOCK_DESTROY(sc)	mtx_destroy(&(sc)->sc_mtx)
#define	CARP_LOCK_ASSERT(sc)	mtx_assert(&(sc)->sc_mtx, MA_OWNED)
#define	CARP_LOCK(sc)		mtx_lock(&(sc)->sc_mtx)
#define	CARP_UNLOCK(sc)		mtx_unlock(&(sc)->sc_mtx)
#define	CIF_LOCK_INIT(cif)	mtx_init(&(cif)->cif_mtx, "carp_if",   \
	NULL, MTX_DEF)
#define	CIF_LOCK_DESTROY(cif)	mtx_destroy(&(cif)->cif_mtx)
#define	CIF_LOCK_ASSERT(cif)	mtx_assert(&(cif)->cif_mtx, MA_OWNED)
#define	CIF_LOCK(cif)		mtx_lock(&(cif)->cif_mtx)
#define	CIF_UNLOCK(cif)		mtx_unlock(&(cif)->cif_mtx)
#define	CIF_FREE(cif)	do {				\
		CIF_LOCK(cif);				\
		if (TAILQ_EMPTY(&(cif)->cif_vrs))	\
			carp_free_if(cif);		\
		else					\
			CIF_UNLOCK(cif);		\
} while (0)

#define	CARP_LOG(...)	do {				\
	if (V_carp_log > 0)				\
		log(LOG_INFO, "carp: " __VA_ARGS__);	\
} while (0)

#define	CARP_DEBUG(...)	do {				\
	if (V_carp_log > 1)				\
		log(LOG_DEBUG, __VA_ARGS__);		\
} while (0)

#define	IFNET_FOREACH_IFA(ifp, ifa)					\
	IF_ADDR_LOCK_ASSERT(ifp);					\
	TAILQ_FOREACH((ifa), &(ifp)->if_addrhead, ifa_link)		\
		if ((ifa)->ifa_carp != NULL)

#define	CARP_FOREACH_IFA(sc, ifa)					\
	CARP_LOCK_ASSERT(sc);						\
	for (int _i = 0;						\
		_i < (sc)->sc_naddrs + (sc)->sc_naddrs6 &&		\
		((ifa) = sc->sc_ifas[_i]) != NULL;			\
		++_i)

#define	IFNET_FOREACH_CARP(ifp, sc)					\
	CIF_LOCK_ASSERT(ifp->if_carp);					\
	TAILQ_FOREACH((sc), &(ifp)->if_carp->cif_vrs, sc_list)

#define	DEMOTE_ADVSKEW(sc)					\
    (((sc)->sc_advskew + V_carp_demotion > CARP_MAXSKEW) ?	\
    CARP_MAXSKEW : ((sc)->sc_advskew + V_carp_demotion))

static void	carp_input_c(struct mbuf *, struct carp_header *, sa_family_t);
static struct carp_softc
		*carp_alloc(struct ifnet *);
static void	carp_destroy(struct carp_softc *);
static struct carp_if
		*carp_alloc_if(struct ifnet *);
static void	carp_free_if(struct carp_if *);
static void	carp_set_state(struct carp_softc *, int, const char* reason);
static void	carp_sc_state(struct carp_softc *);
static void	carp_setrun(struct carp_softc *, sa_family_t);
static void	carp_master_down(void *);
static void	carp_master_down_locked(struct carp_softc *,
    		    const char* reason);
static void	carp_send_ad(void *);
static void	carp_send_ad_locked(struct carp_softc *);
static void	carp_addroute(struct carp_softc *);
static void	carp_ifa_addroute(struct ifaddr *);
static void	carp_delroute(struct carp_softc *);
static void	carp_ifa_delroute(struct ifaddr *);
static void	carp_send_ad_all(void *, int);
static void	carp_demote_adj(int, char *);

static LIST_HEAD(, carp_softc) carp_list;
static struct mtx carp_mtx;
static struct sx carp_sx;
static struct task carp_sendall_task =
    TASK_INITIALIZER(0, carp_send_ad_all, NULL);

static void
carp_hmac_prepare(struct carp_softc *sc)
{
	uint8_t version = CARP_VERSION, type = CARP_ADVERTISEMENT;
	uint8_t vhid = sc->sc_vhid & 0xff;
	struct ifaddr *ifa;
	int i, found;
#ifdef INET
	struct in_addr last, cur, in;
#endif
#ifdef INET6
	struct in6_addr last6, cur6, in6;
#endif

	CARP_LOCK_ASSERT(sc);

	/* Compute ipad from key. */
	bzero(sc->sc_pad, sizeof(sc->sc_pad));
	bcopy(sc->sc_key, sc->sc_pad, sizeof(sc->sc_key));
	for (i = 0; i < sizeof(sc->sc_pad); i++)
		sc->sc_pad[i] ^= 0x36;

	/* Precompute first part of inner hash. */
	SHA1Init(&sc->sc_sha1);
	SHA1Update(&sc->sc_sha1, sc->sc_pad, sizeof(sc->sc_pad));
	SHA1Update(&sc->sc_sha1, (void *)&version, sizeof(version));
	SHA1Update(&sc->sc_sha1, (void *)&type, sizeof(type));
	SHA1Update(&sc->sc_sha1, (void *)&vhid, sizeof(vhid));
#ifdef INET
	cur.s_addr = 0;
	do {
		found = 0;
		last = cur;
		cur.s_addr = 0xffffffff;
		CARP_FOREACH_IFA(sc, ifa) {
			in.s_addr = ifatoia(ifa)->ia_addr.sin_addr.s_addr;
			if (ifa->ifa_addr->sa_family == AF_INET &&
			    ntohl(in.s_addr) > ntohl(last.s_addr) &&
			    ntohl(in.s_addr) < ntohl(cur.s_addr)) {
				cur.s_addr = in.s_addr;
				found++;
			}
		}
		if (found)
			SHA1Update(&sc->sc_sha1, (void *)&cur, sizeof(cur));
	} while (found);
#endif /* INET */
#ifdef INET6
	memset(&cur6, 0, sizeof(cur6));
	do {
		found = 0;
		last6 = cur6;
		memset(&cur6, 0xff, sizeof(cur6));
		CARP_FOREACH_IFA(sc, ifa) {
			in6 = ifatoia6(ifa)->ia_addr.sin6_addr;
			if (IN6_IS_SCOPE_EMBED(&in6))
				in6.s6_addr16[1] = 0;
			if (ifa->ifa_addr->sa_family == AF_INET6 &&
			    memcmp(&in6, &last6, sizeof(in6)) > 0 &&
			    memcmp(&in6, &cur6, sizeof(in6)) < 0) {
				cur6 = in6;
				found++;
			}
		}
		if (found)
			SHA1Update(&sc->sc_sha1, (void *)&cur6, sizeof(cur6));
	} while (found);
#endif /* INET6 */

	/* convert ipad to opad */
	for (i = 0; i < sizeof(sc->sc_pad); i++)
		sc->sc_pad[i] ^= 0x36 ^ 0x5c;
}

static void
carp_hmac_generate(struct carp_softc *sc, uint32_t counter[2],
    unsigned char md[20])
{
	SHA1_CTX sha1ctx;

	CARP_LOCK_ASSERT(sc);

	/* fetch first half of inner hash */
	bcopy(&sc->sc_sha1, &sha1ctx, sizeof(sha1ctx));

	SHA1Update(&sha1ctx, (void *)counter, sizeof(sc->sc_counter));
	SHA1Final(md, &sha1ctx);

	/* outer hash */
	SHA1Init(&sha1ctx);
	SHA1Update(&sha1ctx, sc->sc_pad, sizeof(sc->sc_pad));
	SHA1Update(&sha1ctx, md, 20);
	SHA1Final(md, &sha1ctx);
}

static int
carp_hmac_verify(struct carp_softc *sc, uint32_t counter[2],
    unsigned char md[20])
{
	unsigned char md2[20];

	CARP_LOCK_ASSERT(sc);

	carp_hmac_generate(sc, counter, md2);

	return (bcmp(md, md2, sizeof(md2)));
}

/*
 * process input packet.
 * we have rearranged checks order compared to the rfc,
 * but it seems more efficient this way or not possible otherwise.
 */
#ifdef INET
int
carp_input(struct mbuf **mp, int *offp, int proto)
{
	struct mbuf *m = *mp;
	struct ip *ip = mtod(m, struct ip *);
	struct carp_header *ch;
	int iplen, len;

	iplen = *offp;
	*mp = NULL;

	CARPSTATS_INC(carps_ipackets);

	if (!V_carp_allow) {
		m_freem(m);
		return (IPPROTO_DONE);
	}

	/* verify that the IP TTL is 255.  */
	if (ip->ip_ttl != CARP_DFLTTL) {
		CARPSTATS_INC(carps_badttl);
		CARP_DEBUG("%s: received ttl %d != 255 on %s\n", __func__,
		    ip->ip_ttl,
		    m->m_pkthdr.rcvif->if_xname);
		m_freem(m);
		return (IPPROTO_DONE);
	}

	iplen = ip->ip_hl << 2;

	if (m->m_pkthdr.len < iplen + sizeof(*ch)) {
		CARPSTATS_INC(carps_badlen);
		CARP_DEBUG("%s: received len %zd < sizeof(struct carp_header) "
		    "on %s\n", __func__, m->m_len - sizeof(struct ip),
		    m->m_pkthdr.rcvif->if_xname);
		m_freem(m);
		return (IPPROTO_DONE);
	}

	if (iplen + sizeof(*ch) < m->m_len) {
		if ((m = m_pullup(m, iplen + sizeof(*ch))) == NULL) {
			CARPSTATS_INC(carps_hdrops);
			CARP_DEBUG("%s: pullup failed\n", __func__);
			return (IPPROTO_DONE);
		}
		ip = mtod(m, struct ip *);
	}
	ch = (struct carp_header *)((char *)ip + iplen);

	/*
	 * verify that the received packet length is
	 * equal to the CARP header
	 */
	len = iplen + sizeof(*ch);
	if (len > m->m_pkthdr.len) {
		CARPSTATS_INC(carps_badlen);
		CARP_DEBUG("%s: packet too short %d on %s\n", __func__,
		    m->m_pkthdr.len,
		    m->m_pkthdr.rcvif->if_xname);
		m_freem(m);
		return (IPPROTO_DONE);
	}

	if ((m = m_pullup(m, len)) == NULL) {
		CARPSTATS_INC(carps_hdrops);
		return (IPPROTO_DONE);
	}
	ip = mtod(m, struct ip *);
	ch = (struct carp_header *)((char *)ip + iplen);

	/* verify the CARP checksum */
	m->m_data += iplen;
	if (in_cksum(m, len - iplen)) {
		CARPSTATS_INC(carps_badsum);
		CARP_DEBUG("%s: checksum failed on %s\n", __func__,
		    m->m_pkthdr.rcvif->if_xname);
		m_freem(m);
		return (IPPROTO_DONE);
	}
	m->m_data -= iplen;

	carp_input_c(m, ch, AF_INET);
	return (IPPROTO_DONE);
}
#endif

#ifdef INET6
int
carp6_input(struct mbuf **mp, int *offp, int proto)
{
	struct mbuf *m = *mp;
	struct ip6_hdr *ip6 = mtod(m, struct ip6_hdr *);
	struct carp_header *ch;
	u_int len;

	CARPSTATS_INC(carps_ipackets6);

	if (!V_carp_allow) {
		m_freem(m);
		return (IPPROTO_DONE);
	}

	/* check if received on a valid carp interface */
	if (m->m_pkthdr.rcvif->if_carp == NULL) {
		CARPSTATS_INC(carps_badif);
		CARP_DEBUG("%s: packet received on non-carp interface: %s\n",
		    __func__, m->m_pkthdr.rcvif->if_xname);
		m_freem(m);
		return (IPPROTO_DONE);
	}

	/* verify that the IP TTL is 255 */
	if (ip6->ip6_hlim != CARP_DFLTTL) {
		CARPSTATS_INC(carps_badttl);
		CARP_DEBUG("%s: received ttl %d != 255 on %s\n", __func__,
		    ip6->ip6_hlim, m->m_pkthdr.rcvif->if_xname);
		m_freem(m);
		return (IPPROTO_DONE);
	}

	/* verify that we have a complete carp packet */
	len = m->m_len;
	IP6_EXTHDR_GET(ch, struct carp_header *, m, *offp, sizeof(*ch));
	if (ch == NULL) {
		CARPSTATS_INC(carps_badlen);
		CARP_DEBUG("%s: packet size %u too small\n", __func__, len);
		return (IPPROTO_DONE);
	}


	/* verify the CARP checksum */
	m->m_data += *offp;
	if (in_cksum(m, sizeof(*ch))) {
		CARPSTATS_INC(carps_badsum);
		CARP_DEBUG("%s: checksum failed, on %s\n", __func__,
		    m->m_pkthdr.rcvif->if_xname);
		m_freem(m);
		return (IPPROTO_DONE);
	}
	m->m_data -= *offp;

	carp_input_c(m, ch, AF_INET6);
	return (IPPROTO_DONE);
}
#endif /* INET6 */

static void
carp_input_c(struct mbuf *m, struct carp_header *ch, sa_family_t af)
{
	struct ifnet *ifp = m->m_pkthdr.rcvif;
	struct ifaddr *ifa;
	struct carp_softc *sc;
	uint64_t tmp_counter;
	struct timeval sc_tv, ch_tv;

	/* verify that the VHID is valid on the receiving interface */
	IF_ADDR_RLOCK(ifp);
	IFNET_FOREACH_IFA(ifp, ifa)
		if (ifa->ifa_addr->sa_family == af &&
		    ifa->ifa_carp->sc_vhid == ch->carp_vhid) {
			ifa_ref(ifa);
			break;
		}
	IF_ADDR_RUNLOCK(ifp);

	if (ifa == NULL) {
		CARPSTATS_INC(carps_badvhid);
		m_freem(m);
		return;
	}

	/* verify the CARP version. */
	if (ch->carp_version != CARP_VERSION) {
		CARPSTATS_INC(carps_badver);
		CARP_DEBUG("%s: invalid version %d\n", ifp->if_xname,
		    ch->carp_version);
		ifa_free(ifa);
		m_freem(m);
		return;
	}

	sc = ifa->ifa_carp;
	CARP_LOCK(sc);
	ifa_free(ifa);

	if (carp_hmac_verify(sc, ch->carp_counter, ch->carp_md)) {
		CARPSTATS_INC(carps_badauth);
		CARP_DEBUG("%s: incorrect hash for VHID %u@%s\n", __func__,
		    sc->sc_vhid, ifp->if_xname);
		goto out;
	}

	tmp_counter = ntohl(ch->carp_counter[0]);
	tmp_counter = tmp_counter<<32;
	tmp_counter += ntohl(ch->carp_counter[1]);

	/* XXX Replay protection goes here */

	sc->sc_init_counter = 0;
	sc->sc_counter = tmp_counter;

	sc_tv.tv_sec = sc->sc_advbase;
	sc_tv.tv_usec = DEMOTE_ADVSKEW(sc) * 1000000 / 256;
	ch_tv.tv_sec = ch->carp_advbase;
	ch_tv.tv_usec = ch->carp_advskew * 1000000 / 256;

	switch (sc->sc_state) {
	case INIT:
		break;
	case MASTER:
		/*
		 * If we receive an advertisement from a master who's going to
		 * be more frequent than us, go into BACKUP state.
		 */
		if (timevalcmp(&sc_tv, &ch_tv, >) ||
		    timevalcmp(&sc_tv, &ch_tv, ==)) {
			callout_stop(&sc->sc_ad_tmo);
			carp_set_state(sc, BACKUP,
			    "more frequent advertisement received");
			carp_setrun(sc, 0);
			carp_delroute(sc);
		}
		break;
	case BACKUP:
		/*
		 * If we're pre-empting masters who advertise slower than us,
		 * and this one claims to be slower, treat him as down.
		 */
		if (V_carp_preempt && timevalcmp(&sc_tv, &ch_tv, <)) {
			carp_master_down_locked(sc,
			    "preempting a slower master");
			break;
		}

		/*
		 *  If the master is going to advertise at such a low frequency
		 *  that he's guaranteed to time out, we'd might as well just
		 *  treat him as timed out now.
		 */
		sc_tv.tv_sec = sc->sc_advbase * 3;
		if (timevalcmp(&sc_tv, &ch_tv, <)) {
			carp_master_down_locked(sc, "master will time out");
			break;
		}

		/*
		 * Otherwise, we reset the counter and wait for the next
		 * advertisement.
		 */
		carp_setrun(sc, af);
		break;
	}

out:
	CARP_UNLOCK(sc);
	m_freem(m);
}

static int
carp_prepare_ad(struct mbuf *m, struct carp_softc *sc, struct carp_header *ch)
{
	struct m_tag *mtag;

	if (sc->sc_init_counter) {
		/* this could also be seconds since unix epoch */
		sc->sc_counter = arc4random();
		sc->sc_counter = sc->sc_counter << 32;
		sc->sc_counter += arc4random();
	} else
		sc->sc_counter++;

	ch->carp_counter[0] = htonl((sc->sc_counter>>32)&0xffffffff);
	ch->carp_counter[1] = htonl(sc->sc_counter&0xffffffff);

	carp_hmac_generate(sc, ch->carp_counter, ch->carp_md);

	/* Tag packet for carp_output */
	if ((mtag = m_tag_get(PACKET_TAG_CARP, sizeof(struct carp_softc *),
	    M_NOWAIT)) == NULL) {
		m_freem(m);
		CARPSTATS_INC(carps_onomem);
		return (ENOMEM);
	}
	bcopy(&sc, mtag + 1, sizeof(sc));
	m_tag_prepend(m, mtag);

	return (0);
}

/*
 * To avoid LORs and possible recursions this function shouldn't
 * be called directly, but scheduled via taskqueue.
 */
static void
carp_send_ad_all(void *ctx __unused, int pending __unused)
{
	struct carp_softc *sc;

	mtx_lock(&carp_mtx);
	LIST_FOREACH(sc, &carp_list, sc_next)
		if (sc->sc_state == MASTER) {
			CARP_LOCK(sc);
			CURVNET_SET(sc->sc_carpdev->if_vnet);
			carp_send_ad_locked(sc);
			CURVNET_RESTORE();
			CARP_UNLOCK(sc);
		}
	mtx_unlock(&carp_mtx);
}

/* Send a periodic advertisement, executed in callout context. */
static void
carp_send_ad(void *v)
{
	struct carp_softc *sc = v;

	CARP_LOCK_ASSERT(sc);
	CURVNET_SET(sc->sc_carpdev->if_vnet);
	carp_send_ad_locked(sc);
	CURVNET_RESTORE();
	CARP_UNLOCK(sc);
}

static void
carp_send_ad_error(struct carp_softc *sc, int error)
{

	if (error) {
		if (sc->sc_sendad_errors < INT_MAX)
			sc->sc_sendad_errors++;
		if (sc->sc_sendad_errors == CARP_SENDAD_MAX_ERRORS) {
			static const char fmt[] = "send error %d on %s";
			char msg[sizeof(fmt) + IFNAMSIZ];

			sprintf(msg, fmt, error, sc->sc_carpdev->if_xname);
			carp_demote_adj(V_carp_senderr_adj, msg);
		}
		sc->sc_sendad_success = 0;
	} else {
		if (sc->sc_sendad_errors >= CARP_SENDAD_MAX_ERRORS &&
		    ++sc->sc_sendad_success >= CARP_SENDAD_MIN_SUCCESS) {
			static const char fmt[] = "send ok on %s";
			char msg[sizeof(fmt) + IFNAMSIZ];

			sprintf(msg, fmt, sc->sc_carpdev->if_xname);
			carp_demote_adj(-V_carp_senderr_adj, msg);
			sc->sc_sendad_errors = 0;
		} else
			sc->sc_sendad_errors = 0;
	}
}

static void
carp_send_ad_locked(struct carp_softc *sc)
{
	struct carp_header ch;
	struct timeval tv;
	struct sockaddr sa;
	struct ifaddr *ifa;
	struct carp_header *ch_ptr;
	struct mbuf *m;
	int len, advskew;

	CARP_LOCK_ASSERT(sc);

	advskew = DEMOTE_ADVSKEW(sc);
	tv.tv_sec = sc->sc_advbase;
	tv.tv_usec = advskew * 1000000 / 256;

	ch.carp_version = CARP_VERSION;
	ch.carp_type = CARP_ADVERTISEMENT;
	ch.carp_vhid = sc->sc_vhid;
	ch.carp_advbase = sc->sc_advbase;
	ch.carp_advskew = advskew;
	ch.carp_authlen = 7;	/* XXX DEFINE */
	ch.carp_pad1 = 0;	/* must be zero */
	ch.carp_cksum = 0;

	/* XXXGL: OpenBSD picks first ifaddr with needed family. */

#ifdef INET
	if (sc->sc_naddrs) {
		struct ip *ip;

		m = m_gethdr(M_NOWAIT, MT_DATA);
		if (m == NULL) {
			CARPSTATS_INC(carps_onomem);
			goto resched;
		}
		len = sizeof(*ip) + sizeof(ch);
		m->m_pkthdr.len = len;
		m->m_pkthdr.rcvif = NULL;
		m->m_len = len;
		M_ALIGN(m, m->m_len);
		m->m_flags |= M_MCAST;
		ip = mtod(m, struct ip *);
		ip->ip_v = IPVERSION;
		ip->ip_hl = sizeof(*ip) >> 2;
		ip->ip_tos = IPTOS_LOWDELAY;
		ip->ip_len = htons(len);
		ip->ip_off = htons(IP_DF);
		ip->ip_ttl = CARP_DFLTTL;
		ip->ip_p = IPPROTO_CARP;
		ip->ip_sum = 0;
		ip_fillid(ip);

		bzero(&sa, sizeof(sa));
		sa.sa_family = AF_INET;
		ifa = ifaof_ifpforaddr(&sa, sc->sc_carpdev);
		if (ifa != NULL) {
			ip->ip_src.s_addr =
			    ifatoia(ifa)->ia_addr.sin_addr.s_addr;
			ifa_free(ifa);
		} else
			ip->ip_src.s_addr = 0;
		ip->ip_dst.s_addr = htonl(INADDR_CARP_GROUP);

		ch_ptr = (struct carp_header *)(&ip[1]);
		bcopy(&ch, ch_ptr, sizeof(ch));
		if (carp_prepare_ad(m, sc, ch_ptr))
			goto resched;

		m->m_data += sizeof(*ip);
		ch_ptr->carp_cksum = in_cksum(m, len - sizeof(*ip));
		m->m_data -= sizeof(*ip);

		CARPSTATS_INC(carps_opackets);

		carp_send_ad_error(sc, ip_output(m, NULL, NULL, IP_RAWOUTPUT,
		    &sc->sc_carpdev->if_carp->cif_imo, NULL));
	}
#endif /* INET */
#ifdef INET6
	if (sc->sc_naddrs6) {
		struct ip6_hdr *ip6;

		m = m_gethdr(M_NOWAIT, MT_DATA);
		if (m == NULL) {
			CARPSTATS_INC(carps_onomem);
			goto resched;
		}
		len = sizeof(*ip6) + sizeof(ch);
		m->m_pkthdr.len = len;
		m->m_pkthdr.rcvif = NULL;
		m->m_len = len;
		M_ALIGN(m, m->m_len);
		m->m_flags |= M_MCAST;
		ip6 = mtod(m, struct ip6_hdr *);
		bzero(ip6, sizeof(*ip6));
		ip6->ip6_vfc |= IPV6_VERSION;
		ip6->ip6_hlim = CARP_DFLTTL;
		ip6->ip6_nxt = IPPROTO_CARP;
		bzero(&sa, sizeof(sa));

		/* set the source address */
		sa.sa_family = AF_INET6;
		ifa = ifaof_ifpforaddr(&sa, sc->sc_carpdev);
		if (ifa != NULL) {
			bcopy(IFA_IN6(ifa), &ip6->ip6_src,
			    sizeof(struct in6_addr));
			ifa_free(ifa);
		} else
			/* This should never happen with IPv6. */
			bzero(&ip6->ip6_src, sizeof(struct in6_addr));

		/* Set the multicast destination. */
		ip6->ip6_dst.s6_addr16[0] = htons(0xff02);
		ip6->ip6_dst.s6_addr8[15] = 0x12;
		if (in6_setscope(&ip6->ip6_dst, sc->sc_carpdev, NULL) != 0) {
			m_freem(m);
			CARP_DEBUG("%s: in6_setscope failed\n", __func__);
			goto resched;
		}

		ch_ptr = (struct carp_header *)(&ip6[1]);
		bcopy(&ch, ch_ptr, sizeof(ch));
		if (carp_prepare_ad(m, sc, ch_ptr))
			goto resched;

		m->m_data += sizeof(*ip6);
		ch_ptr->carp_cksum = in_cksum(m, len - sizeof(*ip6));
		m->m_data -= sizeof(*ip6);

		CARPSTATS_INC(carps_opackets6);

		carp_send_ad_error(sc, ip6_output(m, NULL, NULL, 0,
		    &sc->sc_carpdev->if_carp->cif_im6o, NULL, NULL));
	}
#endif /* INET6 */

resched:
	callout_reset(&sc->sc_ad_tmo, tvtohz(&tv), carp_send_ad, sc);
}

static void
carp_addroute(struct carp_softc *sc)
{
	struct ifaddr *ifa;

	CARP_FOREACH_IFA(sc, ifa)
		carp_ifa_addroute(ifa);
}

static void
carp_ifa_addroute(struct ifaddr *ifa)
{

	switch (ifa->ifa_addr->sa_family) {
#ifdef INET
	case AF_INET:
		in_addprefix(ifatoia(ifa), RTF_UP);
		ifa_add_loopback_route(ifa,
		    (struct sockaddr *)&ifatoia(ifa)->ia_addr);
		break;
#endif
#ifdef INET6
	case AF_INET6:
		ifa_add_loopback_route(ifa,
		    (struct sockaddr *)&ifatoia6(ifa)->ia_addr);
		nd6_add_ifa_lle(ifatoia6(ifa));
		break;
#endif
	}
}

static void
carp_delroute(struct carp_softc *sc)
{
	struct ifaddr *ifa;

	CARP_FOREACH_IFA(sc, ifa)
		carp_ifa_delroute(ifa);
}

static void
carp_ifa_delroute(struct ifaddr *ifa)
{

	switch (ifa->ifa_addr->sa_family) {
#ifdef INET
	case AF_INET:
		ifa_del_loopback_route(ifa,
		    (struct sockaddr *)&ifatoia(ifa)->ia_addr);
		in_scrubprefix(ifatoia(ifa), LLE_STATIC);
		break;
#endif
#ifdef INET6
	case AF_INET6:
		ifa_del_loopback_route(ifa,
		    (struct sockaddr *)&ifatoia6(ifa)->ia_addr);
		nd6_rem_ifa_lle(ifatoia6(ifa), 1);
		break;
#endif
	}
}

int
carp_master(struct ifaddr *ifa)
{
	struct carp_softc *sc = ifa->ifa_carp;

	return (sc->sc_state == MASTER);
}

#ifdef INET
/*
 * Broadcast a gratuitous ARP request containing
 * the virtual router MAC address for each IP address
 * associated with the virtual router.
 */
static void
carp_send_arp(struct carp_softc *sc)
{
	struct ifaddr *ifa;
	struct in_addr addr;

	CARP_FOREACH_IFA(sc, ifa) {
		if (ifa->ifa_addr->sa_family != AF_INET)
			continue;
		addr = ((struct sockaddr_in *)ifa->ifa_addr)->sin_addr;
		arp_announce_ifaddr(sc->sc_carpdev, addr, LLADDR(&sc->sc_addr));
	}
}

int
carp_iamatch(struct ifaddr *ifa, uint8_t **enaddr)
{
	struct carp_softc *sc = ifa->ifa_carp;

	if (sc->sc_state == MASTER) {
		*enaddr = LLADDR(&sc->sc_addr);
		return (1);
	}

	return (0);
}
#endif

#ifdef INET6
static void
carp_send_na(struct carp_softc *sc)
{
	static struct in6_addr mcast = IN6ADDR_LINKLOCAL_ALLNODES_INIT;
	struct ifaddr *ifa;
	struct in6_addr *in6;

	CARP_FOREACH_IFA(sc, ifa) {
		if (ifa->ifa_addr->sa_family != AF_INET6)
			continue;

<<<<<<< HEAD
		nd6_na_output_unsolicited_addr(sc->sc_carpdev, IFA_IN6(ifa),
		    IFA_ND6_NA_BASE_FLAGS(sc->sc_carpdev, ifa));
		DELAY(nd6_na_unsolicited_addr_delay(ifa));
=======
		in6 = IFA_IN6(ifa);
		nd6_na_output(sc->sc_carpdev, &mcast, in6,
		    ND_NA_FLAG_OVERRIDE, 1, NULL);
		DELAY(1000);	/* XXX */
>>>>>>> cdf1c8d7
	}
}

/*
 * Returns ifa in case it's a carp address and it is MASTER, or if the address
 * matches and is not a carp address.  Returns NULL otherwise.
 */
struct ifaddr *
carp_iamatch6(struct ifnet *ifp, struct in6_addr *taddr)
{
	struct ifaddr *ifa;

	ifa = NULL;
	IF_ADDR_RLOCK(ifp);
	TAILQ_FOREACH(ifa, &ifp->if_addrhead, ifa_link) {
		if (ifa->ifa_addr->sa_family != AF_INET6)
			continue;
		if (!IN6_ARE_ADDR_EQUAL(taddr, IFA_IN6(ifa)))
			continue;
		if (ifa->ifa_carp && ifa->ifa_carp->sc_state != MASTER)
			ifa = NULL;
		else
			ifa_ref(ifa);
		break;
	}
	IF_ADDR_RUNLOCK(ifp);

	return (ifa);
}

caddr_t
carp_macmatch6(struct ifnet *ifp, struct mbuf *m, const struct in6_addr *taddr)
{
	struct ifaddr *ifa;

	IF_ADDR_RLOCK(ifp);
	IFNET_FOREACH_IFA(ifp, ifa)
		if (ifa->ifa_addr->sa_family == AF_INET6 &&
		    IN6_ARE_ADDR_EQUAL(taddr, IFA_IN6(ifa))) {
			struct carp_softc *sc = ifa->ifa_carp;
			struct m_tag *mtag;

			IF_ADDR_RUNLOCK(ifp);

			mtag = m_tag_get(PACKET_TAG_CARP,
			    sizeof(struct carp_softc *), M_NOWAIT);
			if (mtag == NULL)
				/* Better a bit than nothing. */
				return (LLADDR(&sc->sc_addr));

			bcopy(&sc, mtag + 1, sizeof(sc));
			m_tag_prepend(m, mtag);

			return (LLADDR(&sc->sc_addr));
		}
	IF_ADDR_RUNLOCK(ifp);

	return (NULL);
}
#endif /* INET6 */

int
carp_forus(struct ifnet *ifp, u_char *dhost)
{
	struct carp_softc *sc;
	uint8_t *ena = dhost;

	if (ena[0] || ena[1] || ena[2] != 0x5e || ena[3] || ena[4] != 1)
		return (0);

	CIF_LOCK(ifp->if_carp);
	IFNET_FOREACH_CARP(ifp, sc) {
		CARP_LOCK(sc);
		if (sc->sc_state == MASTER && !bcmp(dhost, LLADDR(&sc->sc_addr),
		    ETHER_ADDR_LEN)) {
			CARP_UNLOCK(sc);
			CIF_UNLOCK(ifp->if_carp);
			return (1);
		}
		CARP_UNLOCK(sc);
	}
	CIF_UNLOCK(ifp->if_carp);

	return (0);
}

/* Master down timeout event, executed in callout context. */
static void
carp_master_down(void *v)
{
	struct carp_softc *sc = v;

	CARP_LOCK_ASSERT(sc);

	CURVNET_SET(sc->sc_carpdev->if_vnet);
	if (sc->sc_state == BACKUP) {
		carp_master_down_locked(sc, "master timed out");
	}
	CURVNET_RESTORE();

	CARP_UNLOCK(sc);
}

static void
carp_master_down_locked(struct carp_softc *sc, const char *reason)
{

	CARP_LOCK_ASSERT(sc);

	switch (sc->sc_state) {
	case BACKUP:
		carp_set_state(sc, MASTER, reason);
		carp_send_ad_locked(sc);
#ifdef INET
		carp_send_arp(sc);
#endif
#ifdef INET6
		carp_send_na(sc);
#endif
		carp_setrun(sc, 0);
		carp_addroute(sc);
		break;
	case INIT:
	case MASTER:
#ifdef INVARIANTS
		panic("carp: VHID %u@%s: master_down event in %s state\n",
		    sc->sc_vhid,
		    sc->sc_carpdev->if_xname,
		    sc->sc_state ? "MASTER" : "INIT");
#endif
		break;
	}
}

/*
 * When in backup state, af indicates whether to reset the master down timer
 * for v4 or v6. If it's set to zero, reset the ones which are already pending.
 */
static void
carp_setrun(struct carp_softc *sc, sa_family_t af)
{
	struct timeval tv;

	CARP_LOCK_ASSERT(sc);

	if ((sc->sc_carpdev->if_flags & IFF_UP) == 0 ||
	    sc->sc_carpdev->if_link_state != LINK_STATE_UP ||
	    (sc->sc_naddrs == 0 && sc->sc_naddrs6 == 0))
		return;

	switch (sc->sc_state) {
	case INIT:
		carp_set_state(sc, BACKUP, "initialization complete");
		carp_setrun(sc, 0);
		break;
	case BACKUP:
		callout_stop(&sc->sc_ad_tmo);
		tv.tv_sec = 3 * sc->sc_advbase;
		tv.tv_usec = sc->sc_advskew * 1000000 / 256;
		switch (af) {
#ifdef INET
		case AF_INET:
			callout_reset(&sc->sc_md_tmo, tvtohz(&tv),
			    carp_master_down, sc);
			break;
#endif
#ifdef INET6
		case AF_INET6:
			callout_reset(&sc->sc_md6_tmo, tvtohz(&tv),
			    carp_master_down, sc);
			break;
#endif
		default:
#ifdef INET
			if (sc->sc_naddrs)
				callout_reset(&sc->sc_md_tmo, tvtohz(&tv),
				    carp_master_down, sc);
#endif
#ifdef INET6
			if (sc->sc_naddrs6)
				callout_reset(&sc->sc_md6_tmo, tvtohz(&tv),
				    carp_master_down, sc);
#endif
			break;
		}
		break;
	case MASTER:
		tv.tv_sec = sc->sc_advbase;
		tv.tv_usec = sc->sc_advskew * 1000000 / 256;
		callout_reset(&sc->sc_ad_tmo, tvtohz(&tv),
		    carp_send_ad, sc);
		break;
	}
}

/*
 * Setup multicast structures.
 */
static int
carp_multicast_setup(struct carp_if *cif, sa_family_t sa)
{
	struct ifnet *ifp = cif->cif_ifp;
	int error = 0;

	switch (sa) {
#ifdef INET
	case AF_INET:
	    {
		struct ip_moptions *imo = &cif->cif_imo;
		struct in_addr addr;

		if (imo->imo_membership)
			return (0);

		imo->imo_membership = (struct in_multi **)malloc(
		    (sizeof(struct in_multi *) * IP_MIN_MEMBERSHIPS), M_CARP,
		    M_WAITOK);
		imo->imo_mfilters = NULL;
		imo->imo_max_memberships = IP_MIN_MEMBERSHIPS;
		imo->imo_multicast_vif = -1;

		addr.s_addr = htonl(INADDR_CARP_GROUP);
		if ((error = in_joingroup(ifp, &addr, NULL,
		    &imo->imo_membership[0])) != 0) {
			free(imo->imo_membership, M_CARP);
			break;
		}
		imo->imo_num_memberships++;
		imo->imo_multicast_ifp = ifp;
		imo->imo_multicast_ttl = CARP_DFLTTL;
		imo->imo_multicast_loop = 0;
		break;
	   }
#endif
#ifdef INET6
	case AF_INET6:
	    {
		struct ip6_moptions *im6o = &cif->cif_im6o;
		struct in6_addr in6;
		struct in6_multi *in6m;

		if (im6o->im6o_membership)
			return (0);

		im6o->im6o_membership = (struct in6_multi **)malloc(
		    (sizeof(struct in6_multi *) * IPV6_MIN_MEMBERSHIPS), M_CARP,
		    M_ZERO | M_WAITOK);
		im6o->im6o_mfilters = NULL;
		im6o->im6o_max_memberships = IPV6_MIN_MEMBERSHIPS;
		im6o->im6o_multicast_hlim = CARP_DFLTTL;
		im6o->im6o_multicast_ifp = ifp;

		/* Join IPv6 CARP multicast group. */
		bzero(&in6, sizeof(in6));
		in6.s6_addr16[0] = htons(0xff02);
		in6.s6_addr8[15] = 0x12;
		if ((error = in6_setscope(&in6, ifp, NULL)) != 0) {
			free(im6o->im6o_membership, M_CARP);
			break;
		}
		in6m = NULL;
		if ((error = in6_mc_join(ifp, &in6, NULL, &in6m, 0)) != 0) {
			free(im6o->im6o_membership, M_CARP);
			break;
		}
		im6o->im6o_membership[0] = in6m;
		im6o->im6o_num_memberships++;

		/* Join solicited multicast address. */
		bzero(&in6, sizeof(in6));
		in6.s6_addr16[0] = htons(0xff02);
		in6.s6_addr32[1] = 0;
		in6.s6_addr32[2] = htonl(1);
		in6.s6_addr32[3] = 0;
		in6.s6_addr8[12] = 0xff;
		if ((error = in6_setscope(&in6, ifp, NULL)) != 0) {
			in6_mc_leave(im6o->im6o_membership[0], NULL);
			free(im6o->im6o_membership, M_CARP);
			break;
		}
		in6m = NULL;
		if ((error = in6_mc_join(ifp, &in6, NULL, &in6m, 0)) != 0) {
			in6_mc_leave(im6o->im6o_membership[0], NULL);
			free(im6o->im6o_membership, M_CARP);
			break;
		}
		im6o->im6o_membership[1] = in6m;
		im6o->im6o_num_memberships++;
		break;
	    }
#endif
	}

	return (error);
}

/*
 * Free multicast structures.
 */
static void
carp_multicast_cleanup(struct carp_if *cif, sa_family_t sa)
{

	sx_assert(&carp_sx, SA_XLOCKED);

	switch (sa) {
#ifdef INET
	case AF_INET:
		if (cif->cif_naddrs == 0) {
			struct ip_moptions *imo = &cif->cif_imo;

			in_leavegroup(imo->imo_membership[0], NULL);
			KASSERT(imo->imo_mfilters == NULL,
			    ("%s: imo_mfilters != NULL", __func__));
			free(imo->imo_membership, M_CARP);
			imo->imo_membership = NULL;

		}
		break;
#endif
#ifdef INET6
	case AF_INET6:
		if (cif->cif_naddrs6 == 0) {
			struct ip6_moptions *im6o = &cif->cif_im6o;

			in6_mc_leave(im6o->im6o_membership[0], NULL);
			in6_mc_leave(im6o->im6o_membership[1], NULL);
			KASSERT(im6o->im6o_mfilters == NULL,
			    ("%s: im6o_mfilters != NULL", __func__));
			free(im6o->im6o_membership, M_CARP);
			im6o->im6o_membership = NULL;
		}
		break;
#endif
	}
}

int
carp_output(struct ifnet *ifp, struct mbuf *m, const struct sockaddr *sa)
{
	struct m_tag *mtag;
	struct carp_softc *sc;

	if (!sa)
		return (0);

	switch (sa->sa_family) {
#ifdef INET
	case AF_INET:
		break;
#endif
#ifdef INET6
	case AF_INET6:
		break;
#endif
	default:
		return (0);
	}

	mtag = m_tag_find(m, PACKET_TAG_CARP, NULL);
	if (mtag == NULL)
		return (0);

	bcopy(mtag + 1, &sc, sizeof(sc));

	/* Set the source MAC address to the Virtual Router MAC Address. */
	switch (ifp->if_type) {
	case IFT_ETHER:
	case IFT_BRIDGE:
	case IFT_L2VLAN: {
			struct ether_header *eh;

			eh = mtod(m, struct ether_header *);
			eh->ether_shost[0] = 0;
			eh->ether_shost[1] = 0;
			eh->ether_shost[2] = 0x5e;
			eh->ether_shost[3] = 0;
			eh->ether_shost[4] = 1;
			eh->ether_shost[5] = sc->sc_vhid;
		}
		break;
	case IFT_FDDI: {
			struct fddi_header *fh;

			fh = mtod(m, struct fddi_header *);
			fh->fddi_shost[0] = 0;
			fh->fddi_shost[1] = 0;
			fh->fddi_shost[2] = 0x5e;
			fh->fddi_shost[3] = 0;
			fh->fddi_shost[4] = 1;
			fh->fddi_shost[5] = sc->sc_vhid;
		}
		break;
	case IFT_ISO88025: {
 			struct iso88025_header *th;
 			th = mtod(m, struct iso88025_header *);
			th->iso88025_shost[0] = 3;
			th->iso88025_shost[1] = 0;
			th->iso88025_shost[2] = 0x40 >> (sc->sc_vhid - 1);
			th->iso88025_shost[3] = 0x40000 >> (sc->sc_vhid - 1);
			th->iso88025_shost[4] = 0;
			th->iso88025_shost[5] = 0;
		}
		break;
	default:
		printf("%s: carp is not supported for the %d interface type\n",
		    ifp->if_xname, ifp->if_type);
		return (EOPNOTSUPP);
	}

	return (0);
}

static struct carp_softc*
carp_alloc(struct ifnet *ifp)
{
	struct carp_softc *sc;
	struct carp_if *cif;

	if ((cif = ifp->if_carp) == NULL)
		cif = carp_alloc_if(ifp);

	sc = malloc(sizeof(*sc), M_CARP, M_WAITOK|M_ZERO);

	sc->sc_advbase = CARP_DFLTINTV;
	sc->sc_vhid = -1;	/* required setting */
	sc->sc_init_counter = 1;
	sc->sc_state = INIT;

	sc->sc_ifasiz = sizeof(struct ifaddr *);
	sc->sc_ifas = malloc(sc->sc_ifasiz, M_CARP, M_WAITOK|M_ZERO);
	sc->sc_carpdev = ifp;

	CARP_LOCK_INIT(sc);
#ifdef INET
	callout_init_mtx(&sc->sc_md_tmo, &sc->sc_mtx, CALLOUT_RETURNUNLOCKED);
#endif
#ifdef INET6
	callout_init_mtx(&sc->sc_md6_tmo, &sc->sc_mtx, CALLOUT_RETURNUNLOCKED);
#endif
	callout_init_mtx(&sc->sc_ad_tmo, &sc->sc_mtx, CALLOUT_RETURNUNLOCKED);

	CIF_LOCK(cif);
	TAILQ_INSERT_TAIL(&cif->cif_vrs, sc, sc_list);
	CIF_UNLOCK(cif);

	mtx_lock(&carp_mtx);
	LIST_INSERT_HEAD(&carp_list, sc, sc_next);
	mtx_unlock(&carp_mtx);

	return (sc);
}

static void
carp_grow_ifas(struct carp_softc *sc)
{
	struct ifaddr **new;

	new = malloc(sc->sc_ifasiz * 2, M_CARP, M_WAITOK | M_ZERO);
	CARP_LOCK(sc);
	bcopy(sc->sc_ifas, new, sc->sc_ifasiz);
	free(sc->sc_ifas, M_CARP);
	sc->sc_ifas = new;
	sc->sc_ifasiz *= 2;
	CARP_UNLOCK(sc);
}

static void
carp_destroy(struct carp_softc *sc)
{
	struct ifnet *ifp = sc->sc_carpdev;
	struct carp_if *cif = ifp->if_carp;

	sx_assert(&carp_sx, SA_XLOCKED);

	if (sc->sc_suppress)
		carp_demote_adj(-V_carp_ifdown_adj, "vhid removed");
	CARP_UNLOCK(sc);

	CIF_LOCK(cif);
	TAILQ_REMOVE(&cif->cif_vrs, sc, sc_list);
	CIF_UNLOCK(cif);

	mtx_lock(&carp_mtx);
	LIST_REMOVE(sc, sc_next);
	mtx_unlock(&carp_mtx);

	callout_drain(&sc->sc_ad_tmo);
#ifdef INET
	callout_drain(&sc->sc_md_tmo);
#endif
#ifdef INET6
	callout_drain(&sc->sc_md6_tmo);
#endif
	CARP_LOCK_DESTROY(sc);

	free(sc->sc_ifas, M_CARP);
	free(sc, M_CARP);
}

static struct carp_if*
carp_alloc_if(struct ifnet *ifp)
{
	struct carp_if *cif;
	int error;

	cif = malloc(sizeof(*cif), M_CARP, M_WAITOK|M_ZERO);

	if ((error = ifpromisc(ifp, 1)) != 0)
		printf("%s: ifpromisc(%s) failed: %d\n",
		    __func__, ifp->if_xname, error);
	else
		cif->cif_flags |= CIF_PROMISC;

	CIF_LOCK_INIT(cif);
	cif->cif_ifp = ifp;
	TAILQ_INIT(&cif->cif_vrs);

	IF_ADDR_WLOCK(ifp);
	ifp->if_carp = cif;
	if_ref(ifp);
	IF_ADDR_WUNLOCK(ifp);

	return (cif);
}

static void
carp_free_if(struct carp_if *cif)
{
	struct ifnet *ifp = cif->cif_ifp;

	CIF_LOCK_ASSERT(cif);
	KASSERT(TAILQ_EMPTY(&cif->cif_vrs), ("%s: softc list not empty",
	    __func__));

	IF_ADDR_WLOCK(ifp);
	ifp->if_carp = NULL;
	IF_ADDR_WUNLOCK(ifp);

	CIF_LOCK_DESTROY(cif);

	if (cif->cif_flags & CIF_PROMISC)
		ifpromisc(ifp, 0);
	if_rele(ifp);

	free(cif, M_CARP);
}

static void
carp_carprcp(struct carpreq *carpr, struct carp_softc *sc, int priv)
{

	CARP_LOCK(sc);
	carpr->carpr_state = sc->sc_state;
	carpr->carpr_vhid = sc->sc_vhid;
	carpr->carpr_advbase = sc->sc_advbase;
	carpr->carpr_advskew = sc->sc_advskew;
	if (priv)
		bcopy(sc->sc_key, carpr->carpr_key, sizeof(carpr->carpr_key));
	else
		bzero(carpr->carpr_key, sizeof(carpr->carpr_key));
	CARP_UNLOCK(sc);
}

int
carp_ioctl(struct ifreq *ifr, u_long cmd, struct thread *td)
{
	struct carpreq carpr;
	struct ifnet *ifp;
	struct carp_softc *sc = NULL;
	int error = 0, locked = 0;

	if ((error = copyin(ifr->ifr_data, &carpr, sizeof carpr)))
		return (error);

	ifp = ifunit_ref(ifr->ifr_name);
	if (ifp == NULL)
		return (ENXIO);

	switch (ifp->if_type) {
	case IFT_ETHER:
	case IFT_L2VLAN:
	case IFT_BRIDGE:
	case IFT_FDDI:
	case IFT_ISO88025:
		break;
	default:
		error = EOPNOTSUPP;
		goto out;
	}

	if ((ifp->if_flags & IFF_MULTICAST) == 0) {
		error = EADDRNOTAVAIL;
		goto out;
	}

	sx_xlock(&carp_sx);
	switch (cmd) {
	case SIOCSVH:
		if ((error = priv_check(td, PRIV_NETINET_CARP)))
			break;
		if (carpr.carpr_vhid <= 0 || carpr.carpr_vhid > CARP_MAXVHID ||
		    carpr.carpr_advbase < 0 || carpr.carpr_advskew < 0) {
			error = EINVAL;
			break;
		}

		if (ifp->if_carp) {
			CIF_LOCK(ifp->if_carp);
			IFNET_FOREACH_CARP(ifp, sc)
				if (sc->sc_vhid == carpr.carpr_vhid)
					break;
			CIF_UNLOCK(ifp->if_carp);
		}
		if (sc == NULL) {
			sc = carp_alloc(ifp);
			CARP_LOCK(sc);
			sc->sc_vhid = carpr.carpr_vhid;
			LLADDR(&sc->sc_addr)[0] = 0;
			LLADDR(&sc->sc_addr)[1] = 0;
			LLADDR(&sc->sc_addr)[2] = 0x5e;
			LLADDR(&sc->sc_addr)[3] = 0;
			LLADDR(&sc->sc_addr)[4] = 1;
			LLADDR(&sc->sc_addr)[5] = sc->sc_vhid;
		} else
			CARP_LOCK(sc);
		locked = 1;
		if (carpr.carpr_advbase > 0) {
			if (carpr.carpr_advbase > 255 ||
			    carpr.carpr_advbase < CARP_DFLTINTV) {
				error = EINVAL;
				break;
			}
			sc->sc_advbase = carpr.carpr_advbase;
		}
		if (carpr.carpr_advskew >= 255) {
			error = EINVAL;
			break;
		}
		sc->sc_advskew = carpr.carpr_advskew;
		if (carpr.carpr_key[0] != '\0') {
			bcopy(carpr.carpr_key, sc->sc_key, sizeof(sc->sc_key));
			carp_hmac_prepare(sc);
		}
		if (sc->sc_state != INIT &&
		    carpr.carpr_state != sc->sc_state) {
			switch (carpr.carpr_state) {
			case BACKUP:
				callout_stop(&sc->sc_ad_tmo);
				carp_set_state(sc, BACKUP,
				    "user requested via ifconfig");
				carp_setrun(sc, 0);
				carp_delroute(sc);
				break;
			case MASTER:
				carp_master_down_locked(sc,
				    "user requested via ifconfig");
				break;
			default:
				break;
			}
		}
		break;

	case SIOCGVH:
	    {
		int priveleged;

		if (carpr.carpr_vhid < 0 || carpr.carpr_vhid > CARP_MAXVHID) {
			error = EINVAL;
			break;
		}
		if (carpr.carpr_count < 1) {
			error = EMSGSIZE;
			break;
		}
		if (ifp->if_carp == NULL) {
			error = ENOENT;
			break;
		}

		priveleged = (priv_check(td, PRIV_NETINET_CARP) == 0);
		if (carpr.carpr_vhid != 0) {
			CIF_LOCK(ifp->if_carp);
			IFNET_FOREACH_CARP(ifp, sc)
				if (sc->sc_vhid == carpr.carpr_vhid)
					break;
			CIF_UNLOCK(ifp->if_carp);
			if (sc == NULL) {
				error = ENOENT;
				break;
			}
			carp_carprcp(&carpr, sc, priveleged);
			error = copyout(&carpr, ifr->ifr_data, sizeof(carpr));
		} else  {
			int i, count;

			count = 0;
			CIF_LOCK(ifp->if_carp);
			IFNET_FOREACH_CARP(ifp, sc)
				count++;

			if (count > carpr.carpr_count) {
				CIF_UNLOCK(ifp->if_carp);
				error = EMSGSIZE;
				break;
			}

			i = 0;
			IFNET_FOREACH_CARP(ifp, sc) {
				carp_carprcp(&carpr, sc, priveleged);
				carpr.carpr_count = count;
				error = copyout(&carpr, ifr->ifr_data +
				    (i * sizeof(carpr)), sizeof(carpr));
				if (error) {
					CIF_UNLOCK(ifp->if_carp);
					break;
				}
				i++;
			}
			CIF_UNLOCK(ifp->if_carp);
		}
		break;
	    }
	default:
		error = EINVAL;
	}
	sx_xunlock(&carp_sx);

out:
	if (locked)
		CARP_UNLOCK(sc);
	if_rele(ifp);

	return (error);
}

static int
carp_get_vhid(struct ifaddr *ifa)
{

	if (ifa == NULL || ifa->ifa_carp == NULL)
		return (0);

	return (ifa->ifa_carp->sc_vhid);
}

int
carp_attach(struct ifaddr *ifa, int vhid)
{
	struct ifnet *ifp = ifa->ifa_ifp;
	struct carp_if *cif = ifp->if_carp;
	struct carp_softc *sc;
	int index, error;

	KASSERT(ifa->ifa_carp == NULL, ("%s: ifa %p attached", __func__, ifa));

	switch (ifa->ifa_addr->sa_family) {
#ifdef INET
	case AF_INET:
#endif
#ifdef INET6
	case AF_INET6:
#endif
		break;
	default:
		return (EPROTOTYPE);
	}

	sx_xlock(&carp_sx);
	if (ifp->if_carp == NULL) {
		sx_xunlock(&carp_sx);
		return (ENOPROTOOPT);
	}

	CIF_LOCK(cif);
	IFNET_FOREACH_CARP(ifp, sc)
		if (sc->sc_vhid == vhid)
			break;
	CIF_UNLOCK(cif);
	if (sc == NULL) {
		sx_xunlock(&carp_sx);
		return (ENOENT);
	}

	error = carp_multicast_setup(cif, ifa->ifa_addr->sa_family);
	if (error) {
		CIF_FREE(cif);
		sx_xunlock(&carp_sx);
		return (error);
	}

	index = sc->sc_naddrs + sc->sc_naddrs6 + 1;
	if (index > sc->sc_ifasiz / sizeof(struct ifaddr *))
		carp_grow_ifas(sc);

	switch (ifa->ifa_addr->sa_family) {
#ifdef INET
	case AF_INET:
		cif->cif_naddrs++;
		sc->sc_naddrs++;
		break;
#endif
#ifdef INET6
	case AF_INET6:
		cif->cif_naddrs6++;
		sc->sc_naddrs6++;
		break;
#endif
	}

	ifa_ref(ifa);

	CARP_LOCK(sc);
	sc->sc_ifas[index - 1] = ifa;
	ifa->ifa_carp = sc;
	carp_hmac_prepare(sc);
	carp_sc_state(sc);
	CARP_UNLOCK(sc);

	sx_xunlock(&carp_sx);

	return (0);
}

void
carp_detach(struct ifaddr *ifa)
{
	struct ifnet *ifp = ifa->ifa_ifp;
	struct carp_if *cif = ifp->if_carp;
	struct carp_softc *sc = ifa->ifa_carp;
	int i, index;

	KASSERT(sc != NULL, ("%s: %p not attached", __func__, ifa));

	sx_xlock(&carp_sx);

	CARP_LOCK(sc);
	/* Shift array. */
	index = sc->sc_naddrs + sc->sc_naddrs6;
	for (i = 0; i < index; i++)
		if (sc->sc_ifas[i] == ifa)
			break;
	KASSERT(i < index, ("%s: %p no backref", __func__, ifa));
	for (; i < index - 1; i++)
		sc->sc_ifas[i] = sc->sc_ifas[i+1];
	sc->sc_ifas[index - 1] = NULL;

	switch (ifa->ifa_addr->sa_family) {
#ifdef INET
	case AF_INET:
		cif->cif_naddrs--;
		sc->sc_naddrs--;
		break;
#endif
#ifdef INET6
	case AF_INET6:
		cif->cif_naddrs6--;
		sc->sc_naddrs6--;
		break;
#endif
	}

	carp_ifa_delroute(ifa);
	carp_multicast_cleanup(cif, ifa->ifa_addr->sa_family);

	ifa->ifa_carp = NULL;
	ifa_free(ifa);

	carp_hmac_prepare(sc);
	carp_sc_state(sc);

	if (sc->sc_naddrs == 0 && sc->sc_naddrs6 == 0)
		carp_destroy(sc);
	else
		CARP_UNLOCK(sc);

	CIF_FREE(cif);

	sx_xunlock(&carp_sx);
}

static void
carp_set_state(struct carp_softc *sc, int state, const char *reason)
{

	CARP_LOCK_ASSERT(sc);

	if (sc->sc_state != state) {
		const char *carp_states[] = { CARP_STATES };
		char subsys[IFNAMSIZ+5];

		snprintf(subsys, IFNAMSIZ+5, "%u@%s", sc->sc_vhid,
		    sc->sc_carpdev->if_xname);

		CARP_LOG("%s: %s -> %s (%s)\n", subsys,
		    carp_states[sc->sc_state], carp_states[state], reason);

		sc->sc_state = state;

		devctl_notify("CARP", subsys, carp_states[state], NULL);
	}
}

static void
carp_linkstate(struct ifnet *ifp)
{
	struct carp_softc *sc;

	CIF_LOCK(ifp->if_carp);
	IFNET_FOREACH_CARP(ifp, sc) {
		CARP_LOCK(sc);
		carp_sc_state(sc);
		CARP_UNLOCK(sc);
	}
	CIF_UNLOCK(ifp->if_carp);
}

static void
carp_sc_state(struct carp_softc *sc)
{

	CARP_LOCK_ASSERT(sc);

	if (sc->sc_carpdev->if_link_state != LINK_STATE_UP ||
	    !(sc->sc_carpdev->if_flags & IFF_UP)) {
		callout_stop(&sc->sc_ad_tmo);
#ifdef INET
		callout_stop(&sc->sc_md_tmo);
#endif
#ifdef INET6
		callout_stop(&sc->sc_md6_tmo);
#endif
		carp_set_state(sc, INIT, "hardware interface down");
		carp_setrun(sc, 0);
		if (!sc->sc_suppress)
			carp_demote_adj(V_carp_ifdown_adj, "interface down");
		sc->sc_suppress = 1;
	} else {
		carp_set_state(sc, INIT, "hardware interface up");
		carp_setrun(sc, 0);
		if (sc->sc_suppress)
			carp_demote_adj(-V_carp_ifdown_adj, "interface up");
		sc->sc_suppress = 0;
	}
}

static void
carp_demote_adj(int adj, char *reason)
{
	atomic_add_int(&V_carp_demotion, adj);
	CARP_LOG("demoted by %d to %d (%s)\n", adj, V_carp_demotion, reason);
	taskqueue_enqueue(taskqueue_swi, &carp_sendall_task);
}

static int
carp_demote_adj_sysctl(SYSCTL_HANDLER_ARGS)
{
	int new, error;

	new = V_carp_demotion;
	error = sysctl_handle_int(oidp, &new, 0, req);
	if (error || !req->newptr)
		return (error);

	carp_demote_adj(new, "sysctl");

	return (0);
}

#ifdef INET
extern  struct domain inetdomain;
static struct protosw in_carp_protosw = {
	.pr_type =		SOCK_RAW,
	.pr_domain =		&inetdomain,
	.pr_protocol =		IPPROTO_CARP,
	.pr_flags =		PR_ATOMIC|PR_ADDR,
	.pr_input =		carp_input,
	.pr_output =		rip_output,
	.pr_ctloutput =		rip_ctloutput,
	.pr_usrreqs =		&rip_usrreqs
};
#endif

#ifdef INET6
extern	struct domain inet6domain;
static struct protosw in6_carp_protosw = {
	.pr_type =		SOCK_RAW,
	.pr_domain =		&inet6domain,
	.pr_protocol =		IPPROTO_CARP,
	.pr_flags =		PR_ATOMIC|PR_ADDR,
	.pr_input =		carp6_input,
	.pr_output =		rip6_output,
	.pr_ctloutput =		rip6_ctloutput,
	.pr_usrreqs =		&rip6_usrreqs
};
#endif

static void
carp_mod_cleanup(void)
{

#ifdef INET
	if (proto_reg[CARP_INET] == 0) {
		(void)ipproto_unregister(IPPROTO_CARP);
		pf_proto_unregister(PF_INET, IPPROTO_CARP, SOCK_RAW);
		proto_reg[CARP_INET] = -1;
	}
	carp_iamatch_p = NULL;
#endif
#ifdef INET6
	if (proto_reg[CARP_INET6] == 0) {
		(void)ip6proto_unregister(IPPROTO_CARP);
		pf_proto_unregister(PF_INET6, IPPROTO_CARP, SOCK_RAW);
		proto_reg[CARP_INET6] = -1;
	}
	carp_iamatch6_p = NULL;
	carp_macmatch6_p = NULL;
#endif
	carp_ioctl_p = NULL;
	carp_attach_p = NULL;
	carp_detach_p = NULL;
	carp_get_vhid_p = NULL;
	carp_linkstate_p = NULL;
	carp_forus_p = NULL;
	carp_output_p = NULL;
	carp_demote_adj_p = NULL;
	carp_master_p = NULL;
	mtx_unlock(&carp_mtx);
	taskqueue_drain(taskqueue_swi, &carp_sendall_task);
	mtx_destroy(&carp_mtx);
	sx_destroy(&carp_sx);
}

static int
carp_mod_load(void)
{
	int err;

	mtx_init(&carp_mtx, "carp_mtx", NULL, MTX_DEF);
	sx_init(&carp_sx, "carp_sx");
	LIST_INIT(&carp_list);
	carp_get_vhid_p = carp_get_vhid;
	carp_forus_p = carp_forus;
	carp_output_p = carp_output;
	carp_linkstate_p = carp_linkstate;
	carp_ioctl_p = carp_ioctl;
	carp_attach_p = carp_attach;
	carp_detach_p = carp_detach;
	carp_demote_adj_p = carp_demote_adj;
	carp_master_p = carp_master;
#ifdef INET6
	carp_iamatch6_p = carp_iamatch6;
	carp_macmatch6_p = carp_macmatch6;
	proto_reg[CARP_INET6] = pf_proto_register(PF_INET6,
	    (struct protosw *)&in6_carp_protosw);
	if (proto_reg[CARP_INET6]) {
		printf("carp: error %d attaching to PF_INET6\n",
		    proto_reg[CARP_INET6]);
		carp_mod_cleanup();
		return (proto_reg[CARP_INET6]);
	}
	err = ip6proto_register(IPPROTO_CARP);
	if (err) {
		printf("carp: error %d registering with INET6\n", err);
		carp_mod_cleanup();
		return (err);
	}
#endif
#ifdef INET
	carp_iamatch_p = carp_iamatch;
	proto_reg[CARP_INET] = pf_proto_register(PF_INET, &in_carp_protosw);
	if (proto_reg[CARP_INET]) {
		printf("carp: error %d attaching to PF_INET\n",
		    proto_reg[CARP_INET]);
		carp_mod_cleanup();
		return (proto_reg[CARP_INET]);
	}
	err = ipproto_register(IPPROTO_CARP);
	if (err) {
		printf("carp: error %d registering with INET\n", err);
		carp_mod_cleanup();
		return (err);
	}
#endif
	return (0);
}

static int
carp_modevent(module_t mod, int type, void *data)
{
	switch (type) {
	case MOD_LOAD:
		return carp_mod_load();
		/* NOTREACHED */
	case MOD_UNLOAD:
		mtx_lock(&carp_mtx);
		if (LIST_EMPTY(&carp_list))
			carp_mod_cleanup();
		else {
			mtx_unlock(&carp_mtx);
			return (EBUSY);
		}
		break;

	default:
		return (EINVAL);
	}

	return (0);
}

static moduledata_t carp_mod = {
	"carp",
	carp_modevent,
	0
};

DECLARE_MODULE(carp, carp_mod, SI_SUB_PROTO_DOMAIN, SI_ORDER_ANY);<|MERGE_RESOLUTION|>--- conflicted
+++ resolved
@@ -1045,16 +1045,10 @@
 		if (ifa->ifa_addr->sa_family != AF_INET6)
 			continue;
 
-<<<<<<< HEAD
-		nd6_na_output_unsolicited_addr(sc->sc_carpdev, IFA_IN6(ifa),
-		    IFA_ND6_NA_BASE_FLAGS(sc->sc_carpdev, ifa));
-		DELAY(nd6_na_unsolicited_addr_delay(ifa));
-=======
 		in6 = IFA_IN6(ifa);
 		nd6_na_output(sc->sc_carpdev, &mcast, in6,
 		    ND_NA_FLAG_OVERRIDE, 1, NULL);
 		DELAY(1000);	/* XXX */
->>>>>>> cdf1c8d7
 	}
 }
 
