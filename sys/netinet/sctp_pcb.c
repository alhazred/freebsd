--- conflicted
+++ resolved
@@ -5547,49 +5547,6 @@
 }
 
 /*
-<<<<<<< HEAD
- * insert an laddr entry with the given ifa for the desired list
- */
-/* static in FreeBSD */ int
-sctp_insert_laddr(struct sctpladdr *list, struct sctp_ifa *ifa, uint32_t act)
-{
-	struct sctp_laddr *laddr;
-
-	laddr = SCTP_ZONE_GET(SCTP_BASE_INFO(ipi_zone_laddr), struct sctp_laddr);
-	if (laddr == NULL) {
-		/* out of memory? */
-		SCTP_LTRACE_ERR_RET(NULL, NULL, NULL, SCTP_FROM_SCTP_PCB, EINVAL);
-		return (EINVAL);
-	}
-	SCTP_INCR_LADDR_COUNT();
-	bzero(laddr, sizeof(*laddr));
-	(void)SCTP_GETTIME_TIMEVAL(&laddr->start_time);
-	laddr->ifa = ifa;
-	laddr->action = act;
-	atomic_add_int(&ifa->refcount, 1);
-	/* insert it */
-	LIST_INSERT_HEAD(list, laddr, sctp_nxt_addr);
-
-	return (0);
-}
-
-/*
- * Remove an laddr entry from the local address list (on an assoc)
- */
-/* static in FreeBSD */ void
-sctp_remove_laddr(struct sctp_laddr *laddr)
-{
-
-	/* remove from the list */
-	LIST_REMOVE(laddr, sctp_nxt_addr);
-	sctp_free_ifa(laddr->ifa);
-	SCTP_ZONE_FREE(SCTP_BASE_INFO(ipi_zone_laddr), laddr);
-	SCTP_DECR_LADDR_COUNT();
-}
-
-/*
-=======
->>>>>>> c5bee1a6
  * Remove a local address from the TCB local address restricted list
  */
 void
@@ -5965,10 +5922,6 @@
 		return;
 	}
 	SCTP_BASE_VAR(sctp_pcb_initialized) = 0;
-<<<<<<< HEAD
-
-=======
->>>>>>> c5bee1a6
 	/*
 	 * In FreeBSD the iterator thread never exits but we do clean up.
 	 * The only way FreeBSD reaches here is if we have VRF's but we
@@ -5983,18 +5936,10 @@
 	 * avoid the race condition as sctp_iterator_worker() will have to
 	 * wait to re-aquire the lock.
 	 */
-<<<<<<< HEAD
-	r = atomic_fetchadd_int(&sctp_it_ctl.iterator_running, 0);
-	if (r != 0 || sctp_it_ctl.cur_it != NULL) {
-		SCTP_IPI_ITERATOR_WQ_UNLOCK();
-		SCTP_PRINTF("%s: Iterator running while we held the lock. Retry. "
-		    "r=%u cur_it=%p\n", __func__, r, sctp_it_ctl.cur_it);
-=======
 	if (sctp_it_ctl.iterator_running != 0 || sctp_it_ctl.cur_it != NULL) {
 		SCTP_IPI_ITERATOR_WQ_UNLOCK();
 		SCTP_PRINTF("%s: Iterator running while we held the lock. Retry. "
 		    "cur_it=%p\n", __func__, sctp_it_ctl.cur_it);
->>>>>>> c5bee1a6
 		DELAY(10);
 		goto retry;
 	}
@@ -6099,10 +6044,6 @@
 	SCTP_ZONE_DESTROY(SCTP_BASE_INFO(ipi_zone_strmoq));
 	SCTP_ZONE_DESTROY(SCTP_BASE_INFO(ipi_zone_asconf));
 	SCTP_ZONE_DESTROY(SCTP_BASE_INFO(ipi_zone_asconf_ack));
-<<<<<<< HEAD
-
-=======
->>>>>>> c5bee1a6
 #if defined(__FreeBSD__) && defined(SMP) && defined(SCTP_USE_PERCPU_STAT)
 	SCTP_FREE(SCTP_BASE_STATS, SCTP_M_MCORE);
 #endif
@@ -7111,20 +7052,11 @@
 	SCTP_IPI_ITERATOR_WQ_LOCK();
 	if (SCTP_BASE_VAR(sctp_pcb_initialized) == 0) {
 		SCTP_IPI_ITERATOR_WQ_UNLOCK();
-<<<<<<< HEAD
-		SCTP_PRINTF("%s: rollback on initialize being %d it=%p\n",
-		     __func__, SCTP_BASE_VAR(sctp_pcb_initialized), it);
-		SCTP_FREE(it, SCTP_M_ITER);
-		return (-1);
-	}
-
-=======
 		SCTP_PRINTF("%s: rollback on initialize being %d it=%p\n", __func__,
 		    SCTP_BASE_VAR(sctp_pcb_initialized), it);
 		SCTP_FREE(it, SCTP_M_ITER);
 		return (-1);
 	}
->>>>>>> c5bee1a6
 	TAILQ_INSERT_TAIL(&sctp_it_ctl.iteratorhead, it, sctp_nxt_itr);
 	if (sctp_it_ctl.iterator_running == 0) {
 		sctp_wakeup_iterator();
