/*-
 * Copyright (c) 1991 Regents of the University of California.
 * All rights reserved.
 * Copyright (c) 1998 Matthew Dillon.  All Rights Reserved.
 *
 * This code is derived from software contributed to Berkeley by
 * The Mach Operating System project at Carnegie-Mellon University.
 *
 * Redistribution and use in source and binary forms, with or without
 * modification, are permitted provided that the following conditions
 * are met:
 * 1. Redistributions of source code must retain the above copyright
 *    notice, this list of conditions and the following disclaimer.
 * 2. Redistributions in binary form must reproduce the above copyright
 *    notice, this list of conditions and the following disclaimer in the
 *    documentation and/or other materials provided with the distribution.
 * 4. Neither the name of the University nor the names of its contributors
 *    may be used to endorse or promote products derived from this software
 *    without specific prior written permission.
 *
 * THIS SOFTWARE IS PROVIDED BY THE REGENTS AND CONTRIBUTORS ``AS IS'' AND
 * ANY EXPRESS OR IMPLIED WARRANTIES, INCLUDING, BUT NOT LIMITED TO, THE
 * IMPLIED WARRANTIES OF MERCHANTABILITY AND FITNESS FOR A PARTICULAR PURPOSE
 * ARE DISCLAIMED.  IN NO EVENT SHALL THE REGENTS OR CONTRIBUTORS BE LIABLE
 * FOR ANY DIRECT, INDIRECT, INCIDENTAL, SPECIAL, EXEMPLARY, OR CONSEQUENTIAL
 * DAMAGES (INCLUDING, BUT NOT LIMITED TO, PROCUREMENT OF SUBSTITUTE GOODS
 * OR SERVICES; LOSS OF USE, DATA, OR PROFITS; OR BUSINESS INTERRUPTION)
 * HOWEVER CAUSED AND ON ANY THEORY OF LIABILITY, WHETHER IN CONTRACT, STRICT
 * LIABILITY, OR TORT (INCLUDING NEGLIGENCE OR OTHERWISE) ARISING IN ANY WAY
 * OUT OF THE USE OF THIS SOFTWARE, EVEN IF ADVISED OF THE POSSIBILITY OF
 * SUCH DAMAGE.
 *
 *	from: @(#)vm_page.c	7.4 (Berkeley) 5/7/91
 */

/*-
 * Copyright (c) 1987, 1990 Carnegie-Mellon University.
 * All rights reserved.
 *
 * Authors: Avadis Tevanian, Jr., Michael Wayne Young
 *
 * Permission to use, copy, modify and distribute this software and
 * its documentation is hereby granted, provided that both the copyright
 * notice and this permission notice appear in all copies of the
 * software, derivative works or modified versions, and any portions
 * thereof, and that both notices appear in supporting documentation.
 *
 * CARNEGIE MELLON ALLOWS FREE USE OF THIS SOFTWARE IN ITS "AS IS"
 * CONDITION.  CARNEGIE MELLON DISCLAIMS ANY LIABILITY OF ANY KIND
 * FOR ANY DAMAGES WHATSOEVER RESULTING FROM THE USE OF THIS SOFTWARE.
 *
 * Carnegie Mellon requests users of this software to return to
 *
 *  Software Distribution Coordinator  or  Software.Distribution@CS.CMU.EDU
 *  School of Computer Science
 *  Carnegie Mellon University
 *  Pittsburgh PA 15213-3890
 *
 * any improvements or extensions that they make and grant Carnegie the
 * rights to redistribute these changes.
 */

/*
 *			GENERAL RULES ON VM_PAGE MANIPULATION
 *
 *	- A page queue lock is required when adding or removing a page from a
 *	  page queue (vm_pagequeues[]), regardless of other locks or the
 *	  busy state of a page.
 *
 *		* In general, no thread besides the page daemon can acquire or
 *		  hold more than one page queue lock at a time.
 *
 *		* The page daemon can acquire and hold any pair of page queue
 *		  locks in any order.
 *
 *	- The object mutex is held when inserting or removing
 *	  pages from an object (vm_page_insert() or vm_page_remove()).
 *
 */

/*
 *	Resident memory management module.
 */

#include <sys/cdefs.h>
__FBSDID("$FreeBSD$");

#include "opt_vm.h"

#include <sys/param.h>
#include <sys/systm.h>
#include <sys/lock.h>
#include <sys/kernel.h>
#include <sys/limits.h>
#include <sys/malloc.h>
#include <sys/msgbuf.h>
#include <sys/mutex.h>
#include <sys/proc.h>
#include <sys/sysctl.h>
#include <sys/vmmeter.h>
#include <sys/vnode.h>

#include <vm/vm.h>
#include <vm/pmap.h>
#include <vm/vm_param.h>
#include <vm/vm_kern.h>
#include <vm/vm_object.h>
#include <vm/vm_page.h>
#include <vm/vm_pageout.h>
#include <vm/vm_pager.h>
#include <vm/vm_phys.h>
#include <vm/vm_radix.h>
#include <vm/vm_reserv.h>
#include <vm/vm_extern.h>
#include <vm/uma.h>
#include <vm/uma_int.h>

#include <machine/md_var.h>

/*
 *	Associated with page of user-allocatable memory is a
 *	page structure.
 */

struct vm_pagequeue vm_pagequeues[PQ_COUNT] = {
	[PQ_INACTIVE] = {
		.pq_pl = TAILQ_HEAD_INITIALIZER(
		    vm_pagequeues[PQ_INACTIVE].pq_pl),
		.pq_cnt = &cnt.v_inactive_count,
		.pq_name = "vm inactive pagequeue"
	},
	[PQ_ACTIVE] = {
		.pq_pl = TAILQ_HEAD_INITIALIZER(
		    vm_pagequeues[PQ_ACTIVE].pq_pl),
		.pq_cnt = &cnt.v_active_count,
		.pq_name = "vm active pagequeue"
	}
};
struct mtx_padalign vm_page_queue_free_mtx;

struct mtx_padalign pa_lock[PA_LOCK_COUNT];

vm_page_t vm_page_array;
long vm_page_array_size;
long first_page;
int vm_page_zero_count;

static int boot_pages = UMA_BOOT_PAGES;
TUNABLE_INT("vm.boot_pages", &boot_pages);
SYSCTL_INT(_vm, OID_AUTO, boot_pages, CTLFLAG_RD, &boot_pages, 0,
	"number of pages allocated for bootstrapping the VM system");

static int pa_tryrelock_restart;
SYSCTL_INT(_vm, OID_AUTO, tryrelock_restart, CTLFLAG_RD,
    &pa_tryrelock_restart, 0, "Number of tryrelock restarts");

static uma_zone_t fakepg_zone;

static struct vnode *vm_page_alloc_init(vm_page_t m);
static void vm_page_clear_dirty_mask(vm_page_t m, vm_page_bits_t pagebits);
static void vm_page_enqueue(int queue, vm_page_t m);
static void vm_page_init_fakepg(void *dummy);

SYSINIT(vm_page, SI_SUB_VM, SI_ORDER_SECOND, vm_page_init_fakepg, NULL);

static void
vm_page_init_fakepg(void *dummy)
{

	fakepg_zone = uma_zcreate("fakepg", sizeof(struct vm_page), NULL, NULL,
	    NULL, NULL, UMA_ALIGN_PTR, UMA_ZONE_NOFREE | UMA_ZONE_VM); 
}

/* Make sure that u_long is at least 64 bits when PAGE_SIZE is 32K. */
#if PAGE_SIZE == 32768
#ifdef CTASSERT
CTASSERT(sizeof(u_long) >= 8);
#endif
#endif

/*
 * Try to acquire a physical address lock while a pmap is locked.  If we
 * fail to trylock we unlock and lock the pmap directly and cache the
 * locked pa in *locked.  The caller should then restart their loop in case
 * the virtual to physical mapping has changed.
 */
int
vm_page_pa_tryrelock(pmap_t pmap, vm_paddr_t pa, vm_paddr_t *locked)
{
	vm_paddr_t lockpa;

	lockpa = *locked;
	*locked = pa;
	if (lockpa) {
		PA_LOCK_ASSERT(lockpa, MA_OWNED);
		if (PA_LOCKPTR(pa) == PA_LOCKPTR(lockpa))
			return (0);
		PA_UNLOCK(lockpa);
	}
	if (PA_TRYLOCK(pa))
		return (0);
	PMAP_UNLOCK(pmap);
	atomic_add_int(&pa_tryrelock_restart, 1);
	PA_LOCK(pa);
	PMAP_LOCK(pmap);
	return (EAGAIN);
}

/*
 *	vm_set_page_size:
 *
 *	Sets the page size, perhaps based upon the memory
 *	size.  Must be called before any use of page-size
 *	dependent functions.
 */
void
vm_set_page_size(void)
{
	if (cnt.v_page_size == 0)
		cnt.v_page_size = PAGE_SIZE;
	if (((cnt.v_page_size - 1) & cnt.v_page_size) != 0)
		panic("vm_set_page_size: page size not a power of two");
}

/*
 *	vm_page_blacklist_lookup:
 *
 *	See if a physical address in this page has been listed
 *	in the blacklist tunable.  Entries in the tunable are
 *	separated by spaces or commas.  If an invalid integer is
 *	encountered then the rest of the string is skipped.
 */
static int
vm_page_blacklist_lookup(char *list, vm_paddr_t pa)
{
	vm_paddr_t bad;
	char *cp, *pos;

	for (pos = list; *pos != '\0'; pos = cp) {
		bad = strtoq(pos, &cp, 0);
		if (*cp != '\0') {
			if (*cp == ' ' || *cp == ',') {
				cp++;
				if (cp == pos)
					continue;
			} else
				break;
		}
		if (pa == trunc_page(bad))
			return (1);
	}
	return (0);
}

/*
 *	vm_page_startup:
 *
 *	Initializes the resident memory module.
 *
 *	Allocates memory for the page cells, and
 *	for the object/offset-to-page hash table headers.
 *	Each page cell is initialized and placed on the free list.
 */
vm_offset_t
vm_page_startup(vm_offset_t vaddr)
{
	vm_offset_t mapped;
	vm_paddr_t page_range;
	vm_paddr_t new_end;
	int i;
	vm_paddr_t pa;
	vm_paddr_t last_pa;
	char *list;

	/* the biggest memory array is the second group of pages */
	vm_paddr_t end;
	vm_paddr_t biggestsize;
	vm_paddr_t low_water, high_water;
	int biggestone;

	biggestsize = 0;
	biggestone = 0;
	vaddr = round_page(vaddr);

	for (i = 0; phys_avail[i + 1]; i += 2) {
		phys_avail[i] = round_page(phys_avail[i]);
		phys_avail[i + 1] = trunc_page(phys_avail[i + 1]);
	}

	low_water = phys_avail[0];
	high_water = phys_avail[1];

	for (i = 0; phys_avail[i + 1]; i += 2) {
		vm_paddr_t size = phys_avail[i + 1] - phys_avail[i];

		if (size > biggestsize) {
			biggestone = i;
			biggestsize = size;
		}
		if (phys_avail[i] < low_water)
			low_water = phys_avail[i];
		if (phys_avail[i + 1] > high_water)
			high_water = phys_avail[i + 1];
	}

#ifdef XEN
	low_water = 0;
#endif	

	end = phys_avail[biggestone+1];

	/*
	 * Initialize the page and queue locks.
	 */
<<<<<<< HEAD
	mtx_init(&vm_page_queue_mtx, "vm page queue", NULL, MTX_DEF |
	    MTX_RECURSE);
	mtx_init(&vm_page_queue_free_mtx, "vm page queue free mutex", NULL,
	    MTX_DEF | MTX_RECURSE);

	/* Setup page locks. */
=======
	mtx_init(&vm_page_queue_free_mtx, "vm page free queue", NULL, MTX_DEF);
>>>>>>> 0d3b58ae
	for (i = 0; i < PA_LOCK_COUNT; i++)
		mtx_init(&pa_lock[i], "vm page", NULL, MTX_DEF);
	for (i = 0; i < PQ_COUNT; i++)
		vm_pagequeue_init_lock(&vm_pagequeues[i]);
	/*
	 * Allocate memory for use when boot strapping the kernel memory
	 * allocator.
	 */
	new_end = end - (boot_pages * UMA_SLAB_SIZE);
	new_end = trunc_page(new_end);
	mapped = pmap_map(&vaddr, new_end, end,
	    VM_PROT_READ | VM_PROT_WRITE);
	bzero((void *)mapped, end - new_end);
	uma_startup((void *)mapped, boot_pages);

#if defined(__amd64__) || defined(__i386__) || defined(__arm__) || \
    defined(__mips__)
	/*
	 * Allocate a bitmap to indicate that a random physical page
	 * needs to be included in a minidump.
	 *
	 * The amd64 port needs this to indicate which direct map pages
	 * need to be dumped, via calls to dump_add_page()/dump_drop_page().
	 *
	 * However, i386 still needs this workspace internally within the
	 * minidump code.  In theory, they are not needed on i386, but are
	 * included should the sf_buf code decide to use them.
	 */
	last_pa = 0;
	for (i = 0; dump_avail[i + 1] != 0; i += 2)
		if (dump_avail[i + 1] > last_pa)
			last_pa = dump_avail[i + 1];
	page_range = last_pa / PAGE_SIZE;
	vm_page_dump_size = round_page(roundup2(page_range, NBBY) / NBBY);
	new_end -= vm_page_dump_size;
	vm_page_dump = (void *)(uintptr_t)pmap_map(&vaddr, new_end,
	    new_end + vm_page_dump_size, VM_PROT_READ | VM_PROT_WRITE);
	bzero((void *)vm_page_dump, vm_page_dump_size);
#endif
#ifdef __amd64__
	/*
	 * Request that the physical pages underlying the message buffer be
	 * included in a crash dump.  Since the message buffer is accessed
	 * through the direct map, they are not automatically included.
	 */
	pa = DMAP_TO_PHYS((vm_offset_t)msgbufp->msg_ptr);
	last_pa = pa + round_page(msgbufsize);
	while (pa < last_pa) {
		dump_add_page(pa);
		pa += PAGE_SIZE;
	}
#endif
	/*
	 * Compute the number of pages of memory that will be available for
	 * use (taking into account the overhead of a page structure per
	 * page).
	 */
	first_page = low_water / PAGE_SIZE;
#ifdef VM_PHYSSEG_SPARSE
	page_range = 0;
	for (i = 0; phys_avail[i + 1] != 0; i += 2)
		page_range += atop(phys_avail[i + 1] - phys_avail[i]);
#elif defined(VM_PHYSSEG_DENSE)
	page_range = high_water / PAGE_SIZE - first_page;
#else
#error "Either VM_PHYSSEG_DENSE or VM_PHYSSEG_SPARSE must be defined."
#endif
	end = new_end;

	/*
	 * Reserve an unmapped guard page to trap access to vm_page_array[-1].
	 */
	vaddr += PAGE_SIZE;

	/*
	 * Initialize the mem entry structures now, and put them in the free
	 * queue.
	 */
	new_end = trunc_page(end - page_range * sizeof(struct vm_page));
	mapped = pmap_map(&vaddr, new_end, end,
	    VM_PROT_READ | VM_PROT_WRITE);
	vm_page_array = (vm_page_t) mapped;
#if VM_NRESERVLEVEL > 0
	/*
	 * Allocate memory for the reservation management system's data
	 * structures.
	 */
	new_end = vm_reserv_startup(&vaddr, new_end, high_water);
#endif
#if defined(__amd64__) || defined(__mips__)
	/*
	 * pmap_map on amd64 and mips can come out of the direct-map, not kvm
	 * like i386, so the pages must be tracked for a crashdump to include
	 * this data.  This includes the vm_page_array and the early UMA
	 * bootstrap pages.
	 */
	for (pa = new_end; pa < phys_avail[biggestone + 1]; pa += PAGE_SIZE)
		dump_add_page(pa);
#endif	
	phys_avail[biggestone + 1] = new_end;

	/*
	 * Clear all of the page structures
	 */
	bzero((caddr_t) vm_page_array, page_range * sizeof(struct vm_page));
	for (i = 0; i < page_range; i++)
		vm_page_array[i].order = VM_NFREEORDER;
	vm_page_array_size = page_range;

	/*
	 * Initialize the physical memory allocator.
	 */
	vm_phys_init();

	/*
	 * Add every available physical page that is not blacklisted to
	 * the free lists.
	 */
	cnt.v_page_count = 0;
	cnt.v_free_count = 0;
	list = getenv("vm.blacklist");
	for (i = 0; phys_avail[i + 1] != 0; i += 2) {
		pa = phys_avail[i];
		last_pa = phys_avail[i + 1];
		while (pa < last_pa) {
			if (list != NULL &&
			    vm_page_blacklist_lookup(list, pa))
				printf("Skipping page with pa 0x%jx\n",
				    (uintmax_t)pa);
			else
				vm_phys_add_page(pa);
			pa += PAGE_SIZE;
		}
	}
	freeenv(list);
#if VM_NRESERVLEVEL > 0
	/*
	 * Initialize the reservation management system.
	 */
	vm_reserv_init();
#endif
	return (vaddr);
}

void
vm_page_reference(vm_page_t m)
{

	vm_page_aflag_set(m, PGA_REFERENCED);
}

void
vm_page_busy(vm_page_t m)
{

	VM_OBJECT_LOCK_ASSERT(m->object, MA_OWNED);
	KASSERT((m->oflags & VPO_BUSY) == 0,
	    ("vm_page_busy: page already busy!!!"));
	m->oflags |= VPO_BUSY;
}

/*
 *      vm_page_flash:
 *
 *      wakeup anyone waiting for the page.
 */
void
vm_page_flash(vm_page_t m)
{

	VM_OBJECT_LOCK_ASSERT(m->object, MA_OWNED);
	if (m->oflags & VPO_WANTED) {
		m->oflags &= ~VPO_WANTED;
		wakeup(m);
	}
}

/*
 *      vm_page_wakeup:
 *
 *      clear the VPO_BUSY flag and wakeup anyone waiting for the
 *      page.
 *
 */
void
vm_page_wakeup(vm_page_t m)
{

	VM_OBJECT_LOCK_ASSERT(m->object, MA_OWNED);
	KASSERT(m->oflags & VPO_BUSY, ("vm_page_wakeup: page not busy!!!"));
	m->oflags &= ~VPO_BUSY;
	vm_page_flash(m);
}

void
vm_page_io_start(vm_page_t m)
{

	VM_OBJECT_LOCK_ASSERT(m->object, MA_OWNED);
	m->busy++;
}

void
vm_page_io_finish(vm_page_t m)
{

	VM_OBJECT_LOCK_ASSERT(m->object, MA_OWNED);
	KASSERT(m->busy > 0, ("vm_page_io_finish: page %p is not busy", m));
	m->busy--;
	if (m->busy == 0)
		vm_page_flash(m);
}

/*
 * Keep page from being freed by the page daemon
 * much of the same effect as wiring, except much lower
 * overhead and should be used only for *very* temporary
 * holding ("wiring").
 */
void
vm_page_hold(vm_page_t mem)
{

	vm_page_lock_assert(mem, MA_OWNED);
        mem->hold_count++;
}

void
vm_page_unhold(vm_page_t mem)
{

	vm_page_lock_assert(mem, MA_OWNED);
	--mem->hold_count;
	KASSERT(mem->hold_count >= 0, ("vm_page_unhold: hold count < 0!!!"));
	if (mem->hold_count == 0 && (mem->flags & PG_UNHOLDFREE) != 0)
		vm_page_free_toq(mem);
}

/*
 *	vm_page_unhold_pages:
 *
 *	Unhold each of the pages that is referenced by the given array.
 */ 
void
vm_page_unhold_pages(vm_page_t *ma, int count)
{
	struct mtx *mtx, *new_mtx;

	mtx = NULL;
	for (; count != 0; count--) {
		/*
		 * Avoid releasing and reacquiring the same page lock.
		 */
		new_mtx = vm_page_lockptr(*ma);
		if (mtx != new_mtx) {
			if (mtx != NULL)
				mtx_unlock(mtx);
			mtx = new_mtx;
			mtx_lock(mtx);
		}
		vm_page_unhold(*ma);
		ma++;
	}
	if (mtx != NULL)
		mtx_unlock(mtx);
}

vm_page_t
PHYS_TO_VM_PAGE(vm_paddr_t pa)
{
	vm_page_t m;

#ifdef VM_PHYSSEG_SPARSE
	m = vm_phys_paddr_to_vm_page(pa);
	if (m == NULL)
		m = vm_phys_fictitious_to_vm_page(pa);
	return (m);
#elif defined(VM_PHYSSEG_DENSE)
	long pi;

	pi = atop(pa);
	if (pi >= first_page && (pi - first_page) < vm_page_array_size) {
		m = &vm_page_array[pi - first_page];
		return (m);
	}
	return (vm_phys_fictitious_to_vm_page(pa));
#else
#error "Either VM_PHYSSEG_DENSE or VM_PHYSSEG_SPARSE must be defined."
#endif
}

/*
 *	vm_page_getfake:
 *
 *	Create a fictitious page with the specified physical address and
 *	memory attribute.  The memory attribute is the only the machine-
 *	dependent aspect of a fictitious page that must be initialized.
 */
vm_page_t
vm_page_getfake(vm_paddr_t paddr, vm_memattr_t memattr)
{
	vm_page_t m;

	m = uma_zalloc(fakepg_zone, M_WAITOK | M_ZERO);
	vm_page_initfake(m, paddr, memattr);
	return (m);
}

void
vm_page_initfake(vm_page_t m, vm_paddr_t paddr, vm_memattr_t memattr)
{

	if ((m->flags & PG_FICTITIOUS) != 0) {
		/*
		 * The page's memattr might have changed since the
		 * previous initialization.  Update the pmap to the
		 * new memattr.
		 */
		goto memattr;
	}
	m->phys_addr = paddr;
	m->queue = PQ_NONE;
	/* Fictitious pages don't use "segind". */
	m->flags = PG_FICTITIOUS;
	/* Fictitious pages don't use "order" or "pool". */
	m->oflags = VPO_BUSY | VPO_UNMANAGED;
	m->wire_count = 1;
memattr:
	pmap_page_set_memattr(m, memattr);
}

/*
 *	vm_page_putfake:
 *
 *	Release a fictitious page.
 */
void
vm_page_putfake(vm_page_t m)
{

	KASSERT((m->oflags & VPO_UNMANAGED) != 0, ("managed %p", m));
	KASSERT((m->flags & PG_FICTITIOUS) != 0,
	    ("vm_page_putfake: bad page %p", m));
	uma_zfree(fakepg_zone, m);
}

/*
 *	vm_page_updatefake:
 *
 *	Update the given fictitious page to the specified physical address and
 *	memory attribute.
 */
void
vm_page_updatefake(vm_page_t m, vm_paddr_t paddr, vm_memattr_t memattr)
{

	KASSERT((m->flags & PG_FICTITIOUS) != 0,
	    ("vm_page_updatefake: bad page %p", m));
	m->phys_addr = paddr;
	pmap_page_set_memattr(m, memattr);
}

/*
 *	vm_page_free:
 *
 *	Free a page.
 */
void
vm_page_free(vm_page_t m)
{

	m->flags &= ~PG_ZERO;
	vm_page_free_toq(m);
}

/*
 *	vm_page_free_zero:
 *
 *	Free a page to the zerod-pages queue
 */
void
vm_page_free_zero(vm_page_t m)
{

	m->flags |= PG_ZERO;
	vm_page_free_toq(m);
}

/*
 * Unbusy and handle the page queueing for a page from the VOP_GETPAGES()
 * array which is not the request page.
 */
void
vm_page_readahead_finish(vm_page_t m)
{

	if (m->valid != 0) {
		/*
		 * Since the page is not the requested page, whether
		 * it should be activated or deactivated is not
		 * obvious.  Empirical results have shown that
		 * deactivating the page is usually the best choice,
		 * unless the page is wanted by another thread.
		 */
		if (m->oflags & VPO_WANTED) {
			vm_page_lock(m);
			vm_page_activate(m);
			vm_page_unlock(m);
		} else {
			vm_page_lock(m);
			vm_page_deactivate(m);
			vm_page_unlock(m);
		}
		vm_page_wakeup(m);
	} else {
		/*
		 * Free the completely invalid page.  Such page state
		 * occurs due to the short read operation which did
		 * not covered our page at all, or in case when a read
		 * error happens.
		 */
		vm_page_lock(m);
		vm_page_free(m);
		vm_page_unlock(m);
	}
}

/*
 *	vm_page_sleep:
 *
 *	Sleep and release the page lock.
 *
 *	The object containing the given page must be locked.
 */
void
vm_page_sleep(vm_page_t m, const char *msg)
{

	VM_OBJECT_LOCK_ASSERT(m->object, MA_OWNED);
	if (mtx_owned(vm_page_lockptr(m)))
		vm_page_unlock(m);

	/*
	 * It's possible that while we sleep, the page will get
	 * unbusied and freed.  If we are holding the object
	 * lock, we will assume we hold a reference to the object
	 * such that even if m->object changes, we can re-lock
	 * it.
	 */
	m->oflags |= VPO_WANTED;
	msleep(m, VM_OBJECT_MTX(m->object), PVM, msg, 0);
}

/*
 *	vm_page_dirty_KBI:		[ internal use only ]
 *
 *	Set all bits in the page's dirty field.
 *
 *	The object containing the specified page must be locked if the
 *	call is made from the machine-independent layer.
 *
 *	See vm_page_clear_dirty_mask().
 *
 *	This function should only be called by vm_page_dirty().
 */
void
vm_page_dirty_KBI(vm_page_t m)
{

	/* These assertions refer to this operation by its public name. */
	KASSERT((m->flags & PG_CACHED) == 0,
	    ("vm_page_dirty: page in cache!"));
	KASSERT(!VM_PAGE_IS_FREE(m),
	    ("vm_page_dirty: page is free!"));
	KASSERT(m->valid == VM_PAGE_BITS_ALL,
	    ("vm_page_dirty: page is invalid!"));
	m->dirty = VM_PAGE_BITS_ALL;
}

/*
 *	vm_page_insert:		[ internal use only ]
 *
 *	Inserts the given mem entry into the object and object list.
 *
 *	The pagetables are not updated but will presumably fault the page
 *	in if necessary, or if a kernel page the caller will at some point
 *	enter the page into the kernel's pmap.  We are not allowed to sleep
 *	here so we *can't* do this anyway.
 *
 *	The object must be locked.
 */
void
vm_page_insert(vm_page_t m, vm_object_t object, vm_pindex_t pindex)
{
	vm_page_t neighbor;
	VM_OBJECT_LOCK_ASSERT(object, MA_OWNED);
	if (m->object != NULL)
		panic("vm_page_insert: page already inserted");

	/*
	 * Record the object/offset pair in this page
	 */
	m->object = object;
	m->pindex = pindex;

	if (object->resident_page_count == 0) {
		TAILQ_INSERT_TAIL(&object->memq, m, listq);
	} else { 
		neighbor = vm_radix_lookup_ge(&object->rtree, pindex);
		if (neighbor != NULL) {
		    	KASSERT(pindex < neighbor->pindex,
			    ("vm_page_insert: offset %ju not minor than %ju",
			    (uintmax_t)pindex, (uintmax_t)neighbor->pindex));
			TAILQ_INSERT_BEFORE(neighbor, m, listq);
		} else 
			TAILQ_INSERT_TAIL(&object->memq, m, listq);
	}
	if (vm_radix_insert(&object->rtree, pindex, m) != 0)
		panic("vm_page_insert: unable to insert the new page");

	/*
	 * Show that the object has one more resident page.
	 */
	object->resident_page_count++;

	/*
	 * Hold the vnode until the last page is released.
	 */
	if (object->resident_page_count == 1 && object->type == OBJT_VNODE)
		vhold(object->handle);

	/*
	 * Since we are inserting a new and possibly dirty page,
	 * update the object's OBJ_MIGHTBEDIRTY flag.
	 */
	if (pmap_page_is_write_mapped(m))
		vm_object_set_writeable_dirty(object);
}

/*
 *	vm_page_remove:
 *
 *	Removes the given mem entry from the object/offset-page
 *	table and the object page list, but do not invalidate/terminate
 *	the backing store.
 *
 *	The underlying pmap entry (if any) is NOT removed here.
 *
 *	The object must be locked.  The page must be locked if it is managed.
 */
void
vm_page_remove(vm_page_t m)
{
	vm_object_t object;

	if ((m->oflags & VPO_UNMANAGED) == 0)
		vm_page_lock_assert(m, MA_OWNED);
	if ((object = m->object) == NULL)
		return;
	VM_OBJECT_LOCK_ASSERT(object, MA_OWNED);
	if (m->oflags & VPO_BUSY) {
		m->oflags &= ~VPO_BUSY;
		vm_page_flash(m);
	}

	vm_radix_remove(&object->rtree, m->pindex);
	TAILQ_REMOVE(&object->memq, m, listq);

	/*
	 * And show that the object has one fewer resident page.
	 */
	object->resident_page_count--;

	/*
	 * The vnode may now be recycled.
	 */
	if (object->resident_page_count == 0 && object->type == OBJT_VNODE)
		vdrop(object->handle);

	m->object = NULL;
}

/*
 *	vm_page_lookup:
 *
 *	Returns the page associated with the object/offset
 *	pair specified; if none is found, NULL is returned.
 *
 *	The object must be locked.
 */
vm_page_t
vm_page_lookup(vm_object_t object, vm_pindex_t pindex)
{

	VM_OBJECT_LOCK_ASSERT(object, MA_OWNED);

	return vm_radix_lookup(&object->rtree, pindex);
}

/*
 *	vm_page_find_least:
 *
 *	Returns the page associated with the object with least pindex
 *	greater than or equal to the parameter pindex, or NULL.
 *
 *	The object must be locked.
 */
vm_page_t
vm_page_find_least(vm_object_t object, vm_pindex_t pindex)
{

	VM_OBJECT_LOCK_ASSERT(object, MA_OWNED);
	if (object->resident_page_count)
		return (vm_radix_lookup_ge(&object->rtree, pindex));
	return (NULL);
}

/*
 * Returns the given page's successor (by pindex) within the object if it is
 * resident; if none is found, NULL is returned.
 *
 * The object must be locked.
 */
vm_page_t
vm_page_next(vm_page_t m)
{
	vm_page_t next;

	VM_OBJECT_LOCK_ASSERT(m->object, MA_OWNED);
	if ((next = TAILQ_NEXT(m, listq)) != NULL &&
	    next->pindex != m->pindex + 1)
		next = NULL;
	return (next);
}

/*
 * Returns the given page's predecessor (by pindex) within the object if it is
 * resident; if none is found, NULL is returned.
 *
 * The object must be locked.
 */
vm_page_t
vm_page_prev(vm_page_t m)
{
	vm_page_t prev;

	VM_OBJECT_LOCK_ASSERT(m->object, MA_OWNED);
	if ((prev = TAILQ_PREV(m, pglist, listq)) != NULL &&
	    prev->pindex != m->pindex - 1)
		prev = NULL;
	return (prev);
}

/*
 *	vm_page_rename:
 *
 *	Move the given memory entry from its
 *	current object to the specified target object/offset.
 *
 *	Note: swap associated with the page must be invalidated by the move.  We
 *	      have to do this for several reasons:  (1) we aren't freeing the
 *	      page, (2) we are dirtying the page, (3) the VM system is probably
 *	      moving the page from object A to B, and will then later move
 *	      the backing store from A to B and we can't have a conflict.
 *
 *	Note: we *always* dirty the page.  It is necessary both for the
 *	      fact that we moved it, and because we may be invalidating
 *	      swap.  If the page is on the cache, we have to deactivate it
 *	      or vm_page_dirty() will panic.  Dirty pages are not allowed
 *	      on the cache.
 *
 *	The objects must be locked.  The page must be locked if it is managed.
 */
void
vm_page_rename(vm_page_t m, vm_object_t new_object, vm_pindex_t new_pindex)
{

	vm_page_remove(m);
	vm_page_insert(m, new_object, new_pindex);
	vm_page_dirty(m);
}

/*
 *	Returns the cached page that is associated with the given
 *	object and offset.  If, however, none exists, returns NULL.
 *
 *	The free page queue must be locked.
 */
static inline vm_page_t
vm_page_cache_lookup(vm_object_t object, vm_pindex_t pindex)
{

	VM_OBJECT_LOCK_ASSERT(object, MA_OWNED);
	mtx_assert(&vm_page_queue_free_mtx, MA_OWNED);
	if (!vm_object_cache_is_empty(object))
		return (vm_radix_lookup(&object->cache, pindex));
	return (NULL);
}

/*
 *	Remove the given cached page from its containing object's
 *	collection of cached pages.
 *
 *	The free page queue must be locked.
 */
static void
vm_page_cache_remove(vm_page_t m)
{

	mtx_assert(&vm_page_queue_free_mtx, MA_OWNED);
	KASSERT((m->flags & PG_CACHED) != 0,
	    ("vm_page_cache_remove: page %p is not cached", m));
	vm_radix_remove(&m->object->cache, m->pindex);
	m->object = NULL;
	cnt.v_cache_count--;
}

/*
 *	Move a given cached page from an object's cached pages to
 *	the free list.
 *
 *	The free page queue mtx and object lock must be locked.
 */
void
vm_page_cache_free(vm_page_t m)
{
	vm_object_t object;

	object = m->object;
	VM_OBJECT_LOCK_ASSERT(object, MA_OWNED);
	mtx_assert(&vm_page_queue_free_mtx, MA_OWNED);
	KASSERT((m->flags & PG_CACHED) != 0,
	    ("vm_page_cache_free: page %p is not cached", m));

	/*
	 * Replicate vm_page_cache_remove with a version that can collapse
	 * internal nodes since the object lock is held.
	 */
	vm_radix_remove(&object->cache, m->pindex);
	m->object = NULL;
	m->valid = 0;
	/* Clear PG_CACHED and set PG_FREE. */
	m->flags ^= PG_CACHED | PG_FREE;
	cnt.v_cache_count--;
	cnt.v_free_count++;
}

/*
 *	Attempt to rename a cached page from one object to another.  If
 *	it fails the cached page is freed.
 */
void
vm_page_cache_rename(vm_page_t m, vm_object_t new_object, vm_pindex_t idx)
{
	vm_object_t orig_object;

	orig_object = m->object;
	VM_OBJECT_LOCK_ASSERT(orig_object, MA_OWNED);
	VM_OBJECT_LOCK_ASSERT(new_object, MA_OWNED);
	mtx_assert(&vm_page_queue_free_mtx, MA_OWNED);
	vm_radix_remove(&orig_object->cache, m->pindex);
	if (vm_radix_insert(&new_object->cache, idx, m) != 0)
		panic("vm_page_cache_rename: failed vm_radix_insert");
	m->object = new_object;
	m->pindex = idx;
}

/*
 *	Returns a pointer to the cached page associated with the given object
 *	and offset, NULL otherwise.
 *
 *	The object must be locked.
 */
vm_page_t
vm_page_is_cached(vm_object_t object, vm_pindex_t pindex)
{
	vm_page_t m;

	/*
	 * Insertion into an object's collection of cached pages requires the
	 * object to be locked.  Therefore, if the object is locked and the
	 * object's collection is empty, there is no need to acquire the free
	 * page queues lock in order to prove that the specified page doesn't
	 * exist.
	 */
	VM_OBJECT_LOCK_ASSERT(object, MA_OWNED);
	mtx_lock(&vm_page_queue_free_mtx);
	m = vm_page_cache_lookup(object, pindex);
	mtx_unlock(&vm_page_queue_free_mtx);
	return (m);
}

/*
 *	vm_page_alloc:
 *
 *	Allocate and return a page that is associated with the specified
 *	object and offset pair.  By default, this page has the flag VPO_BUSY
 *	set.
 *
 *	The caller must always specify an allocation class.
 *
 *	allocation classes:
 *	VM_ALLOC_NORMAL		normal process request
 *	VM_ALLOC_SYSTEM		system *really* needs a page
 *	VM_ALLOC_INTERRUPT	interrupt time request
 *
 *	optional allocation flags:
 *	VM_ALLOC_COUNT(number)	the number of additional pages that the caller
 *				intends to allocate
 *	VM_ALLOC_IFCACHED	return page only if it is cached
 *	VM_ALLOC_IFNOTCACHED	return NULL, do not reactivate if the page
 *				is cached
 *	VM_ALLOC_NOBUSY		do not set the flag VPO_BUSY on the page
 *	VM_ALLOC_NODUMP		do not include the page in a kernel core dump
 *	VM_ALLOC_NOOBJ		page is not associated with an object and
 *				should not have the flag VPO_BUSY set
 *	VM_ALLOC_WIRED		wire the allocated page
 *	VM_ALLOC_ZERO		prefer a zeroed page
 *
 *	This routine may not sleep.
 */
vm_page_t
vm_page_alloc(vm_object_t object, vm_pindex_t pindex, int req)
{
	struct vnode *vp = NULL;
	vm_object_t m_object;
	vm_page_t m;
	int flags, req_class;

	KASSERT((object != NULL) == ((req & VM_ALLOC_NOOBJ) == 0),
	    ("vm_page_alloc: inconsistent object/req"));
	if (object != NULL)
		VM_OBJECT_LOCK_ASSERT(object, MA_OWNED);

	req_class = req & VM_ALLOC_CLASS_MASK;

	/*
	 * The page daemon is allowed to dig deeper into the free page list.
	 */
	if (curproc == pageproc && req_class != VM_ALLOC_INTERRUPT)
		req_class = VM_ALLOC_SYSTEM;

	mtx_lock(&vm_page_queue_free_mtx);
	if (cnt.v_free_count + cnt.v_cache_count > cnt.v_free_reserved ||
	    (req_class == VM_ALLOC_SYSTEM &&
	    cnt.v_free_count + cnt.v_cache_count > cnt.v_interrupt_free_min) ||
	    (req_class == VM_ALLOC_INTERRUPT &&
	    cnt.v_free_count + cnt.v_cache_count > 0)) {
		/*
		 * Allocate from the free queue if the number of free pages
		 * exceeds the minimum for the request class.
		 */
		if (object != NULL &&
		    (m = vm_page_cache_lookup(object, pindex)) != NULL) {
			if ((req & VM_ALLOC_IFNOTCACHED) != 0) {
				mtx_unlock(&vm_page_queue_free_mtx);
				return (NULL);
			}
			if (vm_phys_unfree_page(m))
				vm_phys_set_pool(VM_FREEPOOL_DEFAULT, m, 0);
#if VM_NRESERVLEVEL > 0
			else if (!vm_reserv_reactivate_page(m))
#else
			else
#endif
				panic("vm_page_alloc: cache page %p is missing"
				    " from the free queue", m);
		} else if ((req & VM_ALLOC_IFCACHED) != 0) {
			mtx_unlock(&vm_page_queue_free_mtx);
			return (NULL);
#if VM_NRESERVLEVEL > 0
		} else if (object == NULL || (object->flags & (OBJ_COLORED |
		    OBJ_FICTITIOUS)) != OBJ_COLORED ||
		    (m = vm_reserv_alloc_page(object, pindex)) == NULL) {
#else
		} else {
#endif
			m = vm_phys_alloc_pages(object != NULL ?
			    VM_FREEPOOL_DEFAULT : VM_FREEPOOL_DIRECT, 0);
#if VM_NRESERVLEVEL > 0
			if (m == NULL && vm_reserv_reclaim_inactive()) {
				m = vm_phys_alloc_pages(object != NULL ?
				    VM_FREEPOOL_DEFAULT : VM_FREEPOOL_DIRECT,
				    0);
			}
#endif
		}
	} else {
		/*
		 * Not allocatable, give up.
		 */
		mtx_unlock(&vm_page_queue_free_mtx);
		atomic_add_int(&vm_pageout_deficit,
		    max((u_int)req >> VM_ALLOC_COUNT_SHIFT, 1));
		pagedaemon_wakeup();
		return (NULL);
	}

	/*
	 *  At this point we had better have found a good page.
	 */
	KASSERT(m != NULL, ("vm_page_alloc: missing page"));
	KASSERT(m->queue == PQ_NONE,
	    ("vm_page_alloc: page %p has unexpected queue %d", m, m->queue));
	KASSERT(m->wire_count == 0, ("vm_page_alloc: page %p is wired", m));
	KASSERT(m->hold_count == 0, ("vm_page_alloc: page %p is held", m));
	KASSERT(m->busy == 0, ("vm_page_alloc: page %p is busy", m));
	KASSERT(m->dirty == 0, ("vm_page_alloc: page %p is dirty", m));
	KASSERT(pmap_page_get_memattr(m) == VM_MEMATTR_DEFAULT,
	    ("vm_page_alloc: page %p has unexpected memattr %d", m,
	    pmap_page_get_memattr(m)));
	if ((m->flags & PG_CACHED) != 0) {
		KASSERT((m->flags & PG_ZERO) == 0,
		    ("vm_page_alloc: cached page %p is PG_ZERO", m));
		KASSERT(m->valid != 0,
		    ("vm_page_alloc: cached page %p is invalid", m));
		if (m->object == object && m->pindex == pindex)
	  		cnt.v_reactivated++;
		else
			m->valid = 0;
		m_object = m->object;
		vm_page_cache_remove(m);
		if (m_object->type == OBJT_VNODE &&
		    vm_object_cache_is_empty(m_object))
			vp = m_object->handle;
	} else {
		KASSERT(VM_PAGE_IS_FREE(m),
		    ("vm_page_alloc: page %p is not free", m));
		KASSERT(m->valid == 0,
		    ("vm_page_alloc: free page %p is valid", m));
		cnt.v_free_count--;
	}

	/*
	 * Only the PG_ZERO flag is inherited.  The PG_CACHED or PG_FREE flag
	 * must be cleared before the free page queues lock is released.
	 */
	flags = 0;
	if (m->flags & PG_ZERO) {
		vm_page_zero_count--;
		if (req & VM_ALLOC_ZERO)
			flags = PG_ZERO;
	}
	if (req & VM_ALLOC_NODUMP)
		flags |= PG_NODUMP;
	m->flags = flags;
	mtx_unlock(&vm_page_queue_free_mtx);
	m->aflags = 0;
	m->oflags = object == NULL || (object->flags & OBJ_UNMANAGED) != 0 ?
	    VPO_UNMANAGED : 0;
	if ((req & (VM_ALLOC_NOBUSY | VM_ALLOC_NOOBJ)) == 0)
		m->oflags |= VPO_BUSY;
	if (req & VM_ALLOC_WIRED) {
		/*
		 * The page lock is not required for wiring a page until that
		 * page is inserted into the object.
		 */
		atomic_add_int(&cnt.v_wire_count, 1);
		m->wire_count = 1;
	}
	m->act_count = 0;

	if (object != NULL) {
		/* Ignore device objects; the pager sets "memattr" for them. */
		if (object->memattr != VM_MEMATTR_DEFAULT &&
		    (object->flags & OBJ_FICTITIOUS) == 0)
			pmap_page_set_memattr(m, object->memattr);
		vm_page_insert(m, object, pindex);
	} else
		m->pindex = pindex;

	/*
	 * The following call to vdrop() must come after the above call
	 * to vm_page_insert() in case both affect the same object and
	 * vnode.  Otherwise, the affected vnode's hold count could
	 * temporarily become zero.
	 */
	if (vp != NULL)
		vdrop(vp);

	/*
	 * Don't wakeup too often - wakeup the pageout daemon when
	 * we would be nearly out of memory.
	 */
	if (vm_paging_needed())
		pagedaemon_wakeup();

	return (m);
}

/*
 *	vm_page_alloc_contig:
 *
 *	Allocate a contiguous set of physical pages of the given size "npages"
 *	from the free lists.  All of the physical pages must be at or above
 *	the given physical address "low" and below the given physical address
 *	"high".  The given value "alignment" determines the alignment of the
 *	first physical page in the set.  If the given value "boundary" is
 *	non-zero, then the set of physical pages cannot cross any physical
 *	address boundary that is a multiple of that value.  Both "alignment"
 *	and "boundary" must be a power of two.
 *
 *	If the specified memory attribute, "memattr", is VM_MEMATTR_DEFAULT,
 *	then the memory attribute setting for the physical pages is configured
 *	to the object's memory attribute setting.  Otherwise, the memory
 *	attribute setting for the physical pages is configured to "memattr",
 *	overriding the object's memory attribute setting.  However, if the
 *	object's memory attribute setting is not VM_MEMATTR_DEFAULT, then the
 *	memory attribute setting for the physical pages cannot be configured
 *	to VM_MEMATTR_DEFAULT.
 *
 *	The caller must always specify an allocation class.
 *
 *	allocation classes:
 *	VM_ALLOC_NORMAL		normal process request
 *	VM_ALLOC_SYSTEM		system *really* needs a page
 *	VM_ALLOC_INTERRUPT	interrupt time request
 *
 *	optional allocation flags:
 *	VM_ALLOC_NOBUSY		do not set the flag VPO_BUSY on the page
 *	VM_ALLOC_NOOBJ		page is not associated with an object and
 *				should not have the flag VPO_BUSY set
 *	VM_ALLOC_WIRED		wire the allocated page
 *	VM_ALLOC_ZERO		prefer a zeroed page
 *
 *	This routine may not sleep.
 */
vm_page_t
vm_page_alloc_contig(vm_object_t object, vm_pindex_t pindex, int req,
    u_long npages, vm_paddr_t low, vm_paddr_t high, u_long alignment,
    vm_paddr_t boundary, vm_memattr_t memattr)
{
	struct vnode *drop;
	vm_page_t deferred_vdrop_list, m, m_ret;
	u_int flags, oflags;
	int req_class;

	KASSERT((object != NULL) == ((req & VM_ALLOC_NOOBJ) == 0),
	    ("vm_page_alloc_contig: inconsistent object/req"));
	if (object != NULL) {
		VM_OBJECT_LOCK_ASSERT(object, MA_OWNED);
		KASSERT(object->type == OBJT_PHYS,
		    ("vm_page_alloc_contig: object %p isn't OBJT_PHYS",
		    object));
	}
	KASSERT(npages > 0, ("vm_page_alloc_contig: npages is zero"));
	req_class = req & VM_ALLOC_CLASS_MASK;

	/*
	 * The page daemon is allowed to dig deeper into the free page list.
	 */
	if (curproc == pageproc && req_class != VM_ALLOC_INTERRUPT)
		req_class = VM_ALLOC_SYSTEM;

	deferred_vdrop_list = NULL;
	mtx_lock(&vm_page_queue_free_mtx);
	if (cnt.v_free_count + cnt.v_cache_count >= npages +
	    cnt.v_free_reserved || (req_class == VM_ALLOC_SYSTEM &&
	    cnt.v_free_count + cnt.v_cache_count >= npages +
	    cnt.v_interrupt_free_min) || (req_class == VM_ALLOC_INTERRUPT &&
	    cnt.v_free_count + cnt.v_cache_count >= npages)) {
#if VM_NRESERVLEVEL > 0
retry:
		if (object == NULL || (object->flags & OBJ_COLORED) == 0 ||
		    (m_ret = vm_reserv_alloc_contig(object, pindex, npages,
		    low, high, alignment, boundary)) == NULL)
#endif
			m_ret = vm_phys_alloc_contig(npages, low, high,
			    alignment, boundary);
	} else {
		mtx_unlock(&vm_page_queue_free_mtx);
		atomic_add_int(&vm_pageout_deficit, npages);
		pagedaemon_wakeup();
		return (NULL);
	}
	if (m_ret != NULL)
		for (m = m_ret; m < &m_ret[npages]; m++) {
			drop = vm_page_alloc_init(m);
			if (drop != NULL) {
				/*
				 * Enqueue the vnode for deferred vdrop().
				 *
				 * Once the pages are removed from the free
				 * page list, "pageq" can be safely abused to
				 * construct a short-lived list of vnodes.
				 */
				m->pageq.tqe_prev = (void *)drop;
				m->pageq.tqe_next = deferred_vdrop_list;
				deferred_vdrop_list = m;
			}
		}
	else {
#if VM_NRESERVLEVEL > 0
		if (vm_reserv_reclaim_contig(npages, low, high, alignment,
		    boundary))
			goto retry;
#endif
	}
	mtx_unlock(&vm_page_queue_free_mtx);
	if (m_ret == NULL)
		return (NULL);

	/*
	 * Initialize the pages.  Only the PG_ZERO flag is inherited.
	 */
	flags = 0;
	if ((req & VM_ALLOC_ZERO) != 0)
		flags = PG_ZERO;
	if ((req & VM_ALLOC_NODUMP) != 0)
		flags |= PG_NODUMP;
	if ((req & VM_ALLOC_WIRED) != 0)
		atomic_add_int(&cnt.v_wire_count, npages);
	oflags = VPO_UNMANAGED;
	if (object != NULL) {
		if ((req & VM_ALLOC_NOBUSY) == 0)
			oflags |= VPO_BUSY;
		if (object->memattr != VM_MEMATTR_DEFAULT &&
		    memattr == VM_MEMATTR_DEFAULT)
			memattr = object->memattr;
	}
	for (m = m_ret; m < &m_ret[npages]; m++) {
		m->aflags = 0;
		m->flags = (m->flags | PG_NODUMP) & flags;
		if ((req & VM_ALLOC_WIRED) != 0)
			m->wire_count = 1;
		/* Unmanaged pages don't use "act_count". */
		m->oflags = oflags;
		if (memattr != VM_MEMATTR_DEFAULT)
			pmap_page_set_memattr(m, memattr);
		if (object != NULL)
			vm_page_insert(m, object, pindex);
		else
			m->pindex = pindex;
		pindex++;
	}
	while (deferred_vdrop_list != NULL) {
		vdrop((struct vnode *)deferred_vdrop_list->pageq.tqe_prev);
		deferred_vdrop_list = deferred_vdrop_list->pageq.tqe_next;
	}
	if (vm_paging_needed())
		pagedaemon_wakeup();
	return (m_ret);
}

/*
 * Initialize a page that has been freshly dequeued from a freelist.
 * The caller has to drop the vnode returned, if it is not NULL.
 *
 * This function may only be used to initialize unmanaged pages.
 *
 * To be called with vm_page_queue_free_mtx held.
 */
static struct vnode *
vm_page_alloc_init(vm_page_t m)
{
	struct vnode *drop;
	vm_object_t m_object;

	KASSERT(m->queue == PQ_NONE,
	    ("vm_page_alloc_init: page %p has unexpected queue %d",
	    m, m->queue));
	KASSERT(m->wire_count == 0,
	    ("vm_page_alloc_init: page %p is wired", m));
	KASSERT(m->hold_count == 0,
	    ("vm_page_alloc_init: page %p is held", m));
	KASSERT(m->busy == 0,
	    ("vm_page_alloc_init: page %p is busy", m));
	KASSERT(m->dirty == 0,
	    ("vm_page_alloc_init: page %p is dirty", m));
	KASSERT(pmap_page_get_memattr(m) == VM_MEMATTR_DEFAULT,
	    ("vm_page_alloc_init: page %p has unexpected memattr %d",
	    m, pmap_page_get_memattr(m)));
	mtx_assert(&vm_page_queue_free_mtx, MA_OWNED);
	drop = NULL;
	if ((m->flags & PG_CACHED) != 0) {
		KASSERT((m->flags & PG_ZERO) == 0,
		    ("vm_page_alloc_init: cached page %p is PG_ZERO", m));
		m->valid = 0;
		m_object = m->object;
		vm_page_cache_remove(m);
		if (m_object->type == OBJT_VNODE &&
		    vm_object_cache_is_empty(m_object))
			drop = m_object->handle;
	} else {
		KASSERT(VM_PAGE_IS_FREE(m),
		    ("vm_page_alloc_init: page %p is not free", m));
		KASSERT(m->valid == 0,
		    ("vm_page_alloc_init: free page %p is valid", m));
		cnt.v_free_count--;
		if ((m->flags & PG_ZERO) != 0)
			vm_page_zero_count--;
	}
	/* Don't clear the PG_ZERO flag; we'll need it later. */
	m->flags &= PG_ZERO;
	return (drop);
}

/*
 * 	vm_page_alloc_freelist:
 *
 *	Allocate a physical page from the specified free page list.
 *
 *	The caller must always specify an allocation class.
 *
 *	allocation classes:
 *	VM_ALLOC_NORMAL		normal process request
 *	VM_ALLOC_SYSTEM		system *really* needs a page
 *	VM_ALLOC_INTERRUPT	interrupt time request
 *
 *	optional allocation flags:
 *	VM_ALLOC_COUNT(number)	the number of additional pages that the caller
 *				intends to allocate
 *	VM_ALLOC_WIRED		wire the allocated page
 *	VM_ALLOC_ZERO		prefer a zeroed page
 *
 *	This routine may not sleep.
 */
vm_page_t
vm_page_alloc_freelist(int flind, int req)
{
	struct vnode *drop;
	vm_page_t m;
	u_int flags;
	int req_class;

	req_class = req & VM_ALLOC_CLASS_MASK;

	/*
	 * The page daemon is allowed to dig deeper into the free page list.
	 */
	if (curproc == pageproc && req_class != VM_ALLOC_INTERRUPT)
		req_class = VM_ALLOC_SYSTEM;

	/*
	 * Do not allocate reserved pages unless the req has asked for it.
	 */
	mtx_lock(&vm_page_queue_free_mtx);
	if (cnt.v_free_count + cnt.v_cache_count > cnt.v_free_reserved ||
	    (req_class == VM_ALLOC_SYSTEM &&
	    cnt.v_free_count + cnt.v_cache_count > cnt.v_interrupt_free_min) ||
	    (req_class == VM_ALLOC_INTERRUPT &&
	    cnt.v_free_count + cnt.v_cache_count > 0))
		m = vm_phys_alloc_freelist_pages(flind, VM_FREEPOOL_DIRECT, 0);
	else {
		mtx_unlock(&vm_page_queue_free_mtx);
		atomic_add_int(&vm_pageout_deficit,
		    max((u_int)req >> VM_ALLOC_COUNT_SHIFT, 1));
		pagedaemon_wakeup();
		return (NULL);
	}
	if (m == NULL) {
		mtx_unlock(&vm_page_queue_free_mtx);
		return (NULL);
	}
	drop = vm_page_alloc_init(m);
	mtx_unlock(&vm_page_queue_free_mtx);

	/*
	 * Initialize the page.  Only the PG_ZERO flag is inherited.
	 */
	m->aflags = 0;
	flags = 0;
	if ((req & VM_ALLOC_ZERO) != 0)
		flags = PG_ZERO;
	m->flags &= flags;
	if ((req & VM_ALLOC_WIRED) != 0) {
		/*
		 * The page lock is not required for wiring a page that does
		 * not belong to an object.
		 */
		atomic_add_int(&cnt.v_wire_count, 1);
		m->wire_count = 1;
	}
	/* Unmanaged pages don't use "act_count". */
	m->oflags = VPO_UNMANAGED;
	if (drop != NULL)
		vdrop(drop);
	if (vm_paging_needed())
		pagedaemon_wakeup();
	return (m);
}

/*
 *	vm_wait:	(also see VM_WAIT macro)
 *
 *	Sleep until free pages are available for allocation.
 *	- Called in various places before memory allocations.
 */
void
vm_wait(void)
{

	mtx_lock(&vm_page_queue_free_mtx);
	if (curproc == pageproc) {
		vm_pageout_pages_needed = 1;
		msleep(&vm_pageout_pages_needed, &vm_page_queue_free_mtx,
		    PDROP | PSWP, "VMWait", 0);
	} else {
		if (!vm_pages_needed) {
			vm_pages_needed = 1;
			wakeup(&vm_pages_needed);
		}
		msleep(&cnt.v_free_count, &vm_page_queue_free_mtx, PDROP | PVM,
		    "vmwait", 0);
	}
}

/*
 *	vm_waitpfault:	(also see VM_WAITPFAULT macro)
 *
 *	Sleep until free pages are available for allocation.
 *	- Called only in vm_fault so that processes page faulting
 *	  can be easily tracked.
 *	- Sleeps at a lower priority than vm_wait() so that vm_wait()ing
 *	  processes will be able to grab memory first.  Do not change
 *	  this balance without careful testing first.
 */
void
vm_waitpfault(void)
{

	mtx_lock(&vm_page_queue_free_mtx);
	if (!vm_pages_needed) {
		vm_pages_needed = 1;
		wakeup(&vm_pages_needed);
	}
	msleep(&cnt.v_free_count, &vm_page_queue_free_mtx, PDROP | PUSER,
	    "pfault", 0);
}

/*
 *	vm_page_dequeue:
 *
 *	Remove the given page from its current page queue.
 *
 *	The page must be locked.
 */
void
vm_page_dequeue(vm_page_t m)
{
	struct vm_pagequeue *pq;

	vm_page_lock_assert(m, MA_OWNED);
	KASSERT(m->queue != PQ_NONE,
	    ("vm_page_dequeue: page %p is not queued", m));
	pq = &vm_pagequeues[m->queue];
	vm_pagequeue_lock(pq);
	m->queue = PQ_NONE;
	TAILQ_REMOVE(&pq->pq_pl, m, pageq);
	(*pq->pq_cnt)--;
	vm_pagequeue_unlock(pq);
}

/*
 *	vm_page_dequeue_locked:
 *
 *	Remove the given page from its current page queue.
 *
 *	The page and page queue must be locked.
 */
void
vm_page_dequeue_locked(vm_page_t m)
{
	struct vm_pagequeue *pq;

	vm_page_lock_assert(m, MA_OWNED);
	pq = &vm_pagequeues[m->queue];
	vm_pagequeue_assert_locked(pq);
	m->queue = PQ_NONE;
	TAILQ_REMOVE(&pq->pq_pl, m, pageq);
	(*pq->pq_cnt)--;
}

/*
 *	vm_page_enqueue:
 *
 *	Add the given page to the specified page queue.
 *
 *	The page must be locked.
 */
static void
vm_page_enqueue(int queue, vm_page_t m)
{
	struct vm_pagequeue *pq;

	vm_page_lock_assert(m, MA_OWNED);
	pq = &vm_pagequeues[queue];
	vm_pagequeue_lock(pq);
	m->queue = queue;
	TAILQ_INSERT_TAIL(&pq->pq_pl, m, pageq);
	++*pq->pq_cnt;
	vm_pagequeue_unlock(pq);
}

/*
 *	vm_page_requeue:
 *
 *	Move the given page to the tail of its current page queue.
 *
 *	The page must be locked.
 */
void
vm_page_requeue(vm_page_t m)
{
	struct vm_pagequeue *pq;

	vm_page_lock_assert(m, MA_OWNED);
	KASSERT(m->queue != PQ_NONE,
	    ("vm_page_requeue: page %p is not queued", m));
	pq = &vm_pagequeues[m->queue];
	vm_pagequeue_lock(pq);
	TAILQ_REMOVE(&pq->pq_pl, m, pageq);
	TAILQ_INSERT_TAIL(&pq->pq_pl, m, pageq);
	vm_pagequeue_unlock(pq);
}

/*
 *	vm_page_requeue_locked:
 *
 *	Move the given page to the tail of its current page queue.
 *
 *	The page queue must be locked.
 */
void
vm_page_requeue_locked(vm_page_t m)
{
	struct vm_pagequeue *pq;

	KASSERT(m->queue != PQ_NONE,
	    ("vm_page_requeue_locked: page %p is not queued", m));
	pq = &vm_pagequeues[m->queue];
	vm_pagequeue_assert_locked(pq);
	TAILQ_REMOVE(&pq->pq_pl, m, pageq);
	TAILQ_INSERT_TAIL(&pq->pq_pl, m, pageq);
}

/*
 *	vm_page_activate:
 *
 *	Put the specified page on the active list (if appropriate).
 *	Ensure that act_count is at least ACT_INIT but do not otherwise
 *	mess with it.
 *
 *	The page must be locked.
 */
void
vm_page_activate(vm_page_t m)
{
	int queue;

	vm_page_lock_assert(m, MA_OWNED);
	VM_OBJECT_LOCK_ASSERT(m->object, MA_OWNED);
	if ((queue = m->queue) != PQ_ACTIVE) {
		if (m->wire_count == 0 && (m->oflags & VPO_UNMANAGED) == 0) {
			if (m->act_count < ACT_INIT)
				m->act_count = ACT_INIT;
			if (queue != PQ_NONE)
				vm_page_dequeue(m);
			vm_page_enqueue(PQ_ACTIVE, m);
		} else
			KASSERT(queue == PQ_NONE,
			    ("vm_page_activate: wired page %p is queued", m));
	} else {
		if (m->act_count < ACT_INIT)
			m->act_count = ACT_INIT;
	}
}

/*
 *	vm_page_free_wakeup:
 *
 *	Helper routine for vm_page_free_toq() and vm_page_cache().  This
 *	routine is called when a page has been added to the cache or free
 *	queues.
 *
 *	The page queues must be locked.
 */
static inline void
vm_page_free_wakeup(void)
{

	mtx_assert(&vm_page_queue_free_mtx, MA_OWNED);
	/*
	 * if pageout daemon needs pages, then tell it that there are
	 * some free.
	 */
	if (vm_pageout_pages_needed &&
	    cnt.v_cache_count + cnt.v_free_count >= cnt.v_pageout_free_min) {
		wakeup(&vm_pageout_pages_needed);
		vm_pageout_pages_needed = 0;
	}
	/*
	 * wakeup processes that are waiting on memory if we hit a
	 * high water mark. And wakeup scheduler process if we have
	 * lots of memory. this process will swapin processes.
	 */
	if (vm_pages_needed && !vm_page_count_min()) {
		vm_pages_needed = 0;
		wakeup(&cnt.v_free_count);
	}
}

/*
 *	vm_page_free_toq:
 *
 *	Returns the given page to the free list,
 *	disassociating it with any VM object.
 *
 *	The object must be locked.  The page must be locked if it is managed.
 */
void
vm_page_free_toq(vm_page_t m)
{

	if ((m->oflags & VPO_UNMANAGED) == 0) {
		vm_page_lock_assert(m, MA_OWNED);
		KASSERT(!pmap_page_is_mapped(m),
		    ("vm_page_free_toq: freeing mapped page %p", m));
	} else
		KASSERT(m->queue == PQ_NONE,
		    ("vm_page_free_toq: unmanaged page %p is queued", m));
	PCPU_INC(cnt.v_tfree);

	if (VM_PAGE_IS_FREE(m))
		panic("vm_page_free: freeing free page %p", m);
	else if (m->busy != 0)
		panic("vm_page_free: freeing busy page %p", m);

	/*
	 * Unqueue, then remove page.  Note that we cannot destroy
	 * the page here because we do not want to call the pager's
	 * callback routine until after we've put the page on the
	 * appropriate free queue.
	 */
	vm_page_remque(m);
	vm_page_remove(m);

	/*
	 * If fictitious remove object association and
	 * return, otherwise delay object association removal.
	 */
	if ((m->flags & PG_FICTITIOUS) != 0) {
		return;
	}

	m->valid = 0;
	vm_page_undirty(m);

	if (m->wire_count != 0)
		panic("vm_page_free: freeing wired page %p", m);
	if (m->hold_count != 0) {
		m->flags &= ~PG_ZERO;
		KASSERT((m->flags & PG_UNHOLDFREE) == 0,
		    ("vm_page_free: freeing PG_UNHOLDFREE page %p", m));
		m->flags |= PG_UNHOLDFREE;
	} else {
		/*
		 * Restore the default memory attribute to the page.
		 */
		if (pmap_page_get_memattr(m) != VM_MEMATTR_DEFAULT)
			pmap_page_set_memattr(m, VM_MEMATTR_DEFAULT);

		/*
		 * Insert the page into the physical memory allocator's
		 * cache/free page queues.
		 */
		mtx_lock(&vm_page_queue_free_mtx);
		m->flags |= PG_FREE;
		cnt.v_free_count++;
#if VM_NRESERVLEVEL > 0
		if (!vm_reserv_free_page(m))
#else
		if (TRUE)
#endif
			vm_phys_free_pages(m, 0);
		if ((m->flags & PG_ZERO) != 0)
			++vm_page_zero_count;
		else
			vm_page_zero_idle_wakeup();
		vm_page_free_wakeup();
		mtx_unlock(&vm_page_queue_free_mtx);
	}
}

/*
 *	vm_page_wire:
 *
 *	Mark this page as wired down by yet
 *	another map, removing it from paging queues
 *	as necessary.
 *
 *	If the page is fictitious, then its wire count must remain one.
 *
 *	The page must be locked.
 */
void
vm_page_wire(vm_page_t m)
{

	/*
	 * Only bump the wire statistics if the page is not already wired,
	 * and only unqueue the page if it is on some queue (if it is unmanaged
	 * it is already off the queues).
	 */
	vm_page_lock_assert(m, MA_OWNED);
	if ((m->flags & PG_FICTITIOUS) != 0) {
		KASSERT(m->wire_count == 1,
		    ("vm_page_wire: fictitious page %p's wire count isn't one",
		    m));
		return;
	}
	if (m->wire_count == 0) {
		KASSERT((m->oflags & VPO_UNMANAGED) == 0 ||
		    m->queue == PQ_NONE,
		    ("vm_page_wire: unmanaged page %p is queued", m));
		vm_page_remque(m);
		atomic_add_int(&cnt.v_wire_count, 1);
	}
	m->wire_count++;
	KASSERT(m->wire_count != 0, ("vm_page_wire: wire_count overflow m=%p", m));
}

/*
 * vm_page_unwire:
 *
 * Release one wiring of the specified page, potentially enabling it to be
 * paged again.  If paging is enabled, then the value of the parameter
 * "activate" determines to which queue the page is added.  If "activate" is
 * non-zero, then the page is added to the active queue.  Otherwise, it is
 * added to the inactive queue.
 *
 * However, unless the page belongs to an object, it is not enqueued because
 * it cannot be paged out.
 *
 * If a page is fictitious, then its wire count must alway be one.
 *
 * A managed page must be locked.
 */
void
vm_page_unwire(vm_page_t m, int activate)
{

	if ((m->oflags & VPO_UNMANAGED) == 0)
		vm_page_lock_assert(m, MA_OWNED);
	if ((m->flags & PG_FICTITIOUS) != 0) {
		KASSERT(m->wire_count == 1,
	    ("vm_page_unwire: fictitious page %p's wire count isn't one", m));
		return;
	}
	if (m->wire_count > 0) {
		m->wire_count--;
		if (m->wire_count == 0) {
			atomic_subtract_int(&cnt.v_wire_count, 1);
			if ((m->oflags & VPO_UNMANAGED) != 0 ||
			    m->object == NULL)
				return;
			if (!activate)
				m->flags &= ~PG_WINATCFLS;
			vm_page_enqueue(activate ? PQ_ACTIVE : PQ_INACTIVE, m);
		}
	} else
		panic("vm_page_unwire: page %p's wire count is zero", m);
}

/*
 * Move the specified page to the inactive queue.
 *
 * Many pages placed on the inactive queue should actually go
 * into the cache, but it is difficult to figure out which.  What
 * we do instead, if the inactive target is well met, is to put
 * clean pages at the head of the inactive queue instead of the tail.
 * This will cause them to be moved to the cache more quickly and
 * if not actively re-referenced, reclaimed more quickly.  If we just
 * stick these pages at the end of the inactive queue, heavy filesystem
 * meta-data accesses can cause an unnecessary paging load on memory bound 
 * processes.  This optimization causes one-time-use metadata to be
 * reused more quickly.
 *
 * Normally athead is 0 resulting in LRU operation.  athead is set
 * to 1 if we want this page to be 'as if it were placed in the cache',
 * except without unmapping it from the process address space.
 *
 * The page must be locked.
 */
static inline void
_vm_page_deactivate(vm_page_t m, int athead)
{
	struct vm_pagequeue *pq;
	int queue;

	vm_page_lock_assert(m, MA_OWNED);

	/*
	 * Ignore if already inactive.
	 */
	if ((queue = m->queue) == PQ_INACTIVE)
		return;
	if (m->wire_count == 0 && (m->oflags & VPO_UNMANAGED) == 0) {
		if (queue != PQ_NONE)
			vm_page_dequeue(m);
		m->flags &= ~PG_WINATCFLS;
		pq = &vm_pagequeues[PQ_INACTIVE];
		vm_pagequeue_lock(pq);
		m->queue = PQ_INACTIVE;
		if (athead)
			TAILQ_INSERT_HEAD(&pq->pq_pl, m, pageq);
		else
			TAILQ_INSERT_TAIL(&pq->pq_pl, m, pageq);
		cnt.v_inactive_count++;
		vm_pagequeue_unlock(pq);
	}
}

/*
 * Move the specified page to the inactive queue.
 *
 * The page must be locked.
 */
void
vm_page_deactivate(vm_page_t m)
{

	_vm_page_deactivate(m, 0);
}

/*
 * vm_page_try_to_cache:
 *
 * Returns 0 on failure, 1 on success
 */
int
vm_page_try_to_cache(vm_page_t m)
{

	vm_page_lock_assert(m, MA_OWNED);
	VM_OBJECT_LOCK_ASSERT(m->object, MA_OWNED);
	if (m->dirty || m->hold_count || m->busy || m->wire_count ||
	    (m->oflags & (VPO_BUSY | VPO_UNMANAGED)) != 0)
		return (0);
	pmap_remove_all(m);
	if (m->dirty)
		return (0);
	vm_page_cache(m);
	return (1);
}

/*
 * vm_page_try_to_free()
 *
 *	Attempt to free the page.  If we cannot free it, we do nothing.
 *	1 is returned on success, 0 on failure.
 */
int
vm_page_try_to_free(vm_page_t m)
{

	vm_page_lock_assert(m, MA_OWNED);
	if (m->object != NULL)
		VM_OBJECT_LOCK_ASSERT(m->object, MA_OWNED);
	if (m->dirty || m->hold_count || m->busy || m->wire_count ||
	    (m->oflags & (VPO_BUSY | VPO_UNMANAGED)) != 0)
		return (0);
	pmap_remove_all(m);
	if (m->dirty)
		return (0);
	vm_page_free(m);
	return (1);
}

/*
 * vm_page_cache
 *
 * Put the specified page onto the page cache queue (if appropriate).
 *
 * The object and page must be locked.
 */
void
vm_page_cache(vm_page_t m)
{
	vm_object_t object;
	int old_empty_cache;

	vm_page_lock_assert(m, MA_OWNED);
	object = m->object;
	VM_OBJECT_LOCK_ASSERT(object, MA_OWNED);
	if ((m->oflags & (VPO_UNMANAGED | VPO_BUSY)) || m->busy ||
	    m->hold_count || m->wire_count)
		panic("vm_page_cache: attempting to cache busy page");
	KASSERT(!pmap_page_is_mapped(m),
	    ("vm_page_cache: page %p is mapped", m));
	KASSERT(m->dirty == 0, ("vm_page_cache: page %p is dirty", m));
	if (m->valid == 0 || object->type == OBJT_DEFAULT ||
	    (object->type == OBJT_SWAP &&
	    !vm_pager_has_page(object, m->pindex, NULL, NULL))) {
		/*
		 * Hypothesis: A cache-elgible page belonging to a
		 * default object or swap object but without a backing
		 * store must be zero filled.
		 */
		vm_page_free(m);
		return;
	}
	KASSERT((m->flags & PG_CACHED) == 0,
	    ("vm_page_cache: page %p is already cached", m));
	PCPU_INC(cnt.v_tcached);

	/*
	 * Remove the page from the paging queues.
	 */
	vm_page_remque(m);

	vm_radix_remove(&object->rtree, m->pindex);
	TAILQ_REMOVE(&object->memq, m, listq);
	object->resident_page_count--;

	/*
	 * Restore the default memory attribute to the page.
	 */
	if (pmap_page_get_memattr(m) != VM_MEMATTR_DEFAULT)
		pmap_page_set_memattr(m, VM_MEMATTR_DEFAULT);

	/*
	 * Insert the page into the object's collection of cached pages
	 * and the physical memory allocator's cache/free page queues.
	 */
	m->flags &= ~PG_ZERO;
	mtx_lock(&vm_page_queue_free_mtx);
	m->flags |= PG_CACHED;
	old_empty_cache = vm_object_cache_is_empty(object);
	cnt.v_cache_count++;
	if (vm_radix_insert(&object->cache, m->pindex, m) != 0)
		panic("vm_page_cache: vm_radix_insert failed");
#if VM_NRESERVLEVEL > 0
	if (!vm_reserv_free_page(m)) {
#else
	if (TRUE) {
#endif
		vm_phys_set_pool(VM_FREEPOOL_CACHE, m, 0);
		vm_phys_free_pages(m, 0);
	}
	vm_page_free_wakeup();
	mtx_unlock(&vm_page_queue_free_mtx);

	/*
	 * Increment the vnode's hold count if this is the object's only
	 * cached page.  Decrement the vnode's hold count if this was
	 * the object's only resident page.
	 */
	if (object->type == OBJT_VNODE) {
		if (old_empty_cache != 0 && object->resident_page_count != 0)
			vhold(object->handle);
		else if (old_empty_cache == 0 &&
		    object->resident_page_count == 0)
			vdrop(object->handle);
	}
}

/*
 * vm_page_dontneed
 *
 *	Cache, deactivate, or do nothing as appropriate.  This routine
 *	is typically used by madvise() MADV_DONTNEED.
 *
 *	Generally speaking we want to move the page into the cache so
 *	it gets reused quickly.  However, this can result in a silly syndrome
 *	due to the page recycling too quickly.  Small objects will not be
 *	fully cached.  On the otherhand, if we move the page to the inactive
 *	queue we wind up with a problem whereby very large objects 
 *	unnecessarily blow away our inactive and cache queues.
 *
 *	The solution is to move the pages based on a fixed weighting.  We
 *	either leave them alone, deactivate them, or move them to the cache,
 *	where moving them to the cache has the highest weighting.
 *	By forcing some pages into other queues we eventually force the
 *	system to balance the queues, potentially recovering other unrelated
 *	space from active.  The idea is to not force this to happen too
 *	often.
 *
 *	The object and page must be locked.
 */
void
vm_page_dontneed(vm_page_t m)
{
	int dnw;
	int head;

	vm_page_lock_assert(m, MA_OWNED);
	VM_OBJECT_LOCK_ASSERT(m->object, MA_OWNED);
	dnw = PCPU_GET(dnweight);
	PCPU_INC(dnweight);

	/*
	 * Occasionally leave the page alone.
	 */
	if ((dnw & 0x01F0) == 0 || m->queue == PQ_INACTIVE) {
		if (m->act_count >= ACT_INIT)
			--m->act_count;
		return;
	}

	/*
	 * Clear any references to the page.  Otherwise, the page daemon will
	 * immediately reactivate the page.
	 *
	 * Perform the pmap_clear_reference() first.  Otherwise, a concurrent
	 * pmap operation, such as pmap_remove(), could clear a reference in
	 * the pmap and set PGA_REFERENCED on the page before the
	 * pmap_clear_reference() had completed.  Consequently, the page would
	 * appear referenced based upon an old reference that occurred before
	 * this function ran.
	 */
	pmap_clear_reference(m);
	vm_page_aflag_clear(m, PGA_REFERENCED);

	if (m->dirty == 0 && pmap_is_modified(m))
		vm_page_dirty(m);

	if (m->dirty || (dnw & 0x0070) == 0) {
		/*
		 * Deactivate the page 3 times out of 32.
		 */
		head = 0;
	} else {
		/*
		 * Cache the page 28 times out of every 32.  Note that
		 * the page is deactivated instead of cached, but placed
		 * at the head of the queue instead of the tail.
		 */
		head = 1;
	}
	_vm_page_deactivate(m, head);
}

/*
 * Grab a page, waiting until we are waken up due to the page
 * changing state.  We keep on waiting, if the page continues
 * to be in the object.  If the page doesn't exist, first allocate it
 * and then conditionally zero it.
 *
 * The caller must always specify the VM_ALLOC_RETRY flag.  This is intended
 * to facilitate its eventual removal.
 *
 * This routine may sleep.
 *
 * The object must be locked on entry.  The lock will, however, be released
 * and reacquired if the routine sleeps.
 */
vm_page_t
vm_page_grab(vm_object_t object, vm_pindex_t pindex, int allocflags)
{
	vm_page_t m;

	VM_OBJECT_LOCK_ASSERT(object, MA_OWNED);
	KASSERT((allocflags & VM_ALLOC_RETRY) != 0,
	    ("vm_page_grab: VM_ALLOC_RETRY is required"));
retrylookup:
	if ((m = vm_page_lookup(object, pindex)) != NULL) {
		if ((m->oflags & VPO_BUSY) != 0 ||
		    ((allocflags & VM_ALLOC_IGN_SBUSY) == 0 && m->busy != 0)) {
			/*
			 * Reference the page before unlocking and
			 * sleeping so that the page daemon is less
			 * likely to reclaim it.
			 */
			vm_page_aflag_set(m, PGA_REFERENCED);
			vm_page_sleep(m, "pgrbwt");
			goto retrylookup;
		} else {
			if ((allocflags & VM_ALLOC_WIRED) != 0) {
				vm_page_lock(m);
				vm_page_wire(m);
				vm_page_unlock(m);
			}
			if ((allocflags & VM_ALLOC_NOBUSY) == 0)
				vm_page_busy(m);
			return (m);
		}
	}
	m = vm_page_alloc(object, pindex, allocflags & ~(VM_ALLOC_RETRY |
	    VM_ALLOC_IGN_SBUSY));
	if (m == NULL) {
		VM_OBJECT_UNLOCK(object);
		VM_WAIT;
		VM_OBJECT_LOCK(object);
		goto retrylookup;
	} else if (m->valid != 0)
		return (m);
	if (allocflags & VM_ALLOC_ZERO && (m->flags & PG_ZERO) == 0)
		pmap_zero_page(m);
	return (m);
}

/*
 * Mapping function for valid or dirty bits in a page.
 *
 * Inputs are required to range within a page.
 */
vm_page_bits_t
vm_page_bits(int base, int size)
{
	int first_bit;
	int last_bit;

	KASSERT(
	    base + size <= PAGE_SIZE,
	    ("vm_page_bits: illegal base/size %d/%d", base, size)
	);

	if (size == 0)		/* handle degenerate case */
		return (0);

	first_bit = base >> DEV_BSHIFT;
	last_bit = (base + size - 1) >> DEV_BSHIFT;

	return (((vm_page_bits_t)2 << last_bit) -
	    ((vm_page_bits_t)1 << first_bit));
}

/*
 *	vm_page_set_valid_range:
 *
 *	Sets portions of a page valid.  The arguments are expected
 *	to be DEV_BSIZE aligned but if they aren't the bitmap is inclusive
 *	of any partial chunks touched by the range.  The invalid portion of
 *	such chunks will be zeroed.
 *
 *	(base + size) must be less then or equal to PAGE_SIZE.
 */
void
vm_page_set_valid_range(vm_page_t m, int base, int size)
{
	int endoff, frag;

	VM_OBJECT_LOCK_ASSERT(m->object, MA_OWNED);
	if (size == 0)	/* handle degenerate case */
		return;

	/*
	 * If the base is not DEV_BSIZE aligned and the valid
	 * bit is clear, we have to zero out a portion of the
	 * first block.
	 */
	if ((frag = base & ~(DEV_BSIZE - 1)) != base &&
	    (m->valid & (1 << (base >> DEV_BSHIFT))) == 0)
		pmap_zero_page_area(m, frag, base - frag);

	/*
	 * If the ending offset is not DEV_BSIZE aligned and the 
	 * valid bit is clear, we have to zero out a portion of
	 * the last block.
	 */
	endoff = base + size;
	if ((frag = endoff & ~(DEV_BSIZE - 1)) != endoff &&
	    (m->valid & (1 << (endoff >> DEV_BSHIFT))) == 0)
		pmap_zero_page_area(m, endoff,
		    DEV_BSIZE - (endoff & (DEV_BSIZE - 1)));

	/*
	 * Assert that no previously invalid block that is now being validated
	 * is already dirty. 
	 */
	KASSERT((~m->valid & vm_page_bits(base, size) & m->dirty) == 0,
	    ("vm_page_set_valid_range: page %p is dirty", m));

	/*
	 * Set valid bits inclusive of any overlap.
	 */
	m->valid |= vm_page_bits(base, size);
}

/*
 * Clear the given bits from the specified page's dirty field.
 */
static __inline void
vm_page_clear_dirty_mask(vm_page_t m, vm_page_bits_t pagebits)
{
	uintptr_t addr;
#if PAGE_SIZE < 16384
	int shift;
#endif

	/*
	 * If the object is locked and the page is neither VPO_BUSY nor
	 * write mapped, then the page's dirty field cannot possibly be
	 * set by a concurrent pmap operation.
	 */
	VM_OBJECT_LOCK_ASSERT(m->object, MA_OWNED);
	if ((m->oflags & VPO_BUSY) == 0 && !pmap_page_is_write_mapped(m))
		m->dirty &= ~pagebits;
	else {
		/*
		 * The pmap layer can call vm_page_dirty() without
		 * holding a distinguished lock.  The combination of
		 * the object's lock and an atomic operation suffice
		 * to guarantee consistency of the page dirty field.
		 *
		 * For PAGE_SIZE == 32768 case, compiler already
		 * properly aligns the dirty field, so no forcible
		 * alignment is needed. Only require existence of
		 * atomic_clear_64 when page size is 32768.
		 */
		addr = (uintptr_t)&m->dirty;
#if PAGE_SIZE == 32768
		atomic_clear_64((uint64_t *)addr, pagebits);
#elif PAGE_SIZE == 16384
		atomic_clear_32((uint32_t *)addr, pagebits);
#else		/* PAGE_SIZE <= 8192 */
		/*
		 * Use a trick to perform a 32-bit atomic on the
		 * containing aligned word, to not depend on the existence
		 * of atomic_clear_{8, 16}.
		 */
		shift = addr & (sizeof(uint32_t) - 1);
#if BYTE_ORDER == BIG_ENDIAN
		shift = (sizeof(uint32_t) - sizeof(m->dirty) - shift) * NBBY;
#else
		shift *= NBBY;
#endif
		addr &= ~(sizeof(uint32_t) - 1);
		atomic_clear_32((uint32_t *)addr, pagebits << shift);
#endif		/* PAGE_SIZE */
	}
}

/*
 *	vm_page_set_validclean:
 *
 *	Sets portions of a page valid and clean.  The arguments are expected
 *	to be DEV_BSIZE aligned but if they aren't the bitmap is inclusive
 *	of any partial chunks touched by the range.  The invalid portion of
 *	such chunks will be zero'd.
 *
 *	(base + size) must be less then or equal to PAGE_SIZE.
 */
void
vm_page_set_validclean(vm_page_t m, int base, int size)
{
	vm_page_bits_t oldvalid, pagebits;
	int endoff, frag;

	VM_OBJECT_LOCK_ASSERT(m->object, MA_OWNED);
	if (size == 0)	/* handle degenerate case */
		return;

	/*
	 * If the base is not DEV_BSIZE aligned and the valid
	 * bit is clear, we have to zero out a portion of the
	 * first block.
	 */
	if ((frag = base & ~(DEV_BSIZE - 1)) != base &&
	    (m->valid & ((vm_page_bits_t)1 << (base >> DEV_BSHIFT))) == 0)
		pmap_zero_page_area(m, frag, base - frag);

	/*
	 * If the ending offset is not DEV_BSIZE aligned and the 
	 * valid bit is clear, we have to zero out a portion of
	 * the last block.
	 */
	endoff = base + size;
	if ((frag = endoff & ~(DEV_BSIZE - 1)) != endoff &&
	    (m->valid & ((vm_page_bits_t)1 << (endoff >> DEV_BSHIFT))) == 0)
		pmap_zero_page_area(m, endoff,
		    DEV_BSIZE - (endoff & (DEV_BSIZE - 1)));

	/*
	 * Set valid, clear dirty bits.  If validating the entire
	 * page we can safely clear the pmap modify bit.  We also
	 * use this opportunity to clear the VPO_NOSYNC flag.  If a process
	 * takes a write fault on a MAP_NOSYNC memory area the flag will
	 * be set again.
	 *
	 * We set valid bits inclusive of any overlap, but we can only
	 * clear dirty bits for DEV_BSIZE chunks that are fully within
	 * the range.
	 */
	oldvalid = m->valid;
	pagebits = vm_page_bits(base, size);
	m->valid |= pagebits;
#if 0	/* NOT YET */
	if ((frag = base & (DEV_BSIZE - 1)) != 0) {
		frag = DEV_BSIZE - frag;
		base += frag;
		size -= frag;
		if (size < 0)
			size = 0;
	}
	pagebits = vm_page_bits(base, size & (DEV_BSIZE - 1));
#endif
	if (base == 0 && size == PAGE_SIZE) {
		/*
		 * The page can only be modified within the pmap if it is
		 * mapped, and it can only be mapped if it was previously
		 * fully valid.
		 */
		if (oldvalid == VM_PAGE_BITS_ALL)
			/*
			 * Perform the pmap_clear_modify() first.  Otherwise,
			 * a concurrent pmap operation, such as
			 * pmap_protect(), could clear a modification in the
			 * pmap and set the dirty field on the page before
			 * pmap_clear_modify() had begun and after the dirty
			 * field was cleared here.
			 */
			pmap_clear_modify(m);
		m->dirty = 0;
		m->oflags &= ~VPO_NOSYNC;
	} else if (oldvalid != VM_PAGE_BITS_ALL)
		m->dirty &= ~pagebits;
	else
		vm_page_clear_dirty_mask(m, pagebits);
}

void
vm_page_clear_dirty(vm_page_t m, int base, int size)
{

	vm_page_clear_dirty_mask(m, vm_page_bits(base, size));
}

/*
 *	vm_page_set_invalid:
 *
 *	Invalidates DEV_BSIZE'd chunks within a page.  Both the
 *	valid and dirty bits for the effected areas are cleared.
 */
void
vm_page_set_invalid(vm_page_t m, int base, int size)
{
	vm_page_bits_t bits;

	VM_OBJECT_LOCK_ASSERT(m->object, MA_OWNED);
	KASSERT((m->oflags & VPO_BUSY) == 0,
	    ("vm_page_set_invalid: page %p is busy", m));
	bits = vm_page_bits(base, size);
	if (m->valid == VM_PAGE_BITS_ALL && bits != 0)
		pmap_remove_all(m);
	KASSERT(!pmap_page_is_mapped(m),
	    ("vm_page_set_invalid: page %p is mapped", m));
	m->valid &= ~bits;
	m->dirty &= ~bits;
}

/*
 * vm_page_zero_invalid()
 *
 *	The kernel assumes that the invalid portions of a page contain 
 *	garbage, but such pages can be mapped into memory by user code.
 *	When this occurs, we must zero out the non-valid portions of the
 *	page so user code sees what it expects.
 *
 *	Pages are most often semi-valid when the end of a file is mapped 
 *	into memory and the file's size is not page aligned.
 */
void
vm_page_zero_invalid(vm_page_t m, boolean_t setvalid)
{
	int b;
	int i;

	VM_OBJECT_LOCK_ASSERT(m->object, MA_OWNED);
	/*
	 * Scan the valid bits looking for invalid sections that
	 * must be zerod.  Invalid sub-DEV_BSIZE'd areas ( where the
	 * valid bit may be set ) have already been zerod by
	 * vm_page_set_validclean().
	 */
	for (b = i = 0; i <= PAGE_SIZE / DEV_BSIZE; ++i) {
		if (i == (PAGE_SIZE / DEV_BSIZE) || 
		    (m->valid & ((vm_page_bits_t)1 << i))) {
			if (i > b) {
				pmap_zero_page_area(m, 
				    b << DEV_BSHIFT, (i - b) << DEV_BSHIFT);
			}
			b = i + 1;
		}
	}

	/*
	 * setvalid is TRUE when we can safely set the zero'd areas
	 * as being valid.  We can do this if there are no cache consistancy
	 * issues.  e.g. it is ok to do with UFS, but not ok to do with NFS.
	 */
	if (setvalid)
		m->valid = VM_PAGE_BITS_ALL;
}

/*
 *	vm_page_is_valid:
 *
 *	Is (partial) page valid?  Note that the case where size == 0
 *	will return FALSE in the degenerate case where the page is
 *	entirely invalid, and TRUE otherwise.
 */
int
vm_page_is_valid(vm_page_t m, int base, int size)
{
	vm_page_bits_t bits;

	VM_OBJECT_LOCK_ASSERT(m->object, MA_OWNED);
	bits = vm_page_bits(base, size);
	if (m->valid && ((m->valid & bits) == bits))
		return 1;
	else
		return 0;
}

/*
 * Set the page's dirty bits if the page is modified.
 */
void
vm_page_test_dirty(vm_page_t m)
{

	VM_OBJECT_LOCK_ASSERT(m->object, MA_OWNED);
	if (m->dirty != VM_PAGE_BITS_ALL && pmap_is_modified(m))
		vm_page_dirty(m);
}

void
vm_page_lock_KBI(vm_page_t m, const char *file, int line)
{

	mtx_lock_flags_(vm_page_lockptr(m), 0, file, line);
}

void
vm_page_unlock_KBI(vm_page_t m, const char *file, int line)
{

	mtx_unlock_flags_(vm_page_lockptr(m), 0, file, line);
}

int
vm_page_trylock_KBI(vm_page_t m, const char *file, int line)
{

	return (mtx_trylock_flags_(vm_page_lockptr(m), 0, file, line));
}

#if defined(INVARIANTS) || defined(INVARIANT_SUPPORT)
void
vm_page_lock_assert_KBI(vm_page_t m, int a, const char *file, int line)
{

	mtx_assert_(vm_page_lockptr(m), a, file, line);
}
#endif

int so_zerocp_fullpage = 0;

/*
 *	Replace the given page with a copy.  The copied page assumes
 *	the portion of the given page's "wire_count" that is not the
 *	responsibility of this copy-on-write mechanism.
 *
 *	The object containing the given page must have a non-zero
 *	paging-in-progress count and be locked.
 */
void
vm_page_cowfault(vm_page_t m)
{
	vm_page_t mnew;
	vm_object_t object;
	vm_pindex_t pindex;

	vm_page_lock_assert(m, MA_OWNED);
	object = m->object;
	VM_OBJECT_LOCK_ASSERT(object, MA_OWNED);
	KASSERT(object->paging_in_progress != 0,
	    ("vm_page_cowfault: object %p's paging-in-progress count is zero.",
	    object)); 
	pindex = m->pindex;

 retry_alloc:
	pmap_remove_all(m);
	vm_page_remove(m);
	mnew = vm_page_alloc(object, pindex, VM_ALLOC_NORMAL | VM_ALLOC_NOBUSY);
	if (mnew == NULL) {
		vm_page_insert(m, object, pindex);
		vm_page_unlock(m);
		VM_OBJECT_UNLOCK(object);
		VM_WAIT;
		VM_OBJECT_LOCK(object);
		if (m == vm_page_lookup(object, pindex)) {
			vm_page_lock(m);
			goto retry_alloc;
		} else {
			/*
			 * Page disappeared during the wait.
			 */
			return;
		}
	}

	if (m->cow == 0) {
		/* 
		 * check to see if we raced with an xmit complete when 
		 * waiting to allocate a page.  If so, put things back 
		 * the way they were 
		 */
		vm_page_unlock(m);
		vm_page_lock(mnew);
		vm_page_free(mnew);
		vm_page_unlock(mnew);
		vm_page_insert(m, object, pindex);
	} else { /* clear COW & copy page */
		if (!so_zerocp_fullpage)
			pmap_copy_page(m, mnew);
		mnew->valid = VM_PAGE_BITS_ALL;
		vm_page_dirty(mnew);
		mnew->wire_count = m->wire_count - m->cow;
		m->wire_count = m->cow;
		vm_page_unlock(m);
	}
}

void 
vm_page_cowclear(vm_page_t m)
{

	vm_page_lock_assert(m, MA_OWNED);
	if (m->cow) {
		m->cow--;
		/* 
		 * let vm_fault add back write permission  lazily
		 */
	} 
	/*
	 *  sf_buf_free() will free the page, so we needn't do it here
	 */ 
}

int
vm_page_cowsetup(vm_page_t m)
{

	vm_page_lock_assert(m, MA_OWNED);
	if ((m->flags & PG_FICTITIOUS) != 0 ||
	    (m->oflags & VPO_UNMANAGED) != 0 ||
	    m->cow == USHRT_MAX - 1 || !VM_OBJECT_TRYLOCK(m->object))
		return (EBUSY);
	m->cow++;
	pmap_remove_write(m);
	VM_OBJECT_UNLOCK(m->object);
	return (0);
}

#ifdef INVARIANTS
void
vm_page_object_lock_assert(vm_page_t m)
{

	/*
	 * Certain of the page's fields may only be modified by the
	 * holder of the containing object's lock or the setter of the
	 * page's VPO_BUSY flag.  Unfortunately, the setter of the
	 * VPO_BUSY flag is not recorded, and thus cannot be checked
	 * here.
	 */
	if (m->object != NULL && (m->oflags & VPO_BUSY) == 0)
		VM_OBJECT_LOCK_ASSERT(m->object, MA_OWNED);
}
#endif

#include "opt_ddb.h"
#ifdef DDB
#include <sys/kernel.h>

#include <ddb/ddb.h>

DB_SHOW_COMMAND(page, vm_page_print_page_info)
{
	db_printf("cnt.v_free_count: %d\n", cnt.v_free_count);
	db_printf("cnt.v_cache_count: %d\n", cnt.v_cache_count);
	db_printf("cnt.v_inactive_count: %d\n", cnt.v_inactive_count);
	db_printf("cnt.v_active_count: %d\n", cnt.v_active_count);
	db_printf("cnt.v_wire_count: %d\n", cnt.v_wire_count);
	db_printf("cnt.v_free_reserved: %d\n", cnt.v_free_reserved);
	db_printf("cnt.v_free_min: %d\n", cnt.v_free_min);
	db_printf("cnt.v_free_target: %d\n", cnt.v_free_target);
	db_printf("cnt.v_cache_min: %d\n", cnt.v_cache_min);
	db_printf("cnt.v_inactive_target: %d\n", cnt.v_inactive_target);
}

DB_SHOW_COMMAND(pageq, vm_page_print_pageq_info)
{
		
	db_printf("PQ_FREE:");
	db_printf(" %d", cnt.v_free_count);
	db_printf("\n");
		
	db_printf("PQ_CACHE:");
	db_printf(" %d", cnt.v_cache_count);
	db_printf("\n");

	db_printf("PQ_ACTIVE: %d, PQ_INACTIVE: %d\n",
		*vm_pagequeues[PQ_ACTIVE].pq_cnt,
		*vm_pagequeues[PQ_INACTIVE].pq_cnt);
}
#endif /* DDB */<|MERGE_RESOLUTION|>--- conflicted
+++ resolved
@@ -312,16 +312,10 @@
 	/*
 	 * Initialize the page and queue locks.
 	 */
-<<<<<<< HEAD
-	mtx_init(&vm_page_queue_mtx, "vm page queue", NULL, MTX_DEF |
-	    MTX_RECURSE);
 	mtx_init(&vm_page_queue_free_mtx, "vm page queue free mutex", NULL,
 	    MTX_DEF | MTX_RECURSE);
 
 	/* Setup page locks. */
-=======
-	mtx_init(&vm_page_queue_free_mtx, "vm page free queue", NULL, MTX_DEF);
->>>>>>> 0d3b58ae
 	for (i = 0; i < PA_LOCK_COUNT; i++)
 		mtx_init(&pa_lock[i], "vm page", NULL, MTX_DEF);
 	for (i = 0; i < PQ_COUNT; i++)
