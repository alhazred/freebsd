--- conflicted
+++ resolved
@@ -2003,42 +2003,22 @@
 			if ((options & OBJPR_NOTMAPPED) == 0) {
 				pmap_remove_all(p);
 				/* Account for removal of wired mappings. */
+				if (wirings != 0) {
+					KASSERT(p->wire_count == wirings,
+					    ("inconsistent wire count %d %d %p",
+					    p->wire_count, wirings, p));
+					p->wire_count = 0;
+					atomic_subtract_int(&cnt.v_wire_count,
+					    1);
+				}
 				if (wirings != 0)
 					p->wire_count -= wirings;
 			}
 			vm_page_free(p);
 			vm_page_unlock(p);
 		}
-<<<<<<< HEAD
 		if (n < VM_RADIX_STACK)
 			break;
-=======
-		if (vm_page_sleep_if_busy(p, TRUE, "vmopar"))
-			goto again;
-		KASSERT((p->flags & PG_FICTITIOUS) == 0,
-		    ("vm_object_page_remove: page %p is fictitious", p));
-		if ((options & OBJPR_CLEANONLY) != 0 && p->valid != 0) {
-			if ((options & OBJPR_NOTMAPPED) == 0)
-				pmap_remove_write(p);
-			if (p->dirty) {
-				vm_page_unlock(p);
-				continue;
-			}
-		}
-		if ((options & OBJPR_NOTMAPPED) == 0) {
-			pmap_remove_all(p);
-			/* Account for removal of wired mappings. */
-			if (wirings != 0) {
-				KASSERT(p->wire_count == wirings,
-				    ("inconsistent wire count %d %d %p",
-				    p->wire_count, wirings, p));
-				p->wire_count = 0;
-				atomic_subtract_int(&cnt.v_wire_count, 1);
-			}
-		}
-		vm_page_free(p);
-		vm_page_unlock(p);
->>>>>>> 36137540
 	}
 	vm_object_pip_wakeup(object);
 	if (vp)
