--- conflicted
+++ resolved
@@ -101,14 +101,6 @@
 } da_quirks;
 
 typedef enum {
-<<<<<<< HEAD
-	DA_CCB_PROBE		= 0x01,
-	DA_CCB_PROBE2		= 0x02,
-	DA_CCB_BUFFER_IO	= 0x03,
-	DA_CCB_DUMP		= 0x05,
-	DA_CCB_DELETE		= 0x06,
-	DA_CCB_TUR		= 0x07,
-=======
 	DA_CCB_PROBE_RC		= 0x01,
 	DA_CCB_PROBE_RC16	= 0x02,
 	DA_CCB_PROBE_LBP	= 0x03,
@@ -116,11 +108,9 @@
 	DA_CCB_PROBE_BDC	= 0x05,
 	DA_CCB_PROBE_ATA	= 0x06,
 	DA_CCB_BUFFER_IO	= 0x07,
-	DA_CCB_WAITING		= 0x08,
 	DA_CCB_DUMP		= 0x0A,
 	DA_CCB_DELETE		= 0x0B,
  	DA_CCB_TUR		= 0x0C,
->>>>>>> 36fb790d
 	DA_CCB_TYPE_MASK	= 0x0F,
 	DA_CCB_RETRY_UA		= 0x10
 } da_ccb_state;
