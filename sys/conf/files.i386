# This file tells config what files go into building a kernel,
# files marked standard are always included.
#
# $FreeBSD$
#
# The long compile-with and dependency lines are required because of
# limitations in config: backslash-newline doesn't work in strings, and
# dependency lines other than the first are silently ignored.
#
linux_genassym.o		optional	compat_linux		\
	dependency 	"$S/i386/linux/linux_genassym.c"		\
	compile-with	"${CC} ${CFLAGS:N-fno-common} -c ${.IMPSRC}"	\
	no-obj no-implicit-rule						\
	clean		"linux_genassym.o"
#
linux_assym.h			optional	compat_linux		\
	dependency 	"$S/kern/genassym.sh linux_genassym.o"		\
	compile-with	"sh $S/kern/genassym.sh linux_genassym.o > ${.TARGET}" \
	no-obj no-implicit-rule before-depend				\
	clean		"linux_assym.h"
#
svr4_genassym.o			optional	compat_svr4		\
	dependency 	"$S/i386/svr4/svr4_genassym.c"			\
	compile-with	"${CC} ${CFLAGS:N-fno-common} -c ${.IMPSRC}"	\
	no-obj no-implicit-rule						\
	clean		"svr4_genassym.o"
#
svr4_assym.h			optional	compat_svr4		\
	dependency 	"$S/kern/genassym.sh svr4_genassym.o"	   	\
	compile-with	"sh $S/kern/genassym.sh svr4_genassym.o > ${.TARGET}" \
	no-obj no-implicit-rule before-depend				\
	clean		"svr4_assym.h"
#
font.h				optional	sc_dflt_font		\
	compile-with	"uudecode < /usr/share/syscons/fonts/${SC_DFLT_FONT}-8x16.fnt && file2c 'static u_char dflt_font_16[16*256] = {' '};' < ${SC_DFLT_FONT}-8x16 > font.h && uudecode < /usr/share/syscons/fonts/${SC_DFLT_FONT}-8x14.fnt && file2c 'static u_char dflt_font_14[14*256] = {' '};' < ${SC_DFLT_FONT}-8x14 >> font.h && uudecode < /usr/share/syscons/fonts/${SC_DFLT_FONT}-8x8.fnt && file2c 'static u_char dflt_font_8[8*256] = {' '};' < ${SC_DFLT_FONT}-8x8 >> font.h"										\
	no-obj no-implicit-rule before-depend				\
	clean		"font.h ${SC_DFLT_FONT}-8x14 ${SC_DFLT_FONT}-8x16 ${SC_DFLT_FONT}-8x8"
#
atkbdmap.h			optional	atkbd_dflt_keymap	\
	compile-with	"/usr/sbin/kbdcontrol -L ${ATKBD_DFLT_KEYMAP} | sed -e 's/^static keymap_t.* = /static keymap_t key_map = /' -e 's/^static accentmap_t.* = /static accentmap_t accent_map = /' > atkbdmap.h"			\
	no-obj no-implicit-rule before-depend				\
	clean		"atkbdmap.h"
#
ukbdmap.h			optional	ukbd_dflt_keymap	\
	compile-with	"/usr/sbin/kbdcontrol -L ${UKBD_DFLT_KEYMAP} | sed -e 's/^static keymap_t.* = /static keymap_t key_map = /' -e 's/^static accentmap_t.* = /static accentmap_t accent_map = /' > ukbdmap.h"			\
	no-obj no-implicit-rule before-depend				\
	clean		"ukbdmap.h"
#
trlld.o				optional	oltr			\
	dependency	"$S/contrib/dev/oltr/i386-elf.trlld.o.uu"	\
	compile-with	"uudecode < $S/contrib/dev/oltr/i386-elf.trlld.o.uu"	\
	no-implicit-rule
#
hal.o				optional	ath_hal			\
	dependency	"$S/contrib/dev/ath/public/i386-elf.hal.o.uu"	\
	compile-with	"uudecode < $S/contrib/dev/ath/public/i386-elf.hal.o.uu" \
	no-implicit-rule
opt_ah.h			optional	ath_hal			\
	dependency	"$S/contrib/dev/ath/public/i386-elf.opt_ah.h"	\
	compile-with	"rm -f opt_ah.h; cp $S/contrib/dev/ath/public/i386-elf.opt_ah.h opt_ah.h" \
	no-obj no-implicit-rule before-depend				\
	clean		"opt_ah.h"
#
nvenetlib.o			optional	nve pci			\
	dependency	"$S/contrib/dev/nve/i386/nvenetlib.o.bz2.uu"	\
	compile-with	"uudecode $S/contrib/dev/nve/i386/nvenetlib.o.bz2.uu ; bzip2 -df nvenetlib.o.bz2" \
	no-implicit-rule
#
os+%DIKED-nve.h		optional	nve pci				\
	dependency	"$S/contrib/dev/nve/os.h"			\
	compile-with	"sed -e 's/^.*#include.*phy\.h.*$$//' $S/contrib/dev/nve/os.h > os+%DIKED-nve.h" \
	no-implicit-rule no-obj before-depend				\
	clean		"os+%DIKED-nve.h"
#
hptrr_lib.o			optional	hptrr			\
	dependency	"$S/dev/hptrr/i386-elf.hptrr_lib.o.uu"		\
	compile-with	"uudecode < $S/dev/hptrr/i386-elf.hptrr_lib.o.uu" \
	no-implicit-rule
#
hptmvraid.o			optional	hptmv			\
	dependency	"$S/dev/hptmv/i386-elf.raid.o.uu"		\
	compile-with	"uudecode < $S/dev/hptmv/i386-elf.raid.o.uu"	\
	no-implicit-rule
#
<<<<<<< HEAD
=======
hptrr_lib.o			optional	hptrr			\
	dependency	"$S/dev/hptrr/i386-elf.hptrr_lib.o.uu"		\
	compile-with	"uudecode < $S/dev/hptrr/i386-elf.hptrr_lib.o.uu" \
	no-implicit-rule
>>>>>>> 3569e353
#
compat/linprocfs/linprocfs.c	optional linprocfs
compat/linsysfs/linsysfs.c	optional linsysfs
compat/linux/linux_emul.c	optional compat_linux
compat/linux/linux_file.c	optional compat_linux
compat/linux/linux_futex.c	optional compat_linux
compat/linux/linux_getcwd.c	optional compat_linux
compat/linux/linux_ioctl.c	optional compat_linux
compat/linux/linux_ipc.c	optional compat_linux
compat/linux/linux_mib.c	optional compat_linux
compat/linux/linux_misc.c	optional compat_linux
compat/linux/linux_signal.c	optional compat_linux
compat/linux/linux_socket.c	optional compat_linux
compat/linux/linux_stats.c	optional compat_linux
compat/linux/linux_sysctl.c	optional compat_linux
compat/linux/linux_time.c	optional compat_linux
compat/linux/linux_uid16.c	optional compat_linux
compat/linux/linux_util.c	optional compat_linux
compat/ndis/kern_ndis.c		optional ndisapi pci
compat/ndis/kern_windrv.c	optional ndisapi pci
compat/ndis/subr_hal.c		optional ndisapi pci
compat/ndis/subr_ndis.c		optional ndisapi pci
compat/ndis/subr_ntoskrnl.c	optional ndisapi pci
compat/ndis/subr_pe.c		optional ndisapi pci
compat/ndis/subr_usbd.c		optional ndisapi pci
compat/ndis/winx32_wrap.S	optional ndisapi pci
compat/pecoff/imgact_pecoff.c	optional pecoff_support
compat/svr4/imgact_svr4.c	optional compat_svr4
compat/svr4/svr4_fcntl.c	optional compat_svr4
compat/svr4/svr4_filio.c	optional compat_svr4
compat/svr4/svr4_ioctl.c	optional compat_svr4
compat/svr4/svr4_ipc.c		optional compat_svr4
compat/svr4/svr4_misc.c		optional compat_svr4
compat/svr4/svr4_resource.c	optional compat_svr4
compat/svr4/svr4_signal.c	optional compat_svr4
compat/svr4/svr4_socket.c	optional compat_svr4
compat/svr4/svr4_sockio.c	optional compat_svr4
compat/svr4/svr4_stat.c		optional compat_svr4
compat/svr4/svr4_stream.c	optional compat_svr4
compat/svr4/svr4_syscallnames.c	optional compat_svr4
compat/svr4/svr4_sysent.c	optional compat_svr4
compat/svr4/svr4_sysvec.c	optional compat_svr4
compat/svr4/svr4_termios.c	optional compat_svr4
compat/svr4/svr4_ttold.c	optional compat_svr4
contrib/dev/oltr/if_oltr.c	optional oltr
contrib/dev/oltr/if_oltr_isa.c	optional oltr isa
contrib/dev/oltr/if_oltr_pci.c	optional oltr pci
contrib/dev/oltr/trlldbm.c	optional oltr
contrib/dev/oltr/trlldhm.c	optional oltr
contrib/dev/oltr/trlldmac.c	optional oltr
bf_enc.o			optional crypto | ipsec	\
	dependency	"$S/crypto/blowfish/arch/i386/bf_enc.S $S/crypto/blowfish/arch/i386/bf_enc_586.S $S/crypto/blowfish/arch/i386/bf_enc_686.S" \
	compile-with	"${CC} -c -I$S/crypto/blowfish/arch/i386 ${ASM_CFLAGS} ${WERROR} ${.IMPSRC}" \
	no-implicit-rule
crypto/des/arch/i386/des_enc.S	optional crypto | ipsec | netsmb
crypto/via/padlock.c		optional padlock
crypto/via/padlock_cipher.c	optional padlock
crypto/via/padlock_hash.c	optional padlock
dev/advansys/adv_isa.c		optional adv isa
dev/agp/agp_ali.c			optional agp
dev/agp/agp_amd.c			optional agp
dev/agp/agp_amd64.c			optional agp
dev/agp/agp_ati.c			optional agp
dev/agp/agp_i810.c			optional agp
dev/agp/agp_intel.c			optional agp
dev/agp/agp_nvidia.c		optional agp
dev/agp/agp_sis.c			optional agp
dev/agp/agp_via.c			optional agp
dev/aic/aic_isa.c		optional aic isa
dev/arcmsr/arcmsr.c		optional arcmsr pci
dev/ar/if_ar.c			optional ar
dev/ar/if_ar_isa.c		optional ar isa
dev/ar/if_ar_pci.c		optional ar pci
dev/arl/if_arl.c		optional arl
dev/arl/if_arl_isa.c		optional arl isa
dev/asmc/asmc.c			optional asmc isa
dev/atkbdc/atkbd.c		optional atkbd atkbdc
dev/atkbdc/atkbd_atkbdc.c	optional atkbd atkbdc
dev/atkbdc/atkbdc.c		optional atkbdc
dev/atkbdc/atkbdc_isa.c		optional atkbdc isa
dev/atkbdc/atkbdc_subr.c	optional atkbdc
dev/atkbdc/psm.c		optional psm atkbdc
dev/ce/ceddk.c			optional ce
dev/ce/if_ce.c			optional ce
dev/ce/tau32-ddk.c		optional ce
dev/cm/if_cm_isa.c		optional cm isa
dev/coretemp/coretemp.c		optional coretemp
dev/cp/cpddk.c			optional cp
dev/cp/if_cp.c			optional cp
dev/ctau/ctau.c			optional ctau
dev/ctau/ctddk.c		optional ctau
dev/ctau/if_ct.c		optional ctau
dev/cx/csigma.c			optional cx
dev/cx/cxddk.c			optional cx
dev/cx/if_cx.c			optional cx
dev/ed/if_ed_3c503.c		optional ed isa ed_3c503
dev/ed/if_ed_isa.c		optional ed isa
dev/ed/if_ed_wd80x3.c		optional ed isa
dev/ed/if_ed_hpp.c		optional ed isa ed_hpp
dev/ed/if_ed_sic.c		optional ed isa ed_sic
dev/fb/fb.c			optional fb | vga
dev/fb/vga.c			optional vga
dev/fdc/fdc.c			optional fdc
dev/fdc/fdc_acpi.c		optional fdc
dev/fdc/fdc_isa.c		optional fdc isa
dev/fdc/fdc_pccard.c		optional fdc pccard
dev/fe/if_fe_isa.c		optional fe isa
dev/glxsb/glxsb.c		optional glxsb
dev/glxsb/glxsb_hash.c		optional glxsb
dev/hptmv/entry.c		optional hptmv
dev/hptmv/mv.c			optional hptmv
dev/hptmv/gui_lib.c		optional hptmv
dev/hptmv/hptproc.c		optional hptmv
dev/hptmv/ioctl.c		optional hptmv
dev/hptrr/hptrr_os_bsd.c	optional hptrr
dev/hptrr/hptrr_osm_bsd.c	optional hptrr
dev/hptrr/hptrr_config.c	optional hptrr
dev/hwpmc/hwpmc_amd.c		optional hwpmc
dev/hwpmc/hwpmc_pentium.c	optional hwpmc
dev/hwpmc/hwpmc_piv.c		optional hwpmc
dev/hwpmc/hwpmc_ppro.c		optional hwpmc
dev/hwpmc/hwpmc_x86.c		optional hwpmc
dev/ichwd/ichwd.c		optional ichwd
dev/if_ndis/if_ndis.c		optional ndis
dev/if_ndis/if_ndis_pccard.c	optional ndis pccard
dev/if_ndis/if_ndis_pci.c	optional ndis cardbus | ndis pci
dev/if_ndis/if_ndis_usb.c	optional ndis usb
dev/io/iodev.c			optional io
dev/ipmi/ipmi.c			optional ipmi
dev/ipmi/ipmi_acpi.c		optional ipmi acpi
dev/ipmi/ipmi_isa.c		optional ipmi isa
dev/ipmi/ipmi_kcs.c		optional ipmi
dev/ipmi/ipmi_smic.c		optional ipmi
dev/ipmi/ipmi_smbus.c		optional ipmi smbus
dev/ipmi/ipmi_smbios.c		optional ipmi
dev/ipmi/ipmi_ssif.c		optional ipmi smbus
dev/ipmi/ipmi_pci.c		optional ipmi pci
dev/kbd/kbd.c			optional atkbd | sc | ukbd
dev/le/if_le_isa.c		optional le isa
dev/mem/memutil.c		optional mem
dev/mse/mse.c			optional mse
dev/mse/mse_isa.c		optional mse isa
dev/nfe/if_nfe.c		optional nfe pci
dev/nve/if_nve.c		optional nve pci
dev/nvram/nvram.c		optional nvram isa
dev/pcf/pcf_isa.c		optional pcf
dev/random/nehemiah.c		optional random
dev/sbni/if_sbni.c		optional sbni
dev/sbni/if_sbni_isa.c		optional sbni isa
dev/sbni/if_sbni_pci.c		optional sbni pci
dev/sio/sio.c			optional sio
dev/sio/sio_isa.c		optional sio isa
dev/sio/sio_pccard.c		optional sio pccard
dev/sio/sio_pci.c		optional sio pci
dev/sio/sio_puc.c		optional sio puc
dev/speaker/spkr.c		optional speaker
dev/sr/if_sr_isa.c		optional sr isa
dev/syscons/apm/apm_saver.c	optional apm_saver apm
dev/syscons/scterm-sc.c		optional sc
dev/syscons/scvesactl.c		optional sc vga vesa
dev/syscons/scvgarndr.c		optional sc vga
dev/syscons/scvtb.c		optional sc
dev/uart/uart_cpu_i386.c	optional uart
dev/acpica/acpi_if.m		standard
dev/wpi/if_wpi.c		optional wpi
i386/acpica/OsdEnvironment.c	optional acpi
i386/acpica/acpi_machdep.c	optional acpi
i386/acpica/acpi_wakeup.c	optional acpi
acpi_wakecode.h			optional acpi			\
	dependency 	"$S/i386/acpica/acpi_wakecode.S assym.s"	\
	compile-with	"${MAKE} -f $S/i386/acpica/Makefile MAKESRCPATH=$S/i386/acpica"	\
	no-obj no-implicit-rule before-depend				\
	clean		"acpi_wakecode.h acpi_wakecode.o acpi_wakecode.bin"
#
i386/acpica/madt.c		optional acpi apic
i386/bios/apm.c			optional apm
i386/bios/mca_machdep.c		optional mca
i386/bios/smapi.c		optional smapi
i386/bios/smapi_bios.S		optional smapi
i386/bios/smbios.c		optional smbios
i386/bios/vpd.c			optional vpd
i386/cpufreq/est.c		optional cpufreq
i386/cpufreq/p4tcc.c		optional cpufreq
i386/cpufreq/powernow.c		optional cpufreq
i386/cpufreq/smist.c		optional cpufreq
#i386/i386/apic_vector.s		optional apic
i386/i386/atomic.c		standard		\
	compile-with	"${CC} -c ${CFLAGS} ${DEFINED_PROF:S/^$/-fomit-frame-pointer/} ${.IMPSRC}"
i386/i386/autoconf.c		standard
i386/i386/bios.c		standard
i386/i386/bioscall.s		standard
i386/i386/bpf_jit_machdep.c	optional bpf_jitter
i386/i386/busdma_machdep.c	standard
i386/i386/db_disasm.c		optional ddb
i386/i386/db_interface.c	optional ddb
i386/i386/db_trace.c		optional ddb
i386/i386/dump_machdep.c	standard
i386/i386/elan-mmcr.c		optional cpu_elan | cpu_soekris
i386/i386/elf_machdep.c		standard
i386/i386/exception.s		standard
i386/i386/gdb_machdep.c		optional gdb
i386/i386/geode.c		optional cpu_geode
i386/i386/i686_mem.c		optional mem
i386/i386/identcpu.c		standard
i386/i386/in_cksum.c		optional inet
i386/i386/initcpu.c		standard
i386/i386/intr_machdep.c	standard
i386/i386/io.c			optional io
i386/i386/io_apic.c		optional apic
i386/i386/k6_mem.c		optional mem
i386/i386/legacy.c		standard
i386/i386/local_apic.c		optional apic
i386/i386/locore.s		standard	no-obj
i386/i386/longrun.c		optional cpu_enable_longrun
i386/i386/machdep.c		standard
i386/i386/mem.c			optional mem
i386/i386/minidump_machdep.c	standard
i386/i386/mp_clock.c		optional smp
i386/i386/mp_machdep.c		optional smp
i386/i386/mp_watchdog.c		optional mp_watchdog smp
i386/i386/mpboot.s		optional smp
i386/i386/mptable.c		optional apic
i386/i386/mptable_pci.c		optional apic pci
i386/i386/msi.c			optional apic pci
i386/i386/nexus.c		standard
i386/i386/perfmon.c		optional perfmon
i386/i386/pmap.c		standard
i386/i386/ptrace_machdep.c	standard
i386/i386/stack_machdep.c	optional ddb | stack
i386/i386/support.s		standard
i386/i386/swtch.s		standard
i386/i386/sys_machdep.c		standard
i386/i386/trap.c		standard
i386/i386/tsc.c			standard
i386/i386/uio_machdep.c		standard
i386/i386/vm86.c		standard
i386/i386/vm_machdep.c		standard
i386/ibcs2/ibcs2_errno.c	optional ibcs2
i386/ibcs2/ibcs2_fcntl.c	optional ibcs2
i386/ibcs2/ibcs2_ioctl.c	optional ibcs2
i386/ibcs2/ibcs2_ipc.c		optional ibcs2
i386/ibcs2/ibcs2_isc.c		optional ibcs2
i386/ibcs2/ibcs2_isc_sysent.c	optional ibcs2
i386/ibcs2/ibcs2_misc.c		optional ibcs2
i386/ibcs2/ibcs2_msg.c		optional ibcs2
i386/ibcs2/ibcs2_other.c	optional ibcs2
i386/ibcs2/ibcs2_signal.c	optional ibcs2
i386/ibcs2/ibcs2_socksys.c	optional ibcs2
i386/ibcs2/ibcs2_stat.c		optional ibcs2
i386/ibcs2/ibcs2_sysent.c	optional ibcs2
i386/ibcs2/ibcs2_sysi86.c	optional ibcs2
i386/ibcs2/ibcs2_sysvec.c	optional ibcs2
i386/ibcs2/ibcs2_util.c		optional ibcs2
i386/ibcs2/ibcs2_xenix.c	optional ibcs2
i386/ibcs2/ibcs2_xenix_sysent.c	optional ibcs2
i386/ibcs2/imgact_coff.c	optional ibcs2
i386/isa/atpic.c		standard
#i386/isa/atpic_vector.s		standard
i386/isa/clock.c		standard
i386/isa/dpms.c			optional dpms
i386/isa/elcr.c			standard
i386/isa/elink.c		optional ep | ie
i386/isa/isa.c			optional isa
i386/isa/isa_dma.c		optional isa
i386/isa/nmi.c			standard
i386/isa/npx.c			optional npx
i386/isa/pmtimer.c		optional pmtimer
i386/isa/prof_machdep.c		optional profiling-routine
i386/isa/spic.c			optional spic
i386/isa/vesa.c			optional vga vesa
i386/linux/imgact_linux.c	optional compat_linux
i386/linux/linux_dummy.c	optional compat_linux
i386/linux/linux_locore.s	optional compat_linux	\
	dependency 	"linux_assym.h"
i386/linux/linux_machdep.c	optional compat_linux
i386/linux/linux_ptrace.c	optional compat_linux
i386/linux/linux_support.s	optional compat_linux	\
	dependency 	"linux_assym.h"
i386/linux/linux_sysent.c	optional compat_linux
i386/linux/linux_sysvec.c	optional compat_linux
i386/pci/pci_bus.c		optional pci
i386/pci/pci_cfgreg.c		optional pci
i386/pci/pci_pir.c		optional pci
i386/svr4/svr4_locore.s		optional compat_svr4	\
	dependency	"svr4_assym.h"	\
	warning "COMPAT_SVR4 is broken and should be avoided"
i386/svr4/svr4_machdep.c	optional compat_svr4
#
# isdn4bsd, needed for isic | iwic | ifpi | ifpi2 | ihfc | ifpnp | itjc
#
i4b/layer1/i4b_hdlc.c		optional ihfc | itjc
i4b/layer1/i4b_l1dmux.c		optional ifpi | ifpi2 | ifpnp | \
					 ihfc | isic | itjc | iwic
i4b/layer1/i4b_l1lib.c		optional ifpi | ifpi2 | ifpnp | \
					 ihfc | isic | itjc | iwic
#
# isdn4bsd, isic
#
i4b/layer1/isic/i4b_asuscom_ipac.c optional isic
i4b/layer1/isic/i4b_avm_a1.c	optional isic
i4b/layer1/isic/i4b_bchan.c	optional isic
i4b/layer1/isic/i4b_ctx_s0P.c	optional isic
i4b/layer1/isic/i4b_drn_ngo.c	optional isic
i4b/layer1/isic/i4b_dynalink.c	optional isic
i4b/layer1/isic/i4b_elsa_qs1i.c	optional isic
i4b/layer1/isic/i4b_elsa_qs1p.c	optional isic pci
i4b/layer1/isic/i4b_elsa_pcc16.c optional isic
i4b/layer1/isic/i4b_hscx.c	optional isic
i4b/layer1/isic/i4b_isac.c	optional isic
i4b/layer1/isic/i4b_isic.c	optional isic
i4b/layer1/isic/i4b_isic_isa.c	optional isic
i4b/layer1/isic/i4b_isic_pnp.c	optional isic
i4b/layer1/isic/i4b_itk_ix1.c	optional isic
i4b/layer1/isic/i4b_l1.c	optional isic
i4b/layer1/isic/i4b_l1fsm.c	optional isic
i4b/layer1/isic/i4b_siemens_isurf.c optional isic
i4b/layer1/isic/i4b_sws.c	optional isic
i4b/layer1/isic/i4b_tel_s016.c	optional isic
i4b/layer1/isic/i4b_tel_s0163.c	optional isic
i4b/layer1/isic/i4b_tel_s08.c	optional isic
i4b/layer1/isic/i4b_usr_sti.c	optional isic
i4b/layer1/isic/i4b_diva.c	optional isic
#
# isdn4bsd, iwic
#
i4b/layer1/iwic/i4b_iwic_pci.c	optional iwic pci
i4b/layer1/iwic/i4b_iwic_dchan.c optional iwic pci
i4b/layer1/iwic/i4b_iwic_bchan.c optional iwic pci
i4b/layer1/iwic/i4b_iwic_fsm.c	optional iwic pci
i4b/layer1/iwic/i4b_iwic_l1if.c	optional iwic pci
#
# isdn4bsd, ifpi
#
i4b/layer1/ifpi/i4b_ifpi_pci.c	optional ifpi pci
i4b/layer1/ifpi/i4b_ifpi_isac.c	optional ifpi pci
i4b/layer1/ifpi/i4b_ifpi_l1.c	optional ifpi pci
i4b/layer1/ifpi/i4b_ifpi_l1fsm.c optional ifpi pci
#
# isdn4bsd, ifpi2
#
i4b/layer1/ifpi2/i4b_ifpi2_pci.c optional ifpi2 pci
i4b/layer1/ifpi2/i4b_ifpi2_isacsx.c optional ifpi2 pci
i4b/layer1/ifpi2/i4b_ifpi2_l1.c	optional ifpi2 pci
i4b/layer1/ifpi2/i4b_ifpi2_l1fsm.c optional ifpi2 pci
#
# isdn4bsd, ifpnp
#
i4b/layer1/ifpnp/i4b_ifpnp_avm.c optional ifpnp
i4b/layer1/ifpnp/i4b_ifpnp_isac.c optional ifpnp
i4b/layer1/ifpnp/i4b_ifpnp_l1.c	 optional ifpnp
i4b/layer1/ifpnp/i4b_ifpnp_l1fsm.c optional ifpnp
#
# isdn4bsd, ihfc
#
i4b/layer1/ihfc/i4b_ihfc_l1if.c	optional ihfc
i4b/layer1/ihfc/i4b_ihfc_pnp.c	optional ihfc
i4b/layer1/ihfc/i4b_ihfc_drv.c	optional ihfc
#
# isdn4bsd, itjc
#
i4b/layer1/itjc/i4b_itjc_pci.c	optional itjc
i4b/layer1/itjc/i4b_itjc_isac.c	optional itjc
i4b/layer1/itjc/i4b_itjc_l1.c	optional itjc
i4b/layer1/itjc/i4b_itjc_l1fsm.c optional itjc
#
isa/atrtc.c			standard
isa/syscons_isa.c		optional sc
isa/vga_isa.c			optional vga
kern/clock_if.m			standard
kern/imgact_aout.c		optional compat_aout
kern/imgact_gzip.c		optional gzip
kern/subr_rtc.c			standard
libkern/divdi3.c		standard
libkern/ffsl.c			standard
libkern/flsl.c			standard
libkern/memset.c		standard
libkern/moddi3.c		standard
libkern/qdivrem.c		standard
libkern/ucmpdi2.c		standard
libkern/udivdi3.c		standard
libkern/umoddi3.c		standard
i386/xbox/xbox.c		optional xbox
i386/xbox/xboxfb.c		optional xboxfb
dev/fb/boot_font.c		optional xboxfb
i386/xbox/pic16l.s		optional xbox<|MERGE_RESOLUTION|>--- conflicted
+++ resolved
@@ -32,7 +32,7 @@
 	clean		"svr4_assym.h"
 #
 font.h				optional	sc_dflt_font		\
-	compile-with	"uudecode < /usr/share/syscons/fonts/${SC_DFLT_FONT}-8x16.fnt && file2c 'static u_char dflt_font_16[16*256] = {' '};' < ${SC_DFLT_FONT}-8x16 > font.h && uudecode < /usr/share/syscons/fonts/${SC_DFLT_FONT}-8x14.fnt && file2c 'static u_char dflt_font_14[14*256] = {' '};' < ${SC_DFLT_FONT}-8x14 >> font.h && uudecode < /usr/share/syscons/fonts/${SC_DFLT_FONT}-8x8.fnt && file2c 'static u_char dflt_font_8[8*256] = {' '};' < ${SC_DFLT_FONT}-8x8 >> font.h"										\
+	compile-with	"uudecode < /usr/share/syscons/fonts/${SC_DFLT_FONT}-8x16.fnt && file2c 'static u_char dflt_font_16[16*256] = {' '};' < ${SC_DFLT_FONT}-8x16 > font.h && uudecode < /usr/share/syscons/fonts/${SC_DFLT_FONT}-8x14.fnt && file2c 'static u_char dflt_font_14[14*256] = {' '};' < ${SC_DFLT_FONT}-8x14 >> font.h && uudecode < /usr/share/syscons/fonts/${SC_DFLT_FONT}-8x8.fnt && file2c 'static u_char dflt_font_8[8*256] = {' '};' < ${SC_DFLT_FONT}-8x8 >> font.h"									\
 	no-obj no-implicit-rule before-depend				\
 	clean		"font.h ${SC_DFLT_FONT}-8x14 ${SC_DFLT_FONT}-8x16 ${SC_DFLT_FONT}-8x8"
 #
@@ -50,23 +50,12 @@
 	dependency	"$S/contrib/dev/oltr/i386-elf.trlld.o.uu"	\
 	compile-with	"uudecode < $S/contrib/dev/oltr/i386-elf.trlld.o.uu"	\
 	no-implicit-rule
-#
-hal.o				optional	ath_hal			\
-	dependency	"$S/contrib/dev/ath/public/i386-elf.hal.o.uu"	\
-	compile-with	"uudecode < $S/contrib/dev/ath/public/i386-elf.hal.o.uu" \
-	no-implicit-rule
-opt_ah.h			optional	ath_hal			\
-	dependency	"$S/contrib/dev/ath/public/i386-elf.opt_ah.h"	\
-	compile-with	"rm -f opt_ah.h; cp $S/contrib/dev/ath/public/i386-elf.opt_ah.h opt_ah.h" \
-	no-obj no-implicit-rule before-depend				\
-	clean		"opt_ah.h"
-#
 nvenetlib.o			optional	nve pci			\
 	dependency	"$S/contrib/dev/nve/i386/nvenetlib.o.bz2.uu"	\
 	compile-with	"uudecode $S/contrib/dev/nve/i386/nvenetlib.o.bz2.uu ; bzip2 -df nvenetlib.o.bz2" \
 	no-implicit-rule
 #
-os+%DIKED-nve.h		optional	nve pci				\
+os+%DIKED-nve.h		optional	nve pci			\
 	dependency	"$S/contrib/dev/nve/os.h"			\
 	compile-with	"sed -e 's/^.*#include.*phy\.h.*$$//' $S/contrib/dev/nve/os.h > os+%DIKED-nve.h" \
 	no-implicit-rule no-obj before-depend				\
@@ -78,17 +67,10 @@
 	no-implicit-rule
 #
 hptmvraid.o			optional	hptmv			\
-	dependency	"$S/dev/hptmv/i386-elf.raid.o.uu"		\
-	compile-with	"uudecode < $S/dev/hptmv/i386-elf.raid.o.uu"	\
+	dependency	"$S/dev/hptmv/i386-elf.raid.o.uu"	\
+	compile-with	"uudecode < $S/dev/hptmv/i386-elf.raid.o.uu" \
 	no-implicit-rule
 #
-<<<<<<< HEAD
-=======
-hptrr_lib.o			optional	hptrr			\
-	dependency	"$S/dev/hptrr/i386-elf.hptrr_lib.o.uu"		\
-	compile-with	"uudecode < $S/dev/hptrr/i386-elf.hptrr_lib.o.uu" \
-	no-implicit-rule
->>>>>>> 3569e353
 #
 compat/linprocfs/linprocfs.c	optional linprocfs
 compat/linsysfs/linsysfs.c	optional linsysfs
@@ -148,15 +130,6 @@
 crypto/via/padlock_cipher.c	optional padlock
 crypto/via/padlock_hash.c	optional padlock
 dev/advansys/adv_isa.c		optional adv isa
-dev/agp/agp_ali.c			optional agp
-dev/agp/agp_amd.c			optional agp
-dev/agp/agp_amd64.c			optional agp
-dev/agp/agp_ati.c			optional agp
-dev/agp/agp_i810.c			optional agp
-dev/agp/agp_intel.c			optional agp
-dev/agp/agp_nvidia.c		optional agp
-dev/agp/agp_sis.c			optional agp
-dev/agp/agp_via.c			optional agp
 dev/aic/aic_isa.c		optional aic isa
 dev/arcmsr/arcmsr.c		optional arcmsr pci
 dev/ar/if_ar.c			optional ar
@@ -164,7 +137,6 @@
 dev/ar/if_ar_pci.c		optional ar pci
 dev/arl/if_arl.c		optional arl
 dev/arl/if_arl_isa.c		optional arl isa
-dev/asmc/asmc.c			optional asmc isa
 dev/atkbdc/atkbd.c		optional atkbd atkbdc
 dev/atkbdc/atkbd_atkbdc.c	optional atkbd atkbdc
 dev/atkbdc/atkbdc.c		optional atkbdc
@@ -226,7 +198,7 @@
 dev/ipmi/ipmi_smbios.c		optional ipmi
 dev/ipmi/ipmi_ssif.c		optional ipmi smbus
 dev/ipmi/ipmi_pci.c		optional ipmi pci
-dev/kbd/kbd.c			optional atkbd | sc | ukbd
+dev/kbd/kbd.c			optional atkbd | sc | ukbd | vt
 dev/le/if_le_isa.c		optional le isa
 dev/mem/memutil.c		optional mem
 dev/mse/mse.c			optional mse
@@ -275,7 +247,7 @@
 i386/cpufreq/powernow.c		optional cpufreq
 i386/cpufreq/smist.c		optional cpufreq
 #i386/i386/apic_vector.s		optional apic
-i386/i386/atomic.c		standard		\
+i386/i386/atomic.c		standard				\
 	compile-with	"${CC} -c ${CFLAGS} ${DEFINED_PROF:S/^$/-fomit-frame-pointer/} ${.IMPSRC}"
 i386/i386/autoconf.c		standard
 i386/i386/bios.c		standard
@@ -361,18 +333,18 @@
 i386/isa/vesa.c			optional vga vesa
 i386/linux/imgact_linux.c	optional compat_linux
 i386/linux/linux_dummy.c	optional compat_linux
-i386/linux/linux_locore.s	optional compat_linux	\
+i386/linux/linux_locore.s	optional compat_linux		\
 	dependency 	"linux_assym.h"
 i386/linux/linux_machdep.c	optional compat_linux
 i386/linux/linux_ptrace.c	optional compat_linux
-i386/linux/linux_support.s	optional compat_linux	\
+i386/linux/linux_support.s	optional compat_linux		\
 	dependency 	"linux_assym.h"
 i386/linux/linux_sysent.c	optional compat_linux
 i386/linux/linux_sysvec.c	optional compat_linux
 i386/pci/pci_bus.c		optional pci
 i386/pci/pci_cfgreg.c		optional pci
 i386/pci/pci_pir.c		optional pci
-i386/svr4/svr4_locore.s		optional compat_svr4	\
+i386/svr4/svr4_locore.s		optional compat_svr4		\
 	dependency	"svr4_assym.h"	\
 	warning "COMPAT_SVR4 is broken and should be avoided"
 i386/svr4/svr4_machdep.c	optional compat_svr4
@@ -429,17 +401,17 @@
 #
 # isdn4bsd, ifpi2
 #
-i4b/layer1/ifpi2/i4b_ifpi2_pci.c optional ifpi2 pci
-i4b/layer1/ifpi2/i4b_ifpi2_isacsx.c optional ifpi2 pci
-i4b/layer1/ifpi2/i4b_ifpi2_l1.c	optional ifpi2 pci
-i4b/layer1/ifpi2/i4b_ifpi2_l1fsm.c optional ifpi2 pci
+i4b/layer1/ifpi2/i4b_ifpi2_pci.c	optional ifpi2 pci
+i4b/layer1/ifpi2/i4b_ifpi2_isacsx.c	optional ifpi2 pci
+i4b/layer1/ifpi2/i4b_ifpi2_l1.c		optional ifpi2 pci
+i4b/layer1/ifpi2/i4b_ifpi2_l1fsm.c	optional ifpi2 pci
 #
 # isdn4bsd, ifpnp
 #
-i4b/layer1/ifpnp/i4b_ifpnp_avm.c optional ifpnp
-i4b/layer1/ifpnp/i4b_ifpnp_isac.c optional ifpnp
-i4b/layer1/ifpnp/i4b_ifpnp_l1.c	 optional ifpnp
-i4b/layer1/ifpnp/i4b_ifpnp_l1fsm.c optional ifpnp
+i4b/layer1/ifpnp/i4b_ifpnp_avm.c	optional ifpnp
+i4b/layer1/ifpnp/i4b_ifpnp_isac.c	optional ifpnp
+i4b/layer1/ifpnp/i4b_ifpnp_l1.c		optional ifpnp
+i4b/layer1/ifpnp/i4b_ifpnp_l1fsm.c	optional ifpnp
 #
 # isdn4bsd, ihfc
 #
@@ -449,18 +421,15 @@
 #
 # isdn4bsd, itjc
 #
-i4b/layer1/itjc/i4b_itjc_pci.c	optional itjc
-i4b/layer1/itjc/i4b_itjc_isac.c	optional itjc
-i4b/layer1/itjc/i4b_itjc_l1.c	optional itjc
-i4b/layer1/itjc/i4b_itjc_l1fsm.c optional itjc
-#
-isa/atrtc.c			standard
+i4b/layer1/itjc/i4b_itjc_pci.c		optional itjc
+i4b/layer1/itjc/i4b_itjc_isac.c		optional itjc
+i4b/layer1/itjc/i4b_itjc_l1.c		optional itjc
+i4b/layer1/itjc/i4b_itjc_l1fsm.c	optional itjc
+#
 isa/syscons_isa.c		optional sc
 isa/vga_isa.c			optional vga
-kern/clock_if.m			standard
 kern/imgact_aout.c		optional compat_aout
 kern/imgact_gzip.c		optional gzip
-kern/subr_rtc.c			standard
 libkern/divdi3.c		standard
 libkern/ffsl.c			standard
 libkern/flsl.c			standard
@@ -470,7 +439,16 @@
 libkern/ucmpdi2.c		standard
 libkern/udivdi3.c		standard
 libkern/umoddi3.c		standard
-i386/xbox/xbox.c		optional xbox
-i386/xbox/xboxfb.c		optional xboxfb
-dev/fb/boot_font.c		optional xboxfb
-i386/xbox/pic16l.s		optional xbox+pci/agp_ali.c			optional agp
+pci/agp_amd.c			optional agp
+pci/agp_amd64.c			optional agp
+pci/agp_ati.c			optional agp
+pci/agp_i810.c			optional agp
+pci/agp_intel.c			optional agp
+pci/agp_nvidia.c		optional agp
+pci/agp_sis.c			optional agp
+pci/agp_via.c			optional agp
+i386/xbox/xbox.c		optional	xbox
+i386/xbox/xboxfb.c		optional	xboxfb
+dev/fb/boot_font.c		optional	xboxfb
+i386/xbox/pic16l.s		optional	xbox