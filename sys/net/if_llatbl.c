--- conflicted
+++ resolved
@@ -603,21 +603,8 @@
 		if ((rtm->rtm_flags & RTF_ANNOUNCE))
 			lle->la_flags |= LLE_PUB;
 		lle->la_flags |= LLE_VALID;
-<<<<<<< HEAD
 		lle->r_flags |= RLLE_VALID;
-#ifdef INET6
-		/*
-		 * ND6
-		 */
-		if (dst->sa_family == AF_INET6)
-			lle->ln_state = ND6_LLINFO_REACHABLE;
-#endif
-		/*
-		 * NB: arp and ndp always set (RTF_STATIC | RTF_HOST)
-		 */
-=======
 		lle->la_expire = rtm->rtm_rmx.rmx_expire;
->>>>>>> 9dfaf9b4
 
 		laflags = lle->la_flags;
 
