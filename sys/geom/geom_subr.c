--- conflicted
+++ resolved
@@ -625,36 +625,23 @@
 	off_t size;
 
 	g_topology_assert();
-<<<<<<< HEAD
-	if (flag == EV_CANCEL)
-		return;
-=======
->>>>>>> 9a1f5102
 	if (g_shutdown)
 		return;
 
 	hh = arg;
 	pp = hh->pp;
 	size = hh->size;
-<<<<<<< HEAD
-=======
 	g_free(hh);
->>>>>>> 9a1f5102
 
 	G_VALID_PROVIDER(pp);
 	g_trace(G_T_TOPOLOGY, "g_resize_provider_event(%p)", pp);
 
 	LIST_FOREACH_SAFE(cp, &pp->consumers, consumers, cp2) {
 		gp = cp->geom;
-<<<<<<< HEAD
-		if (gp->resize == NULL && size < pp->mediasize)
-			cp->geom->orphan(cp);
-=======
 		if (gp->resize == NULL && size < pp->mediasize) {
 			cp->flags |= G_CF_ORPHAN;
 			cp->geom->orphan(cp);
 		}
->>>>>>> 9a1f5102
 	}
 
 	pp->mediasize = size;
@@ -673,12 +660,8 @@
 		if (mp->taste == NULL)
 			continue;
 		LIST_FOREACH(cp, &pp->consumers, consumers)
-<<<<<<< HEAD
-			if (cp->geom->class == mp)
-=======
 			if (cp->geom->class == mp &&
 			    (cp->flags & G_CF_ORPHAN) == 0)
->>>>>>> 9a1f5102
 				break;
 		if (cp != NULL)
 			continue;
@@ -703,13 +686,10 @@
 	g_post_event(g_resize_provider_event, hh, M_WAITOK, NULL);
 }
 
-<<<<<<< HEAD
-=======
 #ifndef	_PATH_DEV
 #define	_PATH_DEV	"/dev/"
 #endif
 
->>>>>>> 9a1f5102
 struct g_provider *
 g_provider_by_name(char const *arg)
 {
