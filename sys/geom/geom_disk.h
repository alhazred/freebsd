--- conflicted
+++ resolved
@@ -109,11 +109,8 @@
 void disk_destroy(struct disk *disk);
 void disk_gone(struct disk *disk);
 void disk_attr_changed(struct disk *dp, const char *attr, int flag);
-<<<<<<< HEAD
-=======
 void disk_media_changed(struct disk *dp, int flag);
 void disk_media_gone(struct disk *dp, int flag);
->>>>>>> 9a1f5102
 void disk_resize(struct disk *dp);
 
 #define DISK_VERSION_00		0x58561059
