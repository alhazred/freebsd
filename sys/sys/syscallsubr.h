--- conflicted
+++ resolved
@@ -241,10 +241,6 @@
 	    enum uio_seg segflg);
 int	kern_symlinkat(struct thread *td, char *path1, int fd, char *path2,
 	    enum uio_seg segflg);
-<<<<<<< HEAD
-int	kern_thr_alloc(struct proc *, int pages, struct thread **);
-int	kern_thr_exit(struct thread *td);
-=======
 int	kern_ktimer_create(struct thread *td, clockid_t clock_id,
 	    struct sigevent *evp, int *timerid, int preset_id);
 int	kern_ktimer_delete(struct thread *, int);
@@ -252,7 +248,8 @@
 	    struct itimerspec *val, struct itimerspec *oval);
 int	kern_ktimer_gettime(struct thread *td, int timer_id,
 	    struct itimerspec *val);
->>>>>>> 068bfa9d
+int	kern_thr_alloc(struct proc *, int pages, struct thread **);
+int	kern_thr_exit(struct thread *td);
 int	kern_thr_new(struct thread *td, struct thr_param *param);
 int	kern_thr_suspend(struct thread *td, struct timespec *tsp);
 int	kern_truncate(struct thread *td, char *path, enum uio_seg pathseg,
