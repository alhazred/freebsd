--- conflicted
+++ resolved
@@ -1950,11 +1950,7 @@
 		IF_AFDATA_RLOCK(ifp);
 		lle = nd6_lookup(&dst->sin6_addr, ND6_EXCLUSIVE, ifp);
 		IF_AFDATA_RUNLOCK(ifp);
-<<<<<<< HEAD
-		if (ln == NULL &&nd6_is_addr_neighbor(&dst->sin6_addr, ifp)) {
-=======
-		if ((lle == NULL) && nd6_is_addr_neighbor(dst, ifp))  {
->>>>>>> 9cf17705
+		if (lle == NULL && nd6_is_addr_neighbor(&dst->sin6_addr, ifp)) {
 			/*
 			 * Since nd6_is_addr_neighbor() internally calls nd6_lookup(),
 			 * the condition below is not very efficient.  But we believe
@@ -1965,7 +1961,7 @@
 			lle = nd6_lookup(&dst->sin6_addr, flags, ifp);
 			IF_AFDATA_UNLOCK(ifp);
 		}
-	} 
+	}
 	if (lle == NULL) {
 		if ((ifp->if_flags & IFF_POINTOPOINT) == 0 &&
 		    !(ND_IFINFO(ifp)->flags & ND6_IFF_PERFORMNUD)) {
