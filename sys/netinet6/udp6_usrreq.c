/*-
 * Copyright (C) 1995, 1996, 1997, and 1998 WIDE Project.
 * Copyright (c) 2010-2011 Juniper Networks, Inc.
 * Copyright (c) 2014 Kevin Lo
 * All rights reserved.
 *
 * Portions of this software were developed by Robert N. M. Watson under
 * contract to Juniper Networks, Inc.
 *
 * Redistribution and use in source and binary forms, with or without
 * modification, are permitted provided that the following conditions
 * are met:
 * 1. Redistributions of source code must retain the above copyright
 *    notice, this list of conditions and the following disclaimer.
 * 2. Redistributions in binary form must reproduce the above copyright
 *    notice, this list of conditions and the following disclaimer in the
 *    documentation and/or other materials provided with the distribution.
 * 3. Neither the name of the project nor the names of its contributors
 *    may be used to endorse or promote products derived from this software
 *    without specific prior written permission.
 *
 * THIS SOFTWARE IS PROVIDED BY THE PROJECT AND CONTRIBUTORS ``AS IS'' AND
 * ANY EXPRESS OR IMPLIED WARRANTIES, INCLUDING, BUT NOT LIMITED TO, THE
 * IMPLIED WARRANTIES OF MERCHANTABILITY AND FITNESS FOR A PARTICULAR PURPOSE
 * ARE DISCLAIMED.  IN NO EVENT SHALL THE PROJECT OR CONTRIBUTORS BE LIABLE
 * FOR ANY DIRECT, INDIRECT, INCIDENTAL, SPECIAL, EXEMPLARY, OR CONSEQUENTIAL
 * DAMAGES (INCLUDING, BUT NOT LIMITED TO, PROCUREMENT OF SUBSTITUTE GOODS
 * OR SERVICES; LOSS OF USE, DATA, OR PROFITS; OR BUSINESS INTERRUPTION)
 * HOWEVER CAUSED AND ON ANY THEORY OF LIABILITY, WHETHER IN CONTRACT, STRICT
 * LIABILITY, OR TORT (INCLUDING NEGLIGENCE OR OTHERWISE) ARISING IN ANY WAY
 * OUT OF THE USE OF THIS SOFTWARE, EVEN IF ADVISED OF THE POSSIBILITY OF
 * SUCH DAMAGE.
 *
 *	$KAME: udp6_usrreq.c,v 1.27 2001/05/21 05:45:10 jinmei Exp $
 *	$KAME: udp6_output.c,v 1.31 2001/05/21 16:39:15 jinmei Exp $
 */

/*-
 * Copyright (c) 1982, 1986, 1988, 1990, 1993, 1995
 *	The Regents of the University of California.
 * All rights reserved.
 *
 * Redistribution and use in source and binary forms, with or without
 * modification, are permitted provided that the following conditions
 * are met:
 * 1. Redistributions of source code must retain the above copyright
 *    notice, this list of conditions and the following disclaimer.
 * 2. Redistributions in binary form must reproduce the above copyright
 *    notice, this list of conditions and the following disclaimer in the
 *    documentation and/or other materials provided with the distribution.
 * 4. Neither the name of the University nor the names of its contributors
 *    may be used to endorse or promote products derived from this software
 *    without specific prior written permission.
 *
 * THIS SOFTWARE IS PROVIDED BY THE REGENTS AND CONTRIBUTORS ``AS IS'' AND
 * ANY EXPRESS OR IMPLIED WARRANTIES, INCLUDING, BUT NOT LIMITED TO, THE
 * IMPLIED WARRANTIES OF MERCHANTABILITY AND FITNESS FOR A PARTICULAR PURPOSE
 * ARE DISCLAIMED.  IN NO EVENT SHALL THE REGENTS OR CONTRIBUTORS BE LIABLE
 * FOR ANY DIRECT, INDIRECT, INCIDENTAL, SPECIAL, EXEMPLARY, OR CONSEQUENTIAL
 * DAMAGES (INCLUDING, BUT NOT LIMITED TO, PROCUREMENT OF SUBSTITUTE GOODS
 * OR SERVICES; LOSS OF USE, DATA, OR PROFITS; OR BUSINESS INTERRUPTION)
 * HOWEVER CAUSED AND ON ANY THEORY OF LIABILITY, WHETHER IN CONTRACT, STRICT
 * LIABILITY, OR TORT (INCLUDING NEGLIGENCE OR OTHERWISE) ARISING IN ANY WAY
 * OUT OF THE USE OF THIS SOFTWARE, EVEN IF ADVISED OF THE POSSIBILITY OF
 * SUCH DAMAGE.
 *
 *	@(#)udp_usrreq.c	8.6 (Berkeley) 5/23/95
 */

#include <sys/cdefs.h>
__FBSDID("$FreeBSD$");

#include "opt_inet.h"
#include "opt_inet6.h"
#include "opt_ipfw.h"
#include "opt_ipsec.h"

#include <sys/param.h>
#include <sys/jail.h>
#include <sys/kernel.h>
#include <sys/lock.h>
#include <sys/mbuf.h>
#include <sys/priv.h>
#include <sys/proc.h>
#include <sys/protosw.h>
#include <sys/sdt.h>
#include <sys/signalvar.h>
#include <sys/socket.h>
#include <sys/socketvar.h>
#include <sys/sx.h>
#include <sys/sysctl.h>
#include <sys/syslog.h>
#include <sys/systm.h>

#include <net/if.h>
#include <net/if_var.h>
#include <net/if_types.h>
#include <net/route.h>

#include <netinet/in.h>
#include <netinet/in_kdtrace.h>
#include <netinet/in_pcb.h>
#include <netinet/in_systm.h>
#include <netinet/in_var.h>
#include <netinet/ip.h>
#include <netinet/ip_icmp.h>
#include <netinet/ip6.h>
#include <netinet/icmp_var.h>
#include <netinet/icmp6.h>
#include <netinet/ip_var.h>
#include <netinet/udp.h>
#include <netinet/udp_var.h>
#include <netinet/udplite.h>

#include <netinet6/ip6protosw.h>
#include <netinet6/ip6_var.h>
#include <netinet6/in6_pcb.h>
#include <netinet6/udp6_var.h>
#include <netinet6/scope6_var.h>

#ifdef IPSEC
#include <netipsec/ipsec.h>
#include <netipsec/ipsec6.h>
#endif /* IPSEC */

#include <security/mac/mac_framework.h>

/*
 * UDP protocol implementation.
 * Per RFC 768, August, 1980.
 */

extern struct protosw	inetsw[];
static void		udp6_detach(struct socket *so);

static void
udp6_append(struct inpcb *inp, struct mbuf *n, int off,
    struct sockaddr_in6 *fromsa)
{
	struct socket *so;
	struct mbuf *opts;

	INP_LOCK_ASSERT(inp);

#ifdef IPSEC
	/* Check AH/ESP integrity. */
	if (ipsec6_in_reject(n, inp)) {
		m_freem(n);
		IPSEC6STAT_INC(ips_in_polvio);
		return;
	}
#endif /* IPSEC */
#ifdef MAC
	if (mac_inpcb_check_deliver(inp, n) != 0) {
		m_freem(n);
		return;
	}
#endif
	opts = NULL;
	if (inp->inp_flags & INP_CONTROLOPTS ||
	    inp->inp_socket->so_options & SO_TIMESTAMP)
		ip6_savecontrol(inp, n, &opts);
	m_adj(n, off + sizeof(struct udphdr));

	so = inp->inp_socket;
	SOCKBUF_LOCK(&so->so_rcv);
	if (sbappendaddr_locked(&so->so_rcv, (struct sockaddr *)fromsa, n,
	    opts) == 0) {
		SOCKBUF_UNLOCK(&so->so_rcv);
		m_freem(n);
		if (opts)
			m_freem(opts);
		UDPSTAT_INC(udps_fullsock);
	} else
		sorwakeup_locked(so);
}

int
udp6_input(struct mbuf **mp, int *offp, int proto)
{
	struct mbuf *m = *mp;
	struct ifnet *ifp;
	struct ip6_hdr *ip6;
	struct udphdr *uh;
	struct inpcb *inp;
	struct inpcbinfo *pcbinfo;
	struct udpcb *up;
	int off = *offp;
	int cscov_partial;
	int plen, ulen;
	struct sockaddr_in6 fromsa;
	struct m_tag *fwd_tag;
	uint16_t uh_sum;
	uint8_t nxt;

	ifp = m->m_pkthdr.rcvif;
	ip6 = mtod(m, struct ip6_hdr *);

	if (faithprefix_p != NULL && (*faithprefix_p)(&ip6->ip6_dst)) {
		/* XXX send icmp6 host/port unreach? */
		m_freem(m);
		return (IPPROTO_DONE);
	}

#ifndef PULLDOWN_TEST
	IP6_EXTHDR_CHECK(m, off, sizeof(struct udphdr), IPPROTO_DONE);
	ip6 = mtod(m, struct ip6_hdr *);
	uh = (struct udphdr *)((caddr_t)ip6 + off);
#else
	IP6_EXTHDR_GET(uh, struct udphdr *, m, off, sizeof(*uh));
	if (!uh)
		return (IPPROTO_DONE);
#endif

	UDPSTAT_INC(udps_ipackets);

	/*
	 * Destination port of 0 is illegal, based on RFC768.
	 */
	if (uh->uh_dport == 0)
		goto badunlocked;

	plen = ntohs(ip6->ip6_plen) - off + sizeof(*ip6);
	ulen = ntohs((u_short)uh->uh_ulen);

	nxt = ip6->ip6_nxt;
	cscov_partial = (nxt == IPPROTO_UDPLITE) ? 1 : 0;
	if (nxt == IPPROTO_UDPLITE && ulen == 0) {
		/* Zero means checksum over the complete packet. */
		ulen = plen;
		cscov_partial = 0;
	}
	if (plen != ulen) {
		UDPSTAT_INC(udps_badlen);
		goto badunlocked;
	}

	/*
	 * Checksum extended UDP header and data.
	 */
	if (uh->uh_sum == 0) {
		if (ulen > plen || ulen < sizeof(struct udphdr)) {
			UDPSTAT_INC(udps_nosum);
			goto badunlocked;
		}
	}

	if ((m->m_pkthdr.csum_flags & CSUM_DATA_VALID_IPV6) &&
	    !cscov_partial) {
		if (m->m_pkthdr.csum_flags & CSUM_PSEUDO_HDR)
			uh_sum = m->m_pkthdr.csum_data;
		else
			uh_sum = in6_cksum_pseudo(ip6, ulen, nxt,
			    m->m_pkthdr.csum_data);
		uh_sum ^= 0xffff;
	} else
		uh_sum = in6_cksum(m, nxt, off, ulen);

	if (uh_sum != 0) {
		UDPSTAT_INC(udps_badsum);
		goto badunlocked;
	}

	/*
	 * Construct sockaddr format source address.
	 */
	init_sin6(&fromsa, m);
	fromsa.sin6_port = uh->uh_sport;

	pcbinfo = get_inpcbinfo(nxt);
	if (IN6_IS_ADDR_MULTICAST(&ip6->ip6_dst)) {
		struct inpcb *last;
		struct inpcbhead *pcblist;
		struct ip6_moptions *imo;

		INP_INFO_RLOCK(pcbinfo);
		/*
		 * In the event that laddr should be set to the link-local
		 * address (this happens in RIPng), the multicast address
		 * specified in the received packet will not match laddr.  To
		 * handle this situation, matching is relaxed if the
		 * receiving interface is the same as one specified in the
		 * socket and if the destination multicast address matches
		 * one of the multicast groups specified in the socket.
		 */

		/*
		 * KAME note: traditionally we dropped udpiphdr from mbuf
		 * here.  We need udphdr for IPsec processing so we do that
		 * later.
		 */
		pcblist = get_pcblist(nxt);
		last = NULL;
		LIST_FOREACH(inp, pcblist, inp_list) {
			if ((inp->inp_vflag & INP_IPV6) == 0)
				continue;
			if (inp->inp_lport != uh->uh_dport)
				continue;
			if (inp->inp_fport != 0 &&
			    inp->inp_fport != uh->uh_sport)
				continue;
			if (!IN6_IS_ADDR_UNSPECIFIED(&inp->in6p_laddr)) {
				if (!IN6_ARE_ADDR_EQUAL(&inp->in6p_laddr,
							&ip6->ip6_dst))
					continue;
			}
			if (!IN6_IS_ADDR_UNSPECIFIED(&inp->in6p_faddr)) {
				if (!IN6_ARE_ADDR_EQUAL(&inp->in6p_faddr,
							&ip6->ip6_src) ||
				    inp->inp_fport != uh->uh_sport)
					continue;
			}

			/*
			 * XXXRW: Because we weren't holding either the inpcb
			 * or the hash lock when we checked for a match 
			 * before, we should probably recheck now that the 
			 * inpcb lock is (supposed to be) held.
			 */

			/*
			 * Handle socket delivery policy for any-source
			 * and source-specific multicast. [RFC3678]
			 */
			imo = inp->in6p_moptions;
			if (imo && IN6_IS_ADDR_MULTICAST(&ip6->ip6_dst)) {
				struct sockaddr_in6	 mcaddr;
				int			 blocked;

				INP_RLOCK(inp);

				bzero(&mcaddr, sizeof(struct sockaddr_in6));
				mcaddr.sin6_len = sizeof(struct sockaddr_in6);
				mcaddr.sin6_family = AF_INET6;
				mcaddr.sin6_addr = ip6->ip6_dst;

				blocked = im6o_mc_filter(imo, ifp,
					(struct sockaddr *)&mcaddr,
					(struct sockaddr *)&fromsa);
				if (blocked != MCAST_PASS) {
					if (blocked == MCAST_NOTGMEMBER)
						IP6STAT_INC(ip6s_notmember);
					if (blocked == MCAST_NOTSMEMBER ||
					    blocked == MCAST_MUTED)
						UDPSTAT_INC(udps_filtermcast);
					INP_RUNLOCK(inp); /* XXX */
					continue;
				}

				INP_RUNLOCK(inp);
			}
			if (last != NULL) {
				struct mbuf *n;

				if ((n = m_copy(m, 0, M_COPYALL)) != NULL) {
					INP_RLOCK(last);
					up = intoudpcb(last);
					if (up->u_tun_func == NULL) {
						udp6_append(last, n, off, &fromsa);
					} else {
						/*
						 * Engage the tunneling
						 * protocol we will have to
						 * leave the info_lock up,
						 * since we are hunting
						 * through multiple UDP's.
						 * 
						 */
						(*up->u_tun_func)(n, off, last);
					}
					INP_RUNLOCK(last);
				}
			}
			last = inp;
			/*
			 * Don't look for additional matches if this one does
			 * not have either the SO_REUSEPORT or SO_REUSEADDR
			 * socket options set.  This heuristic avoids
			 * searching through all pcbs in the common case of a
			 * non-shared port.  It assumes that an application
			 * will never clear these options after setting them.
			 */
			if ((last->inp_socket->so_options &
			     (SO_REUSEPORT|SO_REUSEADDR)) == 0)
				break;
		}

		if (last == NULL) {
			/*
			 * No matching pcb found; discard datagram.  (No need
			 * to send an ICMP Port Unreachable for a broadcast
			 * or multicast datgram.)
			 */
			UDPSTAT_INC(udps_noport);
			UDPSTAT_INC(udps_noportmcast);
			goto badheadlocked;
		}
		INP_RLOCK(last);
		INP_INFO_RUNLOCK(pcbinfo);
		up = intoudpcb(last);
		UDP_PROBE(receive, NULL, last, ip6, last, uh);
		if (up->u_tun_func == NULL) {
			udp6_append(last, m, off, &fromsa);
		} else {
			/*
			 * Engage the tunneling protocol.
			 */
			(*up->u_tun_func)(m, off, last);
		}
		INP_RUNLOCK(last);
		return (IPPROTO_DONE);
	}
	/*
	 * Locate pcb for datagram.
	 */

	/*
	 * Grab info from PACKET_TAG_IPFORWARD tag prepended to the chain.
	 */
	if ((m->m_flags & M_IP6_NEXTHOP) &&
	    (fwd_tag = m_tag_find(m, PACKET_TAG_IPFORWARD, NULL)) != NULL) {
		struct sockaddr_in6 *next_hop6;

		next_hop6 = (struct sockaddr_in6 *)(fwd_tag + 1);

		/*
		 * Transparently forwarded. Pretend to be the destination.
		 * Already got one like this?
		 */
		inp = in6_pcblookup_mbuf(pcbinfo, &ip6->ip6_src,
		    uh->uh_sport, &ip6->ip6_dst, uh->uh_dport,
		    INPLOOKUP_RLOCKPCB, m->m_pkthdr.rcvif, m);
		if (!inp) {
			/*
			 * It's new.  Try to find the ambushing socket.
			 * Because we've rewritten the destination address,
			 * any hardware-generated hash is ignored.
			 */
			inp = in6_pcblookup(pcbinfo, &ip6->ip6_src,
			    uh->uh_sport, &next_hop6->sin6_addr,
			    next_hop6->sin6_port ? htons(next_hop6->sin6_port) :
			    uh->uh_dport, INPLOOKUP_WILDCARD |
			    INPLOOKUP_RLOCKPCB, m->m_pkthdr.rcvif);
		}
		/* Remove the tag from the packet. We don't need it anymore. */
		m_tag_delete(m, fwd_tag);
		m->m_flags &= ~M_IP6_NEXTHOP;
	} else
		inp = in6_pcblookup_mbuf(pcbinfo, &ip6->ip6_src,
		    uh->uh_sport, &ip6->ip6_dst, uh->uh_dport,
		    INPLOOKUP_WILDCARD | INPLOOKUP_RLOCKPCB,
		    m->m_pkthdr.rcvif, m);
	if (inp == NULL) {
		if (udp_log_in_vain) {
			char ip6bufs[INET6_ADDRSTRLEN];
			char ip6bufd[INET6_ADDRSTRLEN];

			log(LOG_INFO,
			    "Connection attempt to UDP [%s]:%d from [%s]:%d\n",
			    ip6_sprintf(ip6bufd, &ip6->ip6_dst),
			    ntohs(uh->uh_dport),
			    ip6_sprintf(ip6bufs, &ip6->ip6_src),
			    ntohs(uh->uh_sport));
		}
		UDPSTAT_INC(udps_noport);
		if (m->m_flags & M_MCAST) {
			printf("UDP6: M_MCAST is set in a unicast packet.\n");
			UDPSTAT_INC(udps_noportmcast);
			goto badunlocked;
		}
		if (V_udp_blackhole)
			goto badunlocked;
		if (badport_bandlim(BANDLIM_ICMP6_UNREACH) < 0)
			goto badunlocked;
		icmp6_error(m, ICMP6_DST_UNREACH, ICMP6_DST_UNREACH_NOPORT, 0);
		return (IPPROTO_DONE);
	}
	INP_RLOCK_ASSERT(inp);
	up = intoudpcb(inp);
	if (cscov_partial) {
		if (up->u_rxcslen > ulen) {
			INP_RUNLOCK(inp);
			m_freem(m);
			return (IPPROTO_DONE);
		}
	}
	UDP_PROBE(receive, NULL, inp, ip6, inp, uh);
	if (up->u_tun_func == NULL) {
		udp6_append(inp, m, off, &fromsa);
	} else {
		/*
		 * Engage the tunneling protocol.
		 */

		(*up->u_tun_func)(m, off, inp);
	}
	INP_RUNLOCK(inp);
	return (IPPROTO_DONE);

badheadlocked:
	INP_INFO_RUNLOCK(pcbinfo);
badunlocked:
	if (m)
		m_freem(m);
	return (IPPROTO_DONE);
}

static void
udp6_common_ctlinput(int cmd, struct sockaddr *sa, void *d,
    struct inpcbinfo *pcbinfo)
{
	struct udphdr uh;
	struct ip6_hdr *ip6;
	struct mbuf *m;
	int off = 0;
	struct ip6ctlparam *ip6cp = NULL;
	const struct sockaddr_in6 *sa6_src = NULL;
	void *cmdarg;
	struct inpcb *(*notify)(struct inpcb *, int) = udp_notify;
	struct udp_portonly {
		u_int16_t uh_sport;
		u_int16_t uh_dport;
	} *uhp;

	if (sa->sa_family != AF_INET6 ||
	    sa->sa_len != sizeof(struct sockaddr_in6))
		return;

	if ((unsigned)cmd >= PRC_NCMDS)
		return;
	if (PRC_IS_REDIRECT(cmd))
		notify = in6_rtchange, d = NULL;
	else if (cmd == PRC_HOSTDEAD)
		d = NULL;
	else if (inet6ctlerrmap[cmd] == 0)
		return;

	/* if the parameter is from icmp6, decode it. */
	if (d != NULL) {
		ip6cp = (struct ip6ctlparam *)d;
		m = ip6cp->ip6c_m;
		ip6 = ip6cp->ip6c_ip6;
		off = ip6cp->ip6c_off;
		cmdarg = ip6cp->ip6c_cmdarg;
		sa6_src = ip6cp->ip6c_src;
	} else {
		m = NULL;
		ip6 = NULL;
		cmdarg = NULL;
		sa6_src = &sa6_any;
	}

	if (ip6) {
		/*
		 * XXX: We assume that when IPV6 is non NULL,
		 * M and OFF are valid.
		 */

		/* Check if we can safely examine src and dst ports. */
		if (m->m_pkthdr.len < off + sizeof(*uhp))
			return;

		bzero(&uh, sizeof(uh));
		m_copydata(m, off, sizeof(*uhp), (caddr_t)&uh);

		(void)in6_pcbnotify(pcbinfo, sa, uh.uh_dport,
		    (struct sockaddr *)ip6cp->ip6c_src, uh.uh_sport, cmd,
		    cmdarg, notify);
	} else
		(void)in6_pcbnotify(pcbinfo, sa, 0,
		    (const struct sockaddr *)sa6_src, 0, cmd, cmdarg, notify);
}

void
udp6_ctlinput(int cmd, struct sockaddr *sa, void *d)
{

	return (udp6_common_ctlinput(cmd, sa, d, &V_udbinfo));
}

void
udplite6_ctlinput(int cmd, struct sockaddr *sa, void *d)
{

	return (udp6_common_ctlinput(cmd, sa, d, &V_ulitecbinfo));
}

static int
udp6_getcred(SYSCTL_HANDLER_ARGS)
{
	struct xucred xuc;
	struct sockaddr_in6 addrs[2];
	struct ifnet *ifp;
	struct inpcb *inp;
	uint32_t zoneid;
	int error;

	error = priv_check(req->td, PRIV_NETINET_GETCRED);
	if (error)
		return (error);

	if (req->newlen != sizeof(addrs))
		return (EINVAL);
	if (req->oldlen != sizeof(struct xucred))
		return (EINVAL);
	error = SYSCTL_IN(req, addrs, sizeof(addrs));
	if (error)
		return (error);
	error = sa6_checkzone(&addrs[0]);
	if (error)
		return (error);
	error = sa6_checkzone(&addrs[1]);
	if (error)
		return (error);

	ifp = NULL;
	zoneid = 0;
	if (addrs[0].sin6_scope_id != 0)
		zoneid = addrs[0].sin6_scope_id;
	if (addrs[1].sin6_scope_id != 0) {
		if (zoneid != 0 && zoneid != addrs[1].sin6_scope_id)
			return (EINVAL);
		zoneid = addrs[1].sin6_scope_id;
	}
	if (zoneid != 0) {
		ifp = in6_getlinkifnet(zoneid);
		if (ifp == NULL)
			return (ENOENT);
	}
	inp = in6_pcblookup(&V_udbinfo, &addrs[1].sin6_addr,
	    addrs[1].sin6_port, &addrs[0].sin6_addr, addrs[0].sin6_port,
	    INPLOOKUP_WILDCARD | INPLOOKUP_RLOCKPCB, ifp);
	if (inp != NULL) {
		INP_RLOCK_ASSERT(inp);
		if (inp->inp_socket == NULL)
			error = ENOENT;
		if (error == 0)
			error = cr_canseesocket(req->td->td_ucred,
			    inp->inp_socket);
		if (error == 0)
			cru2x(inp->inp_cred, &xuc);
		INP_RUNLOCK(inp);
	} else
		error = ENOENT;
	if (error == 0)
		error = SYSCTL_OUT(req, &xuc, sizeof(struct xucred));
	return (error);
}

SYSCTL_PROC(_net_inet6_udp6, OID_AUTO, getcred, CTLTYPE_OPAQUE|CTLFLAG_RW, 0,
    0, udp6_getcred, "S,xucred", "Get the xucred of a UDP6 connection");

static int
udp6_output(struct inpcb *inp, struct mbuf *m, struct sockaddr *addr6,
    struct mbuf *control, struct thread *td)
{
	struct route_in6 ro;
	u_int32_t ulen = m->m_pkthdr.len;
	u_int32_t plen = sizeof(struct udphdr) + ulen;
	struct ip6_hdr *ip6;
	struct udphdr *udp6;
	struct in6_addr *laddr, *faddr, in6a;
	struct sockaddr_in6 *sin6 = NULL;
	struct ifnet *oifp = NULL;
<<<<<<< HEAD
=======
	int cscov_partial = 0;
	int scope_ambiguous = 0;
>>>>>>> 9cf17705
	u_short fport;
	int error = 0;
	uint8_t nxt;
	uint16_t cscov = 0;
	struct ip6_pktopts *optp, opt;
	int af = AF_INET6, hlen = sizeof(struct ip6_hdr);
	int flags;

	INP_WLOCK_ASSERT(inp);
	INP_HASH_WLOCK_ASSERT(inp->inp_pcbinfo);

	if (control) {
		if ((error = ip6_setpktopts(control, &opt,
		    inp->in6p_outputopts, td->td_ucred, IPPROTO_UDP)) != 0)
			goto release;
		optp = &opt;
	} else
		optp = inp->in6p_outputopts;

	bzero(&ro, sizeof(ro));
	if (addr6 != NULL) {
		/*
		 * Application must provide a proper zone ID or the use of
		 * default zone IDs should be enabled.
		 */
		ro.ro_dst = *(struct sockaddr_in6 *)addr6;
		sin6 = &ro.ro_dst;
		error = sa6_checkzone_opts(optp, inp->in6p_moptions, sin6);
		if (error != 0)
			goto release;
	}
	if (sin6) {
		faddr = &sin6->sin6_addr;

		/*
		 * Since we saw no essential reason for calling in_pcbconnect,
		 * we get rid of such kind of logic, and call in6_selectsrc
		 * and in6_pcbsetport in order to fill in the local address
		 * and the local port.
		 */
		if (sin6->sin6_port == 0) {
			error = EADDRNOTAVAIL;
			goto release;
		}

		if (!IN6_IS_ADDR_UNSPECIFIED(&inp->in6p_faddr)) {
			/* how about ::ffff:0.0.0.0 case? */
			error = EISCONN;
			goto release;
		}

		fport = sin6->sin6_port; /* allow 0 port */

		if (IN6_IS_ADDR_V4MAPPED(faddr)) {
			if ((inp->inp_flags & IN6P_IPV6_V6ONLY)) {
				/*
				 * I believe we should explicitly discard the
				 * packet when mapped addresses are disabled,
				 * rather than send the packet as an IPv6 one.
				 * If we chose the latter approach, the packet
				 * might be sent out on the wire based on the
				 * default route, the situation which we'd
				 * probably want to avoid.
				 * (20010421 jinmei@kame.net)
				 */
				error = EINVAL;
				goto release;
			}
			if (!IN6_IS_ADDR_UNSPECIFIED(&inp->in6p_laddr) &&
			    !IN6_IS_ADDR_V4MAPPED(&inp->in6p_laddr)) {
				/*
				 * when remote addr is an IPv4-mapped address,
				 * local addr should not be an IPv6 address,
				 * since you cannot determine how to map IPv6
				 * source address to IPv4.
				 */
				error = EINVAL;
				goto release;
			}

			af = AF_INET;
		}

		if (!IN6_IS_ADDR_V4MAPPED(faddr)) {
			error = in6_selectsrc(sin6, optp, inp, &ro,
			    td->td_ucred, &oifp, &in6a);
			if (error)
				goto release;
			laddr = &in6a;
		} else
			laddr = &inp->in6p_laddr;	/* XXX */
		if (laddr == NULL) {
			if (error == 0)
				error = EADDRNOTAVAIL;
			goto release;
		}
		if (inp->inp_lport == 0 &&
		    (error = in6_pcbsetport(laddr, inp, td->td_ucred)) != 0) {
			/* Undo an address bind that may have occurred. */
			inp->in6p_laddr = in6addr_any;
			goto release;
		}
	} else {
		if (IN6_IS_ADDR_UNSPECIFIED(&inp->in6p_faddr)) {
			error = ENOTCONN;
			goto release;
		}
		if (IN6_IS_ADDR_V4MAPPED(&inp->in6p_faddr)) {
			if ((inp->inp_flags & IN6P_IPV6_V6ONLY)) {
				/*
				 * XXX: this case would happen when the
				 * application sets the V6ONLY flag after
				 * connecting the foreign address.
				 * Such applications should be fixed,
				 * so we bark here.
				 */
				log(LOG_INFO, "udp6_output: IPV6_V6ONLY "
				    "option was set for a connected socket\n");
				error = EINVAL;
				goto release;
			} else
				af = AF_INET;
		}
		laddr = &inp->in6p_laddr;
		faddr = &inp->in6p_faddr;
		fport = inp->inp_fport;
		if (inp->in6p_zoneid != 0)
			oifp = in6_getlinkifnet(inp->in6p_zoneid);
	}

	if (af == AF_INET)
		hlen = sizeof(struct ip);

	/*
	 * Calculate data length and get a mbuf
	 * for UDP and IP6 headers.
	 */
	M_PREPEND(m, hlen + sizeof(struct udphdr), M_NOWAIT);
	if (m == 0) {
		error = ENOBUFS;
		goto release;
	}

	/*
	 * Stuff checksum and output datagram.
	 */
	nxt = (inp->inp_socket->so_proto->pr_protocol == IPPROTO_UDP) ?
	    IPPROTO_UDP : IPPROTO_UDPLITE;
	udp6 = (struct udphdr *)(mtod(m, caddr_t) + hlen);
	udp6->uh_sport = inp->inp_lport; /* lport is always set in the PCB */
	udp6->uh_dport = fport;
	if (nxt == IPPROTO_UDPLITE) {
		struct udpcb *up;

		up = intoudpcb(inp);
		cscov = up->u_txcslen;
		if (cscov >= plen)
			cscov = 0;
		udp6->uh_ulen = htons(cscov);
		/*
		 * For UDP-Lite, checksum coverage length of zero means
		 * the entire UDPLite packet is covered by the checksum.
		 */
		cscov_partial = (cscov == 0) ? 0 : 1;
	} else if (plen <= 0xffff)
		udp6->uh_ulen = htons((u_short)plen);
	else
		udp6->uh_ulen = 0;
	udp6->uh_sum = 0;

	switch (af) {
	case AF_INET6:
		ip6 = mtod(m, struct ip6_hdr *);
		ip6->ip6_flow	= inp->inp_flow & IPV6_FLOWINFO_MASK;
		ip6->ip6_vfc	&= ~IPV6_VERSION_MASK;
		ip6->ip6_vfc	|= IPV6_VERSION;
		ip6->ip6_plen	= htons((u_short)plen);
		ip6->ip6_nxt	= nxt;
		ip6->ip6_hlim	= in6_selecthlim(inp, NULL);
		ip6->ip6_src	= *laddr;
		ip6->ip6_dst	= *faddr;

		if (cscov_partial) {
			if ((udp6->uh_sum = in6_cksum(m, 0,
			    sizeof(struct ip6_hdr), cscov)) == 0)
				udp6->uh_sum = 0xffff;
		} else {
			udp6->uh_sum = in6_cksum_pseudo(ip6, plen, nxt, 0);
			m->m_pkthdr.csum_flags = CSUM_UDP_IPV6;
			m->m_pkthdr.csum_data = offsetof(struct udphdr, uh_sum);
		}

		flags = oifp ? IPV6_USEROIF: 0;

		UDP_PROBE(send, NULL, inp, ip6, inp, udp6);
		UDPSTAT_INC(udps_opackets);
		error = ip6_output(m, optp, &ro, flags, inp->in6p_moptions,
		    &oifp, inp);
		break;
	case AF_INET:
		error = EAFNOSUPPORT;
		goto release;
	}
	goto releaseopt;

release:
	m_freem(m);

releaseopt:
	if (control) {
		ip6_clearpktopts(&opt, -1);
		m_freem(control);
	}
	RO_RTFREE(&ro);
	return (error);
}

static void
udp6_abort(struct socket *so)
{
	struct inpcb *inp;
	struct inpcbinfo *pcbinfo;

	pcbinfo = get_inpcbinfo(so->so_proto->pr_protocol);
	inp = sotoinpcb(so);
	KASSERT(inp != NULL, ("udp6_abort: inp == NULL"));

#ifdef INET
	if (inp->inp_vflag & INP_IPV4) {
		struct pr_usrreqs *pru;

		pru = inetsw[ip_protox[IPPROTO_UDP]].pr_usrreqs;
		(*pru->pru_abort)(so);
		return;
	}
#endif

	INP_WLOCK(inp);
	if (!IN6_IS_ADDR_UNSPECIFIED(&inp->in6p_faddr)) {
		INP_HASH_WLOCK(pcbinfo);
		in6_pcbdisconnect(inp);
		inp->in6p_laddr = in6addr_any;
		INP_HASH_WUNLOCK(pcbinfo);
		soisdisconnected(so);
	}
	INP_WUNLOCK(inp);
}

static int
udp6_attach(struct socket *so, int proto, struct thread *td)
{
	struct inpcb *inp;
	struct inpcbinfo *pcbinfo;
	int error;

	pcbinfo = get_inpcbinfo(so->so_proto->pr_protocol);
	inp = sotoinpcb(so);
	KASSERT(inp == NULL, ("udp6_attach: inp != NULL"));

	if (so->so_snd.sb_hiwat == 0 || so->so_rcv.sb_hiwat == 0) {
		error = soreserve(so, udp_sendspace, udp_recvspace);
		if (error)
			return (error);
	}
	INP_INFO_WLOCK(pcbinfo);
	error = in_pcballoc(so, pcbinfo);
	if (error) {
		INP_INFO_WUNLOCK(pcbinfo);
		return (error);
	}
	inp = (struct inpcb *)so->so_pcb;
	inp->inp_vflag |= INP_IPV6;
	if ((inp->inp_flags & IN6P_IPV6_V6ONLY) == 0)
		inp->inp_vflag |= INP_IPV4;
	inp->in6p_hops = -1;	/* use kernel default */
	inp->in6p_cksum = -1;	/* just to be sure */
	/*
	 * XXX: ugly!!
	 * IPv4 TTL initialization is necessary for an IPv6 socket as well,
	 * because the socket may be bound to an IPv6 wildcard address,
	 * which may match an IPv4-mapped IPv6 address.
	 */
	inp->inp_ip_ttl = V_ip_defttl;

	error = udp_newudpcb(inp);
	if (error) {
		in_pcbdetach(inp);
		in_pcbfree(inp);
		INP_INFO_WUNLOCK(pcbinfo);
		return (error);
	}
	INP_WUNLOCK(inp);
	INP_INFO_WUNLOCK(pcbinfo);
	return (0);
}

static int
udp6_bind(struct socket *so, struct sockaddr *nam, struct thread *td)
{
	struct inpcb *inp;
	struct inpcbinfo *pcbinfo;
	int error;

	pcbinfo = get_inpcbinfo(so->so_proto->pr_protocol);
	inp = sotoinpcb(so);
	KASSERT(inp != NULL, ("udp6_bind: inp == NULL"));

	INP_WLOCK(inp);
	INP_HASH_WLOCK(pcbinfo);
	inp->inp_vflag &= ~INP_IPV4;
	inp->inp_vflag |= INP_IPV6;
	if ((inp->inp_flags & IN6P_IPV6_V6ONLY) == 0) {
		struct sockaddr_in6 *sin6_p;

		sin6_p = (struct sockaddr_in6 *)nam;

		if (IN6_IS_ADDR_UNSPECIFIED(&sin6_p->sin6_addr))
			inp->inp_vflag |= INP_IPV4;
#ifdef INET
		else if (IN6_IS_ADDR_V4MAPPED(&sin6_p->sin6_addr)) {
			struct sockaddr_in sin;

			in6_sin6_2_sin(&sin, sin6_p);
			inp->inp_vflag |= INP_IPV4;
			inp->inp_vflag &= ~INP_IPV6;
			error = in_pcbbind(inp, (struct sockaddr *)&sin,
			    td->td_ucred);
			goto out;
		}
#endif
	}

	error = in6_pcbbind(inp, nam, td->td_ucred);
#ifdef INET
out:
#endif
	INP_HASH_WUNLOCK(pcbinfo);
	INP_WUNLOCK(inp);
	return (error);
}

static void
udp6_close(struct socket *so)
{
	struct inpcb *inp;
	struct inpcbinfo *pcbinfo;

	pcbinfo = get_inpcbinfo(so->so_proto->pr_protocol);
	inp = sotoinpcb(so);
	KASSERT(inp != NULL, ("udp6_close: inp == NULL"));

#ifdef INET
	if (inp->inp_vflag & INP_IPV4) {
		struct pr_usrreqs *pru;

		pru = inetsw[ip_protox[IPPROTO_UDP]].pr_usrreqs;
		(*pru->pru_disconnect)(so);
		return;
	}
#endif
	INP_WLOCK(inp);
	if (!IN6_IS_ADDR_UNSPECIFIED(&inp->in6p_faddr)) {
		INP_HASH_WLOCK(pcbinfo);
		in6_pcbdisconnect(inp);
		inp->in6p_laddr = in6addr_any;
		INP_HASH_WUNLOCK(pcbinfo);
		soisdisconnected(so);
	}
	INP_WUNLOCK(inp);
}

static int
udp6_connect(struct socket *so, struct sockaddr *nam, struct thread *td)
{
	struct inpcb *inp;
	struct inpcbinfo *pcbinfo;
	struct sockaddr_in6 *sin6;
	int error;

	pcbinfo = get_inpcbinfo(so->so_proto->pr_protocol);
	inp = sotoinpcb(so);
	sin6 = (struct sockaddr_in6 *)nam;
	KASSERT(inp != NULL, ("udp6_connect: inp == NULL"));

	/*
	 * XXXRW: Need to clarify locking of v4/v6 flags.
	 */
	INP_WLOCK(inp);
#ifdef INET
	if (IN6_IS_ADDR_V4MAPPED(&sin6->sin6_addr)) {
		struct sockaddr_in sin;

		if ((inp->inp_flags & IN6P_IPV6_V6ONLY) != 0) {
			error = EINVAL;
			goto out;
		}
		if (inp->inp_faddr.s_addr != INADDR_ANY) {
			error = EISCONN;
			goto out;
		}
		in6_sin6_2_sin(&sin, sin6);
		inp->inp_vflag |= INP_IPV4;
		inp->inp_vflag &= ~INP_IPV6;
		error = prison_remote_ip4(td->td_ucred, &sin.sin_addr);
		if (error != 0)
			goto out;
		INP_HASH_WLOCK(pcbinfo);
		error = in_pcbconnect(inp, (struct sockaddr *)&sin,
		    td->td_ucred);
		INP_HASH_WUNLOCK(pcbinfo);
		if (error == 0)
			soisconnected(so);
		goto out;
	}
#endif
	if (!IN6_IS_ADDR_UNSPECIFIED(&inp->in6p_faddr)) {
		error = EISCONN;
		goto out;
	}
	inp->inp_vflag &= ~INP_IPV4;
	inp->inp_vflag |= INP_IPV6;
<<<<<<< HEAD
	INP_HASH_WLOCK(&V_udbinfo);
=======
	error = prison_remote_ip6(td->td_ucred, &sin6->sin6_addr);
	if (error != 0)
		goto out;
	INP_HASH_WLOCK(pcbinfo);
>>>>>>> 9cf17705
	error = in6_pcbconnect(inp, nam, td->td_ucred);
	INP_HASH_WUNLOCK(pcbinfo);
	if (error == 0)
		soisconnected(so);
out:
	INP_WUNLOCK(inp);
	return (error);
}

static void
udp6_detach(struct socket *so)
{
	struct inpcb *inp;
	struct inpcbinfo *pcbinfo;
	struct udpcb *up;

	pcbinfo = get_inpcbinfo(so->so_proto->pr_protocol);
	inp = sotoinpcb(so);
	KASSERT(inp != NULL, ("udp6_detach: inp == NULL"));

	INP_INFO_WLOCK(pcbinfo);
	INP_WLOCK(inp);
	up = intoudpcb(inp);
	KASSERT(up != NULL, ("%s: up == NULL", __func__));
	in_pcbdetach(inp);
	in_pcbfree(inp);
	INP_INFO_WUNLOCK(pcbinfo);
	udp_discardcb(up);
}

static int
udp6_disconnect(struct socket *so)
{
	struct inpcb *inp;
	struct inpcbinfo *pcbinfo;
	int error;

	pcbinfo = get_inpcbinfo(so->so_proto->pr_protocol);
	inp = sotoinpcb(so);
	KASSERT(inp != NULL, ("udp6_disconnect: inp == NULL"));

#ifdef INET
	if (inp->inp_vflag & INP_IPV4) {
		struct pr_usrreqs *pru;

		pru = inetsw[ip_protox[IPPROTO_UDP]].pr_usrreqs;
		(void)(*pru->pru_disconnect)(so);
		return (0);
	}
#endif

	INP_WLOCK(inp);

	if (IN6_IS_ADDR_UNSPECIFIED(&inp->in6p_faddr)) {
		error = ENOTCONN;
		goto out;
	}

	INP_HASH_WLOCK(pcbinfo);
	in6_pcbdisconnect(inp);
	inp->in6p_laddr = in6addr_any;
	INP_HASH_WUNLOCK(pcbinfo);
	SOCK_LOCK(so);
	so->so_state &= ~SS_ISCONNECTED;		/* XXX */
	SOCK_UNLOCK(so);
out:
	INP_WUNLOCK(inp);
	return (0);
}

static int
udp6_send(struct socket *so, int flags, struct mbuf *m,
    struct sockaddr *addr, struct mbuf *control, struct thread *td)
{
	struct inpcb *inp;
	struct inpcbinfo *pcbinfo;
	int error = 0;

	pcbinfo = get_inpcbinfo(so->so_proto->pr_protocol);
	inp = sotoinpcb(so);
	KASSERT(inp != NULL, ("udp6_send: inp == NULL"));

	INP_WLOCK(inp);
	if (addr) {
		if (addr->sa_len != sizeof(struct sockaddr_in6)) {
			error = EINVAL;
			goto bad;
		}
		if (addr->sa_family != AF_INET6) {
			error = EAFNOSUPPORT;
			goto bad;
		}
	}

#ifdef INET
	if ((inp->inp_flags & IN6P_IPV6_V6ONLY) == 0) {
		int hasv4addr;
		struct sockaddr_in6 *sin6 = 0;

		if (addr == 0)
			hasv4addr = (inp->inp_vflag & INP_IPV4);
		else {
			sin6 = (struct sockaddr_in6 *)addr;
			hasv4addr = IN6_IS_ADDR_V4MAPPED(&sin6->sin6_addr)
			    ? 1 : 0;
		}
		if (hasv4addr) {
			struct pr_usrreqs *pru;

			/*
			 * XXXRW: We release UDP-layer locks before calling
			 * udp_send() in order to avoid recursion.  However,
			 * this does mean there is a short window where inp's
			 * fields are unstable.  Could this lead to a
			 * potential race in which the factors causing us to
			 * select the UDPv4 output routine are invalidated?
			 */
			INP_WUNLOCK(inp);
			if (sin6)
				in6_sin6_2_sin_in_sock(addr);
			pru = inetsw[ip_protox[IPPROTO_UDP]].pr_usrreqs;
			/* addr will just be freed in sendit(). */
			return ((*pru->pru_send)(so, flags, m, addr, control,
			    td));
		}
	}
#endif
#ifdef MAC
	mac_inpcb_create_mbuf(inp, m);
#endif
	INP_HASH_WLOCK(pcbinfo);
	error = udp6_output(inp, m, addr, control, td);
	INP_HASH_WUNLOCK(pcbinfo);
#ifdef INET
#endif	
	INP_WUNLOCK(inp);
	return (error);

bad:
	INP_WUNLOCK(inp);
	m_freem(m);
	return (error);
}

struct pr_usrreqs udp6_usrreqs = {
	.pru_abort =		udp6_abort,
	.pru_attach =		udp6_attach,
	.pru_bind =		udp6_bind,
	.pru_connect =		udp6_connect,
	.pru_control =		in6_control,
	.pru_detach =		udp6_detach,
	.pru_disconnect =	udp6_disconnect,
	.pru_peeraddr =		in6_mapped_peeraddr,
	.pru_send =		udp6_send,
	.pru_shutdown =		udp_shutdown,
	.pru_sockaddr =		in6_mapped_sockaddr,
	.pru_soreceive =	soreceive_dgram,
	.pru_sosend =		sosend_dgram,
	.pru_sosetlabel =	in_pcbsosetlabel,
	.pru_close =		udp6_close
};<|MERGE_RESOLUTION|>--- conflicted
+++ resolved
@@ -662,11 +662,7 @@
 	struct in6_addr *laddr, *faddr, in6a;
 	struct sockaddr_in6 *sin6 = NULL;
 	struct ifnet *oifp = NULL;
-<<<<<<< HEAD
-=======
 	int cscov_partial = 0;
-	int scope_ambiguous = 0;
->>>>>>> 9cf17705
 	u_short fport;
 	int error = 0;
 	uint8_t nxt;
@@ -1088,14 +1084,7 @@
 	}
 	inp->inp_vflag &= ~INP_IPV4;
 	inp->inp_vflag |= INP_IPV6;
-<<<<<<< HEAD
-	INP_HASH_WLOCK(&V_udbinfo);
-=======
-	error = prison_remote_ip6(td->td_ucred, &sin6->sin6_addr);
-	if (error != 0)
-		goto out;
 	INP_HASH_WLOCK(pcbinfo);
->>>>>>> 9cf17705
 	error = in6_pcbconnect(inp, nam, td->td_ucred);
 	INP_HASH_WUNLOCK(pcbinfo);
 	if (error == 0)
