--- conflicted
+++ resolved
@@ -29,32 +29,17 @@
  */
 
 #include <sys/cdefs.h>
-<<<<<<< HEAD
-#ifndef lint
-__RCSID("$NetBSD: mips_reloc.c,v 1.58 2010/01/14 11:57:06 skrll Exp $");
-#endif /* not lint */
+__FBSDID("$FreeBSD$");
 
 #include <sys/types.h>
 #include <sys/stat.h>
 #include <sys/endian.h>
 
-=======
-__FBSDID("$FreeBSD$");
-
-#include <sys/types.h>
-#include <sys/stat.h>
-#include <sys/endian.h>
-
->>>>>>> 75e5bed0
 #include <stdlib.h>
 #include <string.h>
 
 #include "debug.h"
 #include "rtld.h"
-
-#ifdef __mips_o32
-#define SUPPORT_OLD_BROKEN_LD
-#endif
 
 void
 init_pltgot(Obj_Entry *obj)
@@ -79,10 +64,6 @@
  * It is possible for the compiler to emit relocations for unaligned data.
  * We handle this situation with these inlines.
  */
-<<<<<<< HEAD
-
-=======
->>>>>>> 75e5bed0
 #if ELFSIZE == 64
 /*
  * ELF64 MIPS encodes the relocs uniquely.  The first 32-bits of info contain
@@ -146,7 +127,6 @@
 	(void)memcpy(where, (const uint8_t *)((&val)+1) - len, len);
 #endif
 }
-
 
 void
 _rtld_relocate_nonplt_self(Elf_Dyn *dynp, Elf_Addr relocbase)
