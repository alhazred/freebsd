#	@(#)Makefile.inc	8.6 (Berkeley) 5/4/95
# $FreeBSD$

# machine-independent gen sources
.PATH: ${.CURDIR}/${LIBC_ARCH}/gen ${.CURDIR}/gen

SRCS+=  __getosreldate.c __xuname.c \
	_once_stub.c _pthread_stubs.c _rand48.c _spinlock_stub.c \
	_thread_init.c \
	alarm.c arc4random.c assert.c auxv.c basename.c check_utility_compat.c \
	clock.c clock_getcpuclockid.c closedir.c confstr.c \
	crypt.c ctermid.c daemon.c devname.c dirfd.c dirname.c disklabel.c \
	dlfcn.c drand48.c elf_utils.c erand48.c err.c errlst.c errno.c \
	exec.c fdevname.c feature_present.c fmtcheck.c fmtmsg.c fnmatch.c \
	fpclassify.c frexp.c fstab.c ftok.c fts.c fts-compat.c ftw.c \
	getbootfile.c getbsize.c \
	getcap.c getcwd.c getdomainname.c getgrent.c getgrouplist.c \
	gethostname.c getloadavg.c getlogin.c getmntinfo.c getnetgrent.c \
	getosreldate.c getpagesize.c getpagesizes.c \
	getpeereid.c getprogname.c getpwent.c getttyent.c \
	getusershell.c getutxent.c getvfsbyname.c glob.c \
	initgroups.c isatty.c isinf.c isnan.c jrand48.c lcong48.c \
	libc_dlopen.c \
	lockf.c lrand48.c mrand48.c nftw.c nice.c \
	nlist.c nrand48.c opendir.c \
	pause.c pmadvise.c popen.c posix_spawn.c \
<<<<<<< HEAD
	psignal.c pututxline.c pw_scan.c pwcache.c pwcache.h \
=======
	psignal.c pututxline.c pw_scan.c \
>>>>>>> c8062fa2
	raise.c readdir.c readpassphrase.c rewinddir.c \
	scandir.c seed48.c seekdir.c semctl.c \
	setdomainname.c sethostname.c setjmperr.c setmode.c \
	setproctitle.c setprogname.c siginterrupt.c siglist.c signal.c \
	sigsetops.c sleep.c srand48.c statvfs.c stringlist.c strtofflags.c \
	sysconf.c sysctl.c sysctlbyname.c sysctlnametomib.c \
	syslog.c telldir.c termios.c time.c times.c timezone.c tls.c \
<<<<<<< HEAD
	ttyname.c ttyslot.c ualarm.c ulimit.c uname.c unvis.c unvis-compat.c \
	usleep.c utime.c utxdb.c valloc.c vis.c \
	wait.c wait3.c waitpid.c \
	wordexp.c
=======
	ttyname.c ttyslot.c ualarm.c ulimit.c uname.c unvis.c \
	usleep.c utime.c utxdb.c valloc.c vis.c wait.c wait3.c waitpid.c \
	waitid.c wordexp.c

.PATH: ${.CURDIR}/../../contrib/libc-pwcache
SRCS+=	pwcache.c pwcache.h
>>>>>>> c8062fa2

MISRCS+=modf.c

CANCELPOINTS_SRCS=sem.c sem_new.c
.for src in ${CANCELPOINTS_SRCS}
SRCS+=cancelpoints_${src}
CLEANFILES+=cancelpoints_${src}
cancelpoints_${src}:
	ln -sf ${.CURDIR}/gen/${src} ${.TARGET}
.endfor

SYM_MAPS+=${.CURDIR}/gen/Symbol.map

# machine-dependent gen sources
.sinclude "${.CURDIR}/${LIBC_ARCH}/gen/Makefile.inc"

MAN+=	alarm.3 arc4random.3 \
	basename.3 check_utility_compat.3 clock.3 clock_getcpuclockid.3 \
	confstr.3 ctermid.3 daemon.3 devname.3 directory.3 dirname.3 \
	dl_iterate_phdr.3 dladdr.3 dlinfo.3 dllockinit.3 dlopen.3 \
	err.3 exec.3 \
	feature_present.3 fmtcheck.3 fmtmsg.3 fnmatch.3 fpclassify.3 frexp.3 \
	ftok.3 fts.3 ftw.3 \
	getbootfile.3 getbsize.3 getcap.3 getcontext.3 getcwd.3 \
	getdiskbyname.3 getdomainname.3 getfsent.3 \
	getgrent.3 getgrouplist.3 gethostname.3 getloadavg.3 \
	getmntinfo.3 getnetgrent.3 getosreldate.3 getpagesize.3 \
	getpagesizes.3 getpass.3 getpeereid.3 getprogname.3 getpwent.3 \
	getttyent.3 getusershell.3 getutxent.3 getvfsbyname.3 \
	glob.3 initgroups.3 isgreater.3 ldexp.3 lockf.3 makecontext.3 \
	modf.3 \
	nice.3 nlist.3 pause.3 popen.3 \
	posix_spawn.3 posix_spawn_file_actions_addopen.3 \
	posix_spawn_file_actions_init.3 posix_spawnattr_getflags.3 \
	posix_spawnattr_getpgroup.3 posix_spawnattr_getschedparam.3 \
	posix_spawnattr_getschedpolicy.3 posix_spawnattr_init.3 \
	posix_spawnattr_getsigdefault.3 posix_spawnattr_getsigmask.3 \
	psignal.3 pwcache.3 \
	raise.3 rand48.3 readpassphrase.3 rfork_thread.3 \
	scandir.3 sem_destroy.3 sem_getvalue.3 sem_init.3 \
	sem_open.3 sem_post.3 sem_timedwait.3 sem_wait.3 \
	setjmp.3 setmode.3 setproctitle.3 \
	siginterrupt.3 signal.3 sigsetops.3 sleep.3 \
	statvfs.3 stringlist.3 \
	strtofflags.3 sysconf.3 sysctl.3 syslog.3 tcgetpgrp.3 tcgetsid.3 \
	tcsendbreak.3 tcsetattr.3 tcsetpgrp.3 tcsetsid.3 time.3 times.3 \
	timezone.3 ttyname.3 tzset.3 ualarm.3 ucontext.3 ulimit.3 uname.3 \
	unvis.3 usleep.3 utime.3 valloc.3 vis.3 wordexp.3

MLINKS+=arc4random.3 arc4random_addrandom.3 arc4random.3 arc4random_stir.3 \
	arc4random.3 arc4random_buf.3 arc4random.3 arc4random_uniform.3
MLINKS+=basename.3 basename_r.3
MLINKS+=ctermid.3 ctermid_r.3
MLINKS+=devname.3 devname_r.3
MLINKS+=devname.3 fdevname.3
MLINKS+=devname.3 fdevname_r.3
MLINKS+=directory.3 closedir.3 directory.3 dirfd.3 directory.3 opendir.3 \
	directory.3 fdopendir.3 \
	directory.3 readdir.3 directory.3 readdir_r.3 directory.3 rewinddir.3 \
	directory.3 seekdir.3 directory.3 telldir.3
MLINKS+=dlopen.3 fdlopen.3 dlopen.3 dlclose.3 dlopen.3 dlerror.3 \
	dlopen.3 dlfunc.3 dlopen.3 dlsym.3
MLINKS+=err.3 err_set_exit.3 err.3 err_set_file.3 err.3 errc.3 err.3 errx.3 \
	err.3 verr.3 err.3 verrc.3 err.3 verrx.3 err.3 vwarn.3 err.3 vwarnc.3 \
	err.3 vwarnx.3 err.3 warnc.3 err.3 warn.3 err.3 warnx.3
MLINKS+=exec.3 execl.3 exec.3 execle.3 exec.3 execlp.3 exec.3 exect.3 \
	exec.3 execv.3 exec.3 execvP.3 exec.3 execvp.3
MLINKS+=fpclassify.3 finite.3 fpclassify.3 finitef.3 \
	fpclassify.3 isfinite.3 fpclassify.3 isinf.3 fpclassify.3 isnan.3 \
	fpclassify.3 isnormal.3
MLINKS+=frexp.3 frexpf.3 frexp.3 frexpl.3
MLINKS+=fts.3 fts_children.3 fts.3 fts_close.3 fts.3 fts_open.3 \
	fts.3 fts_read.3 fts.3 fts_set.3 fts.3 fts_set_clientptr.3 \
	fts.3 fts_get_clientptr.3 fts.3 fts_get_stream.3
MLINKS+=ftw.3 nftw.3
MLINKS+=getcap.3 cgetcap.3 getcap.3 cgetclose.3 getcap.3 cgetent.3 \
	getcap.3 cgetfirst.3 getcap.3 cgetmatch.3 getcap.3 cgetnext.3 \
	getcap.3 cgetnum.3 getcap.3 cgetset.3 getcap.3 cgetstr.3 \
	getcap.3 cgetustr.3
MLINKS+=getcwd.3 getwd.3
MLINKS+=getcontext.3 setcontext.3
MLINKS+=getdomainname.3 setdomainname.3
MLINKS+=getfsent.3 endfsent.3 getfsent.3 getfsfile.3 getfsent.3 getfsspec.3 \
	getfsent.3 getfstype.3 getfsent.3 setfsent.3 \
	getfsent.3 setfstab.3 getfsent.3 getfstab.3
MLINKS+=getgrent.3 endgrent.3 getgrent.3 getgrgid.3 getgrent.3 getgrnam.3 \
	getgrent.3 setgrent.3 getgrent.3 setgroupent.3 \
	getgrent.3 getgrent_r.3 getgrent.3 getgrnam_r.3 getgrent.3 getgrgid_r.3
MLINKS+=gethostname.3 sethostname.3
MLINKS+=getnetgrent.3 endnetgrent.3 getnetgrent.3 innetgr.3 \
	getnetgrent.3 setnetgrent.3
MLINKS+=getprogname.3 setprogname.3
MLINKS+=getpwent.3 endpwent.3 getpwent.3 getpwnam.3 getpwent.3 getpwuid.3 \
	getpwent.3 setpassent.3 getpwent.3 setpwent.3 getpwent.3 setpwfile.3 \
	getpwent.3 getpwent_r.3 getpwent.3 getpwnam_r.3 \
	getpwent.3 getpwuid_r.3
MLINKS+=getttyent.3 endttyent.3 getttyent.3 getttynam.3 \
	getttyent.3 isdialuptty.3 getttyent.3 isnettty.3 \
	getttyent.3 setttyent.3
MLINKS+=getusershell.3 endusershell.3 getusershell.3 setusershell.3
MLINKS+=getutxent.3 endutxent.3 getutxent.3 getutxid.3 \
	getutxent.3 getutxline.3 getutxent.3 getutxuser.3 \
	getutxent.3 pututxline.3 getutxent.3 setutxdb.3 \
	getutxent.3 setutxent.3 getutxent.3 utmpx.3
MLINKS+=glob.3 globfree.3
MLINKS+=isgreater.3 isgreaterequal.3 isgreater.3 isless.3 \
	isgreater.3 islessequal.3 isgreater.3 islessgreater.3 \
	isgreater.3 isunordered.3
MLINKS+=ldexp.3 ldexpf.3 ldexp.3 ldexpl.3
MLINKS+=makecontext.3 swapcontext.3
MLINKS+=modf.3 modff.3 modf.3 modfl.3
MLINKS+=popen.3 pclose.3
MLINKS+=posix_spawn.3 posix_spawnp.3 \
	posix_spawn_file_actions_addopen.3 posix_spawn_file_actions_addclose.3 \
	posix_spawn_file_actions_addopen.3 posix_spawn_file_actions_adddup2.3 \
	posix_spawn_file_actions_init.3 posix_spawn_file_actions_destroy.3 \
	posix_spawnattr_getflags.3 posix_spawnattr_setflags.3 \
	posix_spawnattr_getpgroup.3 posix_spawnattr_setpgroup.3 \
	posix_spawnattr_getschedparam.3 posix_spawnattr_setschedparam.3 \
	posix_spawnattr_getschedpolicy.3 posix_spawnattr_setschedpolicy.3 \
	posix_spawnattr_getsigdefault.3 posix_spawnattr_setsigdefault.3 \
	posix_spawnattr_getsigmask.3 posix_spawnattr_setsigmask.3 \
	posix_spawnattr_init.3 posix_spawnattr_destroy.3
MLINKS+=psignal.3 strsignal.3 psignal.3 sys_siglist.3 psignal.3 sys_signame.3
MLINKS+=pwcache.3 group_from_gid.3 pwcache.3 user_from_uid.3
MLINKS+=rand48.3 _rand48.3 rand48.3 drand48.3 rand48.3 erand48.3 \
	rand48.3 jrand48.3 rand48.3 lcong48.3 rand48.3 lrand48.3 \
	rand48.3 mrand48.3 rand48.3 nrand48.3 rand48.3 seed48.3 \
	rand48.3 srand48.3
MLINKS+=scandir.3 alphasort.3
MLINKS+=sem_open.3 sem_close.3 sem_open.3 sem_unlink.3
MLINKS+=sem_wait.3 sem_trywait.3
MLINKS+=setjmp.3 _longjmp.3 setjmp.3 _setjmp.3 setjmp.3 longjmp.3 \
	setjmp.3 longjmperr.3 setjmp.3 longjmperror.3 \
	setjmp.3 siglongjmp.3 setjmp.3 sigsetjmp.3
MLINKS+=setmode.3 getmode.3
MLINKS+=sigsetops.3 sigaddset.3 sigsetops.3 sigdelset.3 \
	sigsetops.3 sigemptyset.3 sigsetops.3 sigfillset.3 \
	sigsetops.3 sigismember.3
MLINKS+=statvfs.3 fstatvfs.3
MLINKS+=stringlist.3 sl_add.3 stringlist.3 sl_find.3 \
	stringlist.3 sl_free.3 stringlist.3 sl_init.3
MLINKS+=strtofflags.3 fflagstostr.3
MLINKS+=sysctl.3 sysctlbyname.3 sysctl.3 sysctlnametomib.3
MLINKS+=syslog.3 closelog.3 syslog.3 openlog.3 syslog.3 setlogmask.3 \
	syslog.3 vsyslog.3
MLINKS+=tcsendbreak.3 tcdrain.3 tcsendbreak.3 tcflow.3 tcsendbreak.3 tcflush.3
MLINKS+=tcsetattr.3 cfgetispeed.3 tcsetattr.3 cfgetospeed.3 \
	tcsetattr.3 cfmakeraw.3 tcsetattr.3 cfmakesane.3 \
	tcsetattr.3 cfsetispeed.3 tcsetattr.3 cfsetospeed.3 \
	tcsetattr.3 cfsetspeed.3 tcsetattr.3 tcgetattr.3
MLINKS+=ttyname.3 isatty.3 ttyname.3 ttyname_r.3
MLINKS+=tzset.3 tzsetwall.3
MLINKS+=unvis.3 strunvis.3 unvis.3 strunvisx.3
MLINKS+=vis.3 strvis.3 vis.3 strvisx.3
MLINKS+=wordexp.3 wordfree.3<|MERGE_RESOLUTION|>--- conflicted
+++ resolved
@@ -24,11 +24,7 @@
 	lockf.c lrand48.c mrand48.c nftw.c nice.c \
 	nlist.c nrand48.c opendir.c \
 	pause.c pmadvise.c popen.c posix_spawn.c \
-<<<<<<< HEAD
-	psignal.c pututxline.c pw_scan.c pwcache.c pwcache.h \
-=======
-	psignal.c pututxline.c pw_scan.c \
->>>>>>> c8062fa2
+	psignal.c pututxline.c pw_scan.c pwcache.c \
 	raise.c readdir.c readpassphrase.c rewinddir.c \
 	scandir.c seed48.c seekdir.c semctl.c \
 	setdomainname.c sethostname.c setjmperr.c setmode.c \
@@ -36,19 +32,13 @@
 	sigsetops.c sleep.c srand48.c statvfs.c stringlist.c strtofflags.c \
 	sysconf.c sysctl.c sysctlbyname.c sysctlnametomib.c \
 	syslog.c telldir.c termios.c time.c times.c timezone.c tls.c \
-<<<<<<< HEAD
 	ttyname.c ttyslot.c ualarm.c ulimit.c uname.c unvis.c unvis-compat.c \
 	usleep.c utime.c utxdb.c valloc.c vis.c \
 	wait.c wait3.c waitpid.c \
-	wordexp.c
-=======
-	ttyname.c ttyslot.c ualarm.c ulimit.c uname.c unvis.c \
-	usleep.c utime.c utxdb.c valloc.c vis.c wait.c wait3.c waitpid.c \
 	waitid.c wordexp.c
 
 .PATH: ${.CURDIR}/../../contrib/libc-pwcache
 SRCS+=	pwcache.c pwcache.h
->>>>>>> c8062fa2
 
 MISRCS+=modf.c
 
