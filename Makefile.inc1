#
# $FreeBSD$
#
# Make command line options:
#	-DNO_CLEANDIR run ${MAKE} clean, instead of ${MAKE} cleandir
#	-DNO_CLEAN do not clean at all
#	-DDB_FROM_SRC use the user/group databases in src/etc instead of
#	    the system database when installing.
#	-DNO_SHARE do not go into share subdir
#	-DKERNFAST define NO_KERNEL{CONFIG,CLEAN,DEPEND,OBJ}
#	-DNO_KERNELCONFIG do not run config in ${MAKE} buildkernel
#	-DNO_KERNELCLEAN do not run ${MAKE} clean in ${MAKE} buildkernel
#	-DNO_KERNELDEPEND do not run ${MAKE} depend in ${MAKE} buildkernel
#	-DNO_KERNELOBJ do not run ${MAKE} obj in ${MAKE} buildkernel
#	-DNO_PORTSUPDATE do not update ports in ${MAKE} update
#	-DNO_ROOT install without using root privilege
#	-DNO_DOCUPDATE do not update doc in ${MAKE} update
#	-DNO_CTF do not run the DTrace CTF conversion tools on built objects
#	LOCAL_DIRS="list of dirs" to add additional dirs to the SUBDIR list
#	LOCAL_ITOOLS="list of tools" to add additional tools to the ITOOLS list
#	LOCAL_LIB_DIRS="list of dirs" to add additional dirs to libraries target
#	LOCAL_MTREE="list of mtree files" to process to allow local directories
#	    to be created before files are installed
#	LOCAL_TOOL_DIRS="list of dirs" to add additional dirs to the build-tools
#	    list
#	METALOG="path to metadata log" to write permission and ownership
#	    when NO_ROOT is set.  (default: ${DESTDIR}/METALOG)
#	TARGET="machine" to crossbuild world for a different machine type
#	TARGET_ARCH= may be required when a TARGET supports multiple endians
#	BUILDENV_SHELL= shell to launch for the buildenv target (def:/bin/sh)
#	WORLD_FLAGS= additional flags to pass to make(1) during buildworld
#	KERNEL_FLAGS= additional flags to pass to make(1) during buildkernel

#
# The intended user-driven targets are:
# buildworld  - rebuild *everything*, including glue to help do upgrades
# installworld- install everything built by "buildworld"
# doxygen     - build API documentation of the kernel
# update      - convenient way to update your source tree (eg: svn/svnup)
#
# Standard targets (not defined here) are documented in the makefiles in
# /usr/share/mk.  These include:
#		obj depend all install clean cleandepend cleanobj

.if !defined(TARGET) || !defined(TARGET_ARCH)
.error "Both TARGET and TARGET_ARCH must be defined."
.endif

.include <bsd.own.mk>
.include <bsd.arch.inc.mk>
.include <bsd.compiler.mk>

# We must do share/info early so that installation of info `dir'
# entries works correctly.  Do it first since it is less likely to
# grow dependencies on include and lib than vice versa.
#
# We must do lib/ and libexec/ before bin/, because if installworld
# installs a new /bin/sh, the 'make' command will *immediately*
# use that new version.  And the new (dynamically-linked) /bin/sh
# will expect to find appropriate libraries in /lib and /libexec.
#
SRCDIR?=	${.CURDIR}
.if defined(SUBDIR_OVERRIDE)
SUBDIR=	${SUBDIR_OVERRIDE}
.else
SUBDIR=	share/info lib libexec
SUBDIR+=bin
.if ${MK_GAMES} != "no"
SUBDIR+=games
.endif
.if ${MK_CDDL} != "no"
SUBDIR+=cddl
.endif
SUBDIR+=gnu include
.if ${MK_KERBEROS} != "no"
SUBDIR+=kerberos5
.endif
.if ${MK_RESCUE} != "no"
SUBDIR+=rescue
.endif
SUBDIR+=sbin
.if ${MK_CRYPT} != "no"
SUBDIR+=secure
.endif
.if !defined(NO_SHARE)
SUBDIR+=share
.endif
SUBDIR+=sys usr.bin usr.sbin
.if ${MK_TESTS} != "no"
SUBDIR+=	tests
.endif
.if ${MK_OFED} != "no"
SUBDIR+=contrib/ofed
.endif
#
# We must do etc/ last for install/distribute to work.
#
SUBDIR+=etc

# These are last, since it is nice to at least get the base system
# rebuilt before you do them.
.for _DIR in ${LOCAL_LIB_DIRS} ${LOCAL_DIRS}
.if exists(${.CURDIR}/${_DIR}/Makefile)
SUBDIR+= ${_DIR}
.endif
.endfor
.endif

.if defined(NOCLEAN)
NO_CLEAN=	${NOCLEAN}
.endif
.if defined(NO_CLEANDIR)
CLEANDIR=	clean cleandepend
.else
CLEANDIR=	cleandir
.endif

LOCAL_TOOL_DIRS?=
PACKAGEDIR?=	${DESTDIR}/${DISTDIR}

BUILDENV_SHELL?=/bin/sh

SVN?=		/usr/local/bin/svn
SVNFLAGS?=	-r HEAD

MAKEOBJDIRPREFIX?=	/usr/obj
.if !defined(OSRELDATE)
.if exists(/usr/include/osreldate.h)
OSRELDATE!=	awk '/^\#define[[:space:]]*__FreeBSD_version/ { print $$3 }' \
		/usr/include/osreldate.h
.else
OSRELDATE=	0
.endif
.endif

.if !defined(VERSION)
REVISION!=	${MAKE} -C ${SRCDIR}/release -V REVISION
BRANCH!=	${MAKE} -C ${SRCDIR}/release -V BRANCH
SRCRELDATE!=	awk '/^\#define[[:space:]]*__FreeBSD_version/ { print $$3 }' \
		${SRCDIR}/sys/sys/param.h
VERSION=	FreeBSD ${REVISION}-${BRANCH:C/-p[0-9]+$//} ${TARGET_ARCH} ${SRCRELDATE}
.endif

KNOWN_ARCHES?=	amd64 arm armeb/arm armv6/arm i386 i386/pc98 ia64 mips mipsel/mips mips64el/mips mips64/mips mipsn32el/mips mipsn32/mips powerpc powerpc64/powerpc sparc64
.if ${TARGET} == ${TARGET_ARCH}
_t=		${TARGET}
.else
_t=		${TARGET_ARCH}/${TARGET}
.endif
.for _t in ${_t}
.if empty(KNOWN_ARCHES:M${_t})
.error Unknown target ${TARGET_ARCH}:${TARGET}.
.endif
.endfor

.if ${TARGET} == ${MACHINE}
TARGET_CPUTYPE?=${CPUTYPE}
.else
TARGET_CPUTYPE?=
.endif

.if !empty(TARGET_CPUTYPE)
_TARGET_CPUTYPE=${TARGET_CPUTYPE}
.else
_TARGET_CPUTYPE=dummy
.endif
_CPUTYPE!=	MAKEFLAGS= CPUTYPE=${_TARGET_CPUTYPE} ${MAKE} \
		-f /dev/null -m ${.CURDIR}/share/mk -V CPUTYPE
.if ${_CPUTYPE} != ${_TARGET_CPUTYPE}
.error CPUTYPE global should be set with ?=.
.endif
.if make(buildworld)
BUILD_ARCH!=	uname -p
.if ${MACHINE_ARCH} != ${BUILD_ARCH}
.error To cross-build, set TARGET_ARCH.
.endif
.endif
.if ${MACHINE} == ${TARGET} && ${MACHINE_ARCH} == ${TARGET_ARCH} && !defined(CROSS_BUILD_TESTING)
OBJTREE=	${MAKEOBJDIRPREFIX}
.else
OBJTREE=	${MAKEOBJDIRPREFIX}/${TARGET}.${TARGET_ARCH}
.endif
WORLDTMP=	${OBJTREE}${.CURDIR}/tmp
# /usr/games added for fortune which depend on strfile
BPATH=		${WORLDTMP}/legacy/usr/sbin:${WORLDTMP}/legacy/usr/bin:${WORLDTMP}/legacy/usr/games:${WORLDTMP}/legacy/bin
XPATH=		${WORLDTMP}/usr/sbin:${WORLDTMP}/usr/bin:${WORLDTMP}/usr/games
STRICTTMPPATH=	${BPATH}:${XPATH}
TMPPATH=	${STRICTTMPPATH}:${PATH}

#
# Avoid running mktemp(1) unless actually needed.
# It may not be functional, e.g., due to new ABI
# when in the middle of installing over this system.
#
.if make(distributeworld) || make(installworld)
INSTALLTMP!=	/usr/bin/mktemp -d -u -t install
.endif

#
# Building a world goes through the following stages
#
# 1. legacy stage [BMAKE]
#	This stage is responsible for creating compatibility
#	shims that are needed by the bootstrap-tools,
#	build-tools and cross-tools stages.
# 1. bootstrap-tools stage [BMAKE]
#	This stage is responsible for creating programs that
#	are needed for backward compatibility reasons. They
#	are not built as cross-tools.
# 2. build-tools stage [TMAKE]
#	This stage is responsible for creating the object
#	tree and building any tools that are needed during
#	the build process.
# 3. cross-tools stage [XMAKE]
#	This stage is responsible for creating any tools that
#	are needed for cross-builds. A cross-compiler is one
#	of them.
# 4. world stage [WMAKE]
#	This stage actually builds the world.
# 5. install stage (optional) [IMAKE]
#	This stage installs a previously built world.
#

BOOTSTRAPPING?=	0

# Common environment for world related stages
CROSSENV=	MAKEOBJDIRPREFIX=${OBJTREE} \
		MACHINE_ARCH=${TARGET_ARCH} \
		MACHINE=${TARGET} \
		CPUTYPE=${TARGET_CPUTYPE}
.if ${MK_GROFF} != "no"
CROSSENV+=	GROFF_BIN_PATH=${WORLDTMP}/legacy/usr/bin \
		GROFF_FONT_PATH=${WORLDTMP}/legacy/usr/share/groff_font \
		GROFF_TMAC_PATH=${WORLDTMP}/legacy/usr/share/tmac
.endif

_BOOTSTRAP_MAKEINFO?=	${MK_INFO}
# bootstrap-tools stage
BMAKEENV=	INSTALL="sh ${.CURDIR}/tools/install.sh" \
		PATH=${BPATH}:${PATH} \
		WORLDTMP=${WORLDTMP} \
		VERSION="${VERSION}" \
		MAKEFLAGS="-m ${.CURDIR}/tools/build/mk ${.MAKEFLAGS}" \
		COMPILER_TYPE=${COMPILER_TYPE}
BMAKE=		MAKEOBJDIRPREFIX=${WORLDTMP} \
		${BMAKEENV} ${MAKE} ${WORLD_FLAGS} -f Makefile.inc1 \
		DESTDIR= \
		BOOTSTRAPPING=${OSRELDATE} \
		SSP_CFLAGS= \
		-DWITHOUT_HTML -DWITHOUT_INFO -DNO_LINT -DWITHOUT_MAN \
		-DNO_PIC -DNO_PROFILE -DNO_SHARED \
		_BOOTSTRAP_MAKEINFO=${_BOOTSTRAP_MAKEINFO} \
		-DNO_CPU_CFLAGS -DNO_WARNS -DNO_CTF -DEARLY_BUILD -DNO_TESTS

# build-tools stage
TMAKE=		MAKEOBJDIRPREFIX=${OBJTREE} \
		${BMAKEENV} ${MAKE} ${WORLD_FLAGS} -f Makefile.inc1 \
		TARGET=${TARGET} TARGET_ARCH=${TARGET_ARCH} \
		DESTDIR= \
		BOOTSTRAPPING=${OSRELDATE} \
		SSP_CFLAGS= \
		-DNO_LINT \
		-DNO_CPU_CFLAGS -DNO_WARNS -DNO_CTF -DEARLY_BUILD -DNO_TESTS

# cross-tools stage
XMAKE=		TOOLS_PREFIX=${WORLDTMP} ${BMAKE} \
		TARGET=${TARGET} TARGET_ARCH=${TARGET_ARCH} \
		-DWITHOUT_GDB -DNO_TESTS

# kernel-tools stage
KTMAKEENV=	INSTALL="sh ${.CURDIR}/tools/install.sh" \
		PATH=${BPATH}:${PATH} \
		WORLDTMP=${WORLDTMP} \
		VERSION="${VERSION}" \
		COMPILER_TYPE=${COMPILER_TYPE}
KTMAKE=		TOOLS_PREFIX=${WORLDTMP} MAKEOBJDIRPREFIX=${WORLDTMP} \
		${KTMAKEENV} ${MAKE} ${WORLD_FLAGS} -f Makefile.inc1 \
		DESTDIR= \
		BOOTSTRAPPING=${OSRELDATE} \
		SSP_CFLAGS= \
		-DWITHOUT_HTML -DWITHOUT_INFO -DNO_LINT -DWITHOUT_MAN \
		-DNO_PIC -DNO_PROFILE -DNO_SHARED \
		-DNO_CPU_CFLAGS -DNO_WARNS -DNO_CTF -DEARLY_BUILD

# world stage
WMAKEENV=	${CROSSENV} \
		_SHLIBDIRPREFIX=${WORLDTMP} \
		_LDSCRIPTROOT= \
		VERSION="${VERSION}" \
		INSTALL="sh ${.CURDIR}/tools/install.sh" \
		PATH=${TMPPATH}

# make hierarchy
HMAKE=		PATH=${TMPPATH} ${MAKE} LOCAL_MTREE=${LOCAL_MTREE:Q}
.if defined(NO_ROOT)
HMAKE+=		PATH=${TMPPATH} METALOG=${METALOG} -DNO_ROOT
.endif

.if ${MK_CDDL} == "no"
WMAKEENV+=	NO_CTF=1
.endif

.if defined(CROSS_TOOLCHAIN_PREFIX)
CROSS_COMPILER_PREFIX?=${CROSS_TOOLCHAIN_PREFIX}
CROSS_BINUTILS_PREFIX?=${CROSS_TOOLCHAIN_PREFIX}
.endif
XCOMPILERS=	CC CXX CPP
.for COMPILER in ${XCOMPILERS}
.if defined(CROSS_COMPILER_PREFIX)
X${COMPILER}?=	${CROSS_COMPILER_PREFIX}${${COMPILER}}
.else
X${COMPILER}?=	${${COMPILER}}
.endif
.endfor
XBINUTILS=	AS AR LD NM OBJCOPY OBJDUMP RANLIB STRINGS
.for BINUTIL in ${XBINUTILS}
.if defined(CROSS_BINUTILS_PREFIX)
X${BINUTIL}?=	${CROSS_BINUTILS_PREFIX}${${BINUTIL}}
.else
X${BINUTIL}?=	${${BINUTIL}}
.endif
.endfor
WMAKEENV+=	CC="${XCC} ${XFLAGS}" CXX="${XCXX} ${XFLAGS}" \
		CPP="${XCPP} ${XFLAGS}" \
		AS="${XAS}" AR="${XAR}" LD="${XLD}" NM=${XNM} \
		OBJDUMP=${XOBJDUMP} OBJCOPY="${XOBJCOPY}" \
		RANLIB=${XRANLIB} STRINGS=${XSTRINGS}

.if ${XCC:T:Mgcc} == "gcc"
WMAKE_COMPILER_TYPE=	gcc
.elif ${XCC:T:Mclang} == "clang"
WMAKE_COMPILER_TYPE=	clang
.elif ${MK_CLANG_IS_CC} == "no"
WMAKE_COMPILER_TYPE=	gcc
.else
WMAKE_COMPILER_TYPE=	clang
.endif
IMAKE_COMPILER_TYPE=	COMPILER_TYPE=${WMAKE_COMPILER_TYPE}

.if ${XCC:M/*}
XFLAGS=		--sysroot=${WORLDTMP}
.if defined(CROSS_BINUTILS_PREFIX)
# In the case of xdev-build tools, CROSS_BINUTILS_PREFIX won't be a
# directory, but the compiler will look in the right place for it's
# tools so we don't need to tell it where to look.
.if exists(${CROSS_BINUTILS_PREFIX})
XFLAGS+=	-B${CROSS_BINUTILS_PREFIX}
.endif
.else
XFLAGS+=	-B${WORLDTMP}/usr/bin
.endif
.if ${TARGET_ARCH} != ${MACHINE_ARCH} && ${WMAKE_COMPILER_TYPE} == "clang"
.if (${TARGET_ARCH} == "arm" || ${TARGET_ARCH} == "armv6") && \
${MK_ARM_EABI} != "no"
TARGET_ABI=	gnueabi
.else
TARGET_ABI=	unknown
.endif
TARGET_TRIPLE?=	${TARGET_ARCH:C/amd64/x86_64/}-${TARGET_ABI}-freebsd10.0
XFLAGS+=	-target ${TARGET_TRIPLE}
.endif
.endif

WMAKEENV+=	COMPILER_TYPE=${WMAKE_COMPILER_TYPE}
WMAKE=		${WMAKEENV} ${MAKE} ${WORLD_FLAGS} -f Makefile.inc1 DESTDIR=${WORLDTMP}

.if ${TARGET_ARCH} == "amd64" || ${TARGET_ARCH} == "powerpc64"
# 32 bit world
LIB32TMP=	${OBJTREE}${.CURDIR}/lib32

.if ${TARGET_ARCH} == "amd64"
.if empty(TARGET_CPUTYPE)
LIB32CPUFLAGS=	-march=i686 -mmmx -msse -msse2
.else
LIB32CPUFLAGS=	-march=${TARGET_CPUTYPE}
.endif
LIB32WMAKEENV=	MACHINE=i386 MACHINE_ARCH=i386 \
		MACHINE_CPU="i686 mmx sse sse2"
LIB32WMAKEFLAGS=	\
		AS="${XAS} --32" \
		LD="${XLD} -m elf_i386_fbsd -Y P,${LIB32TMP}/usr/lib32" \
		OBJCOPY="${XOBJCOPY}"

.elif ${TARGET_ARCH} == "powerpc64"
.if empty(TARGET_CPUTYPE)
LIB32CPUFLAGS=	-mcpu=powerpc
.else
LIB32CPUFLAGS=	-mcpu=${TARGET_CPUTYPE}
.endif
LIB32WMAKEENV=	MACHINE=powerpc MACHINE_ARCH=powerpc
LIB32WMAKEFLAGS=	\
		LD="${XLD} -m elf32ppc_fbsd" \
		OBJCOPY="${XOBJCOPY}"
.endif


LIB32FLAGS=	-m32 ${LIB32CPUFLAGS} -DCOMPAT_32BIT \
		-isystem ${LIB32TMP}/usr/include/ \
		-L${LIB32TMP}/usr/lib32 \
		-B${LIB32TMP}/usr/lib32
.if ${XCC:M/*}
LIB32FLAGS+=		--sysroot=${WORLDTMP}
.endif

# Yes, the flags are redundant.
LIB32WMAKEENV+=	MAKEOBJDIRPREFIX=${OBJTREE}/lib32 \
		_SHLIBDIRPREFIX=${LIB32TMP} \
		_LDSCRIPTROOT=${LIB32TMP} \
		VERSION="${VERSION}" \
		INSTALL="sh ${.CURDIR}/tools/install.sh" \
		PATH=${TMPPATH} \
		LIBDIR=/usr/lib32 \
		SHLIBDIR=/usr/lib32 \
		LIBPRIVATEDIR=/usr/lib32/private \
		COMPILER_TYPE=${WMAKE_COMPILER_TYPE} \
		DTRACE="${DTRACE} -32"
LIB32WMAKEFLAGS+=	\
		CC="${XCC} ${LIB32FLAGS}" \
		CXX="${XCXX} ${LIB32FLAGS}" \
		DESTDIR=${LIB32TMP} \
		-DCOMPAT_32BIT \
		-DLIBRARIES_ONLY \
		-DNO_CPU_CFLAGS \
		-DNO_CTF \
		-DNO_LINT \
		-DNO_TESTS

LIB32WMAKE=	${LIB32WMAKEENV} ${MAKE} ${LIB32WMAKEFLAGS} \
		-DWITHOUT_MAN -DWITHOUT_INFO -DWITHOUT_HTML
LIB32IMAKE=	${LIB32WMAKE:NINSTALL=*:NDESTDIR=*:N_LDSCRIPTROOT=*} -DNO_INCS \
		${IMAKE_INSTALL}
.endif

IMAKEENV=	${CROSSENV:N_LDSCRIPTROOT=*}
IMAKE=		${IMAKEENV} ${MAKE} -f Makefile.inc1 \
		${IMAKE_INSTALL} ${IMAKE_MTREE} ${IMAKE_COMPILER_TYPE}
.if empty(.MAKEFLAGS:M-n)
IMAKEENV+=	PATH=${STRICTTMPPATH}:${INSTALLTMP} \
		LD_LIBRARY_PATH=${INSTALLTMP} \
		PATH_LOCALE=${INSTALLTMP}/locale
IMAKE+=		__MAKE_SHELL=${INSTALLTMP}/sh
.else
IMAKEENV+=	PATH=${TMPPATH}:${INSTALLTMP}
.endif
.if defined(DB_FROM_SRC)
INSTALLFLAGS+=	-N ${.CURDIR}/etc
MTREEFLAGS+=	-N ${.CURDIR}/etc
.endif
_INSTALL_DDIR=	${DESTDIR}/${DISTDIR}
INSTALL_DDIR=	${_INSTALL_DDIR:S://:/:g:C:/$::}
.if defined(NO_ROOT)
METALOG?=	${DESTDIR}/${DISTDIR}/METALOG
IMAKE+=		-DNO_ROOT METALOG=${METALOG}
INSTALLFLAGS+=	-U -M ${METALOG} -D ${INSTALL_DDIR}
MTREEFLAGS+=	-W
.endif
.if defined(DB_FROM_SRC) || defined(NO_ROOT)
IMAKE_INSTALL=	INSTALL="install ${INSTALLFLAGS}"
IMAKE_MTREE=	MTREE_CMD="nmtree ${MTREEFLAGS}"
.endif

# kernel stage
KMAKEENV=	${WMAKEENV}
KMAKE=		${KMAKEENV} ${MAKE} ${.MAKEFLAGS} ${KERNEL_FLAGS} KERNEL=${INSTKERNNAME}

#
# buildworld
#
# Attempt to rebuild the entire system, with reasonable chance of
# success, regardless of how old your existing system is.
#
_worldtmp: .PHONY
.if ${.CURDIR:C/[^,]//g} != ""
#	The m4 build of sendmail files doesn't like it if ',' is used
#	anywhere in the path of it's files.
	@echo
	@echo "*** Error: path to source tree contains a comma ','"
	@echo
	false
.endif
	@echo
	@echo "--------------------------------------------------------------"
	@echo ">>> Rebuilding the temporary build tree"
	@echo "--------------------------------------------------------------"
.if !defined(NO_CLEAN)
	rm -rf ${WORLDTMP}
.if defined(LIB32TMP)
	rm -rf ${LIB32TMP}
.endif
.else
	rm -rf ${WORLDTMP}/legacy/usr/include
#	XXX - These three can depend on any header file.
	rm -f ${OBJTREE}${.CURDIR}/usr.bin/kdump/ioctl.c
	rm -f ${OBJTREE}${.CURDIR}/usr.bin/kdump/kdump_subr.c
	rm -f ${OBJTREE}${.CURDIR}/usr.bin/truss/ioctl.c
.endif
.for _dir in \
    lib usr legacy/bin legacy/usr
	mkdir -p ${WORLDTMP}/${_dir}
.endfor
	mtree -deU -f ${.CURDIR}/etc/mtree/BSD.usr.dist \
	    -p ${WORLDTMP}/legacy/usr >/dev/null
.if ${MK_GROFF} != "no"
	mtree -deU -f ${.CURDIR}/etc/mtree/BSD.groff.dist \
	    -p ${WORLDTMP}/legacy/usr >/dev/null
.endif
	mtree -deU -f ${.CURDIR}/etc/mtree/BSD.usr.dist \
	    -p ${WORLDTMP}/usr >/dev/null
	mtree -deU -f ${.CURDIR}/etc/mtree/BSD.include.dist \
	    -p ${WORLDTMP}/usr/include >/dev/null
	ln -sf ${.CURDIR}/sys ${WORLDTMP}
.if ${MK_DEBUG_FILES} != "no"
	# We could instead disable debug files for these build stages
	mtree -deU -f ${.CURDIR}/etc/mtree/BSD.debug.dist \
	    -p ${WORLDTMP}/legacy/usr/lib >/dev/null
	mtree -deU -f ${.CURDIR}/etc/mtree/BSD.debug.dist \
	    -p ${WORLDTMP}/usr/lib >/dev/null
.endif
.if ${MK_TESTS} != "no"
	mkdir -p ${WORLDTMP}${TESTSBASE}
	mtree -deU -f ${.CURDIR}/etc/mtree/BSD.tests.dist \
	    -p ${WORLDTMP}${TESTSBASE} >/dev/null
.endif
.for _mtree in ${LOCAL_MTREE}
	mtree -deU -f ${.CURDIR}/${_mtree} -p ${WORLDTMP} > /dev/null
.endfor
_legacy:
	@echo
	@echo "--------------------------------------------------------------"
	@echo ">>> stage 1.1: legacy release compatibility shims"
	@echo "--------------------------------------------------------------"
	${_+_}cd ${.CURDIR}; ${BMAKE} legacy
_bootstrap-tools:
	@echo
	@echo "--------------------------------------------------------------"
	@echo ">>> stage 1.2: bootstrap tools"
	@echo "--------------------------------------------------------------"
	${_+_}cd ${.CURDIR}; ${BMAKE} bootstrap-tools
_cleanobj:
.if !defined(NO_CLEAN)
	@echo
	@echo "--------------------------------------------------------------"
	@echo ">>> stage 2.1: cleaning up the object tree"
	@echo "--------------------------------------------------------------"
	${_+_}cd ${.CURDIR}; ${WMAKE} ${CLEANDIR:S/^/par-/}
.if defined(LIB32TMP)
	${_+_}cd ${.CURDIR}; ${LIB32WMAKE} -f Makefile.inc1 ${CLEANDIR:S/^/par-/}
.endif
.endif
_obj:
	@echo
	@echo "--------------------------------------------------------------"
	@echo ">>> stage 2.2: rebuilding the object tree"
	@echo "--------------------------------------------------------------"
	${_+_}cd ${.CURDIR}; ${WMAKE} par-obj
_build-tools:
	@echo
	@echo "--------------------------------------------------------------"
	@echo ">>> stage 2.3: build tools"
	@echo "--------------------------------------------------------------"
	${_+_}cd ${.CURDIR}; ${TMAKE} build-tools
_cross-tools:
	@echo
	@echo "--------------------------------------------------------------"
	@echo ">>> stage 3: cross tools"
	@echo "--------------------------------------------------------------"
	${_+_}cd ${.CURDIR}; ${XMAKE} cross-tools
	${_+_}cd ${.CURDIR}; ${XMAKE} kernel-tools
_includes:
	@echo
	@echo "--------------------------------------------------------------"
	@echo ">>> stage 4.1: building includes"
	@echo "--------------------------------------------------------------"
	${_+_}cd ${.CURDIR}; ${WMAKE} SHARED=symlinks par-includes
_libraries:
	@echo
	@echo "--------------------------------------------------------------"
	@echo ">>> stage 4.2: building libraries"
	@echo "--------------------------------------------------------------"
	${_+_}cd ${.CURDIR}; \
	    ${WMAKE} -DNO_FSCHG -DWITHOUT_HTML -DWITHOUT_INFO -DNO_LINT \
	    -DWITHOUT_MAN -DNO_PROFILE -DNO_TESTS libraries
_depend:
	@echo
	@echo "--------------------------------------------------------------"
	@echo ">>> stage 4.3: make dependencies"
	@echo "--------------------------------------------------------------"
	${_+_}cd ${.CURDIR}; ${WMAKE} par-depend
everything:
	@echo
	@echo "--------------------------------------------------------------"
	@echo ">>> stage 4.4: building everything"
	@echo "--------------------------------------------------------------"
	${_+_}cd ${.CURDIR}; ${WMAKE} par-all
.if defined(LIB32TMP)
build32: .PHONY
	@echo
	@echo "--------------------------------------------------------------"
	@echo ">>> stage 5.1: building 32 bit shim libraries"
	@echo "--------------------------------------------------------------"
	mkdir -p ${LIB32TMP}/usr/include
	mtree -deU -f ${.CURDIR}/etc/mtree/BSD.usr.dist \
	    -p ${LIB32TMP}/usr >/dev/null
	mtree -deU -f ${.CURDIR}/etc/mtree/BSD.include.dist \
	    -p ${LIB32TMP}/usr/include >/dev/null
.if ${MK_DEBUG_FILES} != "no"
	mtree -deU -f ${.CURDIR}/etc/mtree/BSD.debug.dist \
	    -p ${LIB32TMP}/usr/lib >/dev/null
.endif
	mkdir -p ${WORLDTMP}
	ln -sf ${.CURDIR}/sys ${WORLDTMP}
.for _t in obj includes
	${_+_}cd ${.CURDIR}/include; ${LIB32WMAKE} DIRPRFX=include/ ${_t}
	${_+_}cd ${.CURDIR}/lib; ${LIB32WMAKE} DIRPRFX=lib/ ${_t}
.if ${MK_CDDL} != "no"
	${_+_}cd ${.CURDIR}/cddl/lib; ${LIB32WMAKE} DIRPRFX=cddl/lib/ ${_t}
.endif
	${_+_}cd ${.CURDIR}/gnu/lib; ${LIB32WMAKE} DIRPRFX=gnu/lib/ ${_t}
.if ${MK_CRYPT} != "no"
	${_+_}cd ${.CURDIR}/secure/lib; ${LIB32WMAKE} DIRPRFX=secure/lib/ ${_t}
.endif
.if ${MK_KERBEROS} != "no"
	${_+_}cd ${.CURDIR}/kerberos5/lib; ${LIB32WMAKE} DIRPRFX=kerberos5/lib ${_t}
.endif
.endfor
.for _dir in usr.bin/lex/lib
	${_+_}cd ${.CURDIR}/${_dir}; ${LIB32WMAKE} DIRPRFX=${_dir}/ obj
.endfor
.for _dir in lib/ncurses/ncurses lib/ncurses/ncursesw lib/libmagic
	${_+_}cd ${.CURDIR}/${_dir}; \
	    WORLDTMP=${WORLDTMP} \
	    MAKEFLAGS="-m ${.CURDIR}/tools/build/mk ${.MAKEFLAGS}" \
	    MAKEOBJDIRPREFIX=${OBJTREE}/lib32 ${MAKE} SSP_CFLAGS= DESTDIR= \
	    DIRPRFX=${_dir}/ -DNO_LINT -DNO_CPU_CFLAGS -DNO_WARNS -DNO_CTF \
	    -DEARLY_BUILD build-tools
.endfor
	${_+_}cd ${.CURDIR}; \
	    ${LIB32WMAKE} -f Makefile.inc1 -DNO_FSCHG libraries
.for _t in obj depend all
	${_+_}cd ${.CURDIR}/libexec/rtld-elf; PROG=ld-elf32.so.1 ${LIB32WMAKE} \
	    -DNO_FSCHG DIRPRFX=libexec/rtld-elf/ ${_t}
	${_+_}cd ${.CURDIR}/usr.bin/ldd; PROG=ldd32 ${LIB32WMAKE} \
	    DIRPRFX=usr.bin/ldd ${_t}
.endfor

distribute32 install32: .MAKE .PHONY
	${_+_}cd ${.CURDIR}/lib; ${LIB32IMAKE} ${.TARGET:S/32$//}
.if ${MK_CDDL} != "no"
	${_+_}cd ${.CURDIR}/cddl/lib; ${LIB32IMAKE} ${.TARGET:S/32$//}
.endif
	${_+_}cd ${.CURDIR}/gnu/lib; ${LIB32IMAKE} ${.TARGET:S/32$//}
.if ${MK_CRYPT} != "no"
	${_+_}cd ${.CURDIR}/secure/lib; ${LIB32IMAKE} ${.TARGET:S/32$//}
.endif
.if ${MK_KERBEROS} != "no"
	${_+_}cd ${.CURDIR}/kerberos5/lib; ${LIB32IMAKE} ${.TARGET:S/32$//}
.endif
	${_+_}cd ${.CURDIR}/libexec/rtld-elf; \
	    PROG=ld-elf32.so.1 ${LIB32IMAKE} ${.TARGET:S/32$//}
	${_+_}cd ${.CURDIR}/usr.bin/ldd; PROG=ldd32 ${LIB32IMAKE} \
	    ${.TARGET:S/32$//}
.endif

WMAKE_TGTS=
.if !defined(SUBDIR_OVERRIDE)
WMAKE_TGTS+=	_worldtmp _legacy _bootstrap-tools
.endif
WMAKE_TGTS+=	_cleanobj _obj _build-tools
.if !defined(SUBDIR_OVERRIDE)
WMAKE_TGTS+=	_cross-tools
.endif
WMAKE_TGTS+=	_includes _libraries _depend everything
.if defined(LIB32TMP) && ${MK_LIB32} != "no"
WMAKE_TGTS+=	build32
.endif

buildworld: buildworld_prologue ${WMAKE_TGTS} buildworld_epilogue
.ORDER: buildworld_prologue ${WMAKE_TGTS} buildworld_epilogue

buildworld_prologue:
	@echo "--------------------------------------------------------------"
	@echo ">>> World build started on `LC_ALL=C date`"
	@echo "--------------------------------------------------------------"

buildworld_epilogue:
	@echo
	@echo "--------------------------------------------------------------"
	@echo ">>> World build completed on `LC_ALL=C date`"
	@echo "--------------------------------------------------------------"

#
# We need to have this as a target because the indirection between Makefile
# and Makefile.inc1 causes the correct PATH to be used, rather than a
# modification of the current environment's PATH.  In addition, we need
# to quote multiword values.
#
buildenvvars:
	@echo ${WMAKEENV:Q}

.if ${.TARGETS:Mbuildenv}
.if ${.MAKEFLAGS:M-j}
.error The buildenv target is incompatible with -j
.endif
.endif
buildenv:
	@echo Entering world for ${TARGET_ARCH}:${TARGET}
	@cd ${.CURDIR} && env ${WMAKEENV} ${BUILDENV_SHELL} || true

TOOLCHAIN_TGTS=	${WMAKE_TGTS:N_depend:Neverything:Nbuild32}
toolchain: ${TOOLCHAIN_TGTS}
kernel-toolchain: ${TOOLCHAIN_TGTS:N_includes:N_libraries}

#
# installcheck
#
# Checks to be sure system is ready for installworld/installkernel.
#
installcheck: _installcheck_world _installcheck_kernel
_installcheck_world:
_installcheck_kernel:

#
# Require DESTDIR to be set if installing for a different architecture or
# using the user/group database in the source tree.
#
.if ${TARGET_ARCH} != ${MACHINE_ARCH} || ${TARGET} != ${MACHINE} || \
    defined(DB_FROM_SRC)
.if !make(distributeworld)
_installcheck_world: __installcheck_DESTDIR
_installcheck_kernel: __installcheck_DESTDIR
__installcheck_DESTDIR:
.if !defined(DESTDIR) || empty(DESTDIR)
	@echo "ERROR: Please set DESTDIR!"; \
	false
.endif
.endif
.endif

.if !defined(DB_FROM_SRC)
#
# Check for missing UIDs/GIDs.
#
CHECK_UIDS=	auditdistd
CHECK_GIDS=	audit
.if ${MK_SENDMAIL} != "no"
CHECK_UIDS+=	smmsp
CHECK_GIDS+=	smmsp
.endif
.if ${MK_PF} != "no"
CHECK_UIDS+=	proxy
CHECK_GIDS+=	proxy authpf
.endif
.if ${MK_UNBOUND} != "no"
CHECK_UIDS+=	unbound
CHECK_GIDS+=	unbound
.endif
_installcheck_world: __installcheck_UGID
__installcheck_UGID:
.for uid in ${CHECK_UIDS}
	@if ! `id -u ${uid} >/dev/null 2>&1`; then \
		echo "ERROR: Required ${uid} user is missing, see /usr/src/UPDATING."; \
		false; \
	fi
.endfor
.for gid in ${CHECK_GIDS}
	@if ! `find / -prune -group ${gid} >/dev/null 2>&1`; then \
		echo "ERROR: Required ${gid} group is missing, see /usr/src/UPDATING."; \
		false; \
	fi
.endfor
.endif

#
# Required install tools to be saved in a scratch dir for safety.
#
.if ${MK_INFO} != "no"
_install-info=	install-info
.endif
.if ${MK_ZONEINFO} != "no"
_zoneinfo=	zic tzsetup
.endif

.if exists(/usr/sbin/nmtree)
_nmtree_itools=	nmtree
.endif

ITOOLS=	[ awk cap_mkdb cat chflags chmod chown \
	date echo egrep find grep id install ${_install-info} \
	ln lockf make mkdir mtree ${_nmtree_itools} mv pwd_mkdb \
	rm sed sh strip sysctl test true uname wc ${_zoneinfo} \
	${LOCAL_ITOOLS}

# Needed for share/man
.if ${MK_MAN} != "no"
ITOOLS+=makewhatis
.endif

#
# distributeworld
#
# Distributes everything compiled by a `buildworld'.
#
# installworld
#
# Installs everything compiled by a 'buildworld'.
#

# Non-base distributions produced by the base system
EXTRA_DISTRIBUTIONS=	doc
.if ${MK_GAMES} != "no"
EXTRA_DISTRIBUTIONS+=	games
.endif
.if defined(LIB32TMP) && ${MK_LIB32} != "no"
EXTRA_DISTRIBUTIONS+=	lib32
.endif
.if ${MK_TESTS} != "no"
EXTRA_DISTRIBUTIONS+=	tests
.endif

MTREE_MAGIC?=	mtree 2.0

distributeworld installworld: _installcheck_world
	mkdir -p ${INSTALLTMP}
	export PATH=${BPATH}:${PATH} ; \
	progs=$$(for prog in ${ITOOLS}; do \
		if progpath=`which $$prog`; then \
			echo $$progpath; \
		else \
			echo "Required tool $$prog not found in PATH." >&2; \
			exit 1; \
		fi; \
	    done); \
	libs=$$(ldd -f "%o %p\n" -f "%o %p\n" $$progs 2>/dev/null | sort -u | \
	    while read line; do \
		set -- $$line; \
		if [ "$$2 $$3" != "not found" ]; then \
			echo $$2; \
		else \
			echo "Required library $$1 not found." >&2; \
			exit 1; \
		fi; \
	    done); \
	cp $$libs $$progs ${INSTALLTMP}
	cp -R $${PATH_LOCALE:-"/usr/share/locale"} ${INSTALLTMP}/locale
.if defined(NO_ROOT)
	echo "#${MTREE_MAGIC}" > ${METALOG}
.endif
.if make(distributeworld)
.for dist in ${EXTRA_DISTRIBUTIONS}
	-mkdir ${DESTDIR}/${DISTDIR}/${dist}
	mtree -deU -f ${.CURDIR}/etc/mtree/BSD.root.dist \
	    -p ${DESTDIR}/${DISTDIR}/${dist} >/dev/null
	mtree -deU -f ${.CURDIR}/etc/mtree/BSD.usr.dist \
	    -p ${DESTDIR}/${DISTDIR}/${dist}/usr >/dev/null
	mtree -deU -f ${.CURDIR}/etc/mtree/BSD.include.dist \
	    -p ${DESTDIR}/${DISTDIR}/${dist}/usr/include >/dev/null
.if ${MK_DEBUG_FILES} != "no"
	mtree -deU -f ${.CURDIR}/etc/mtree/BSD.debug.dist \
	    -p ${DESTDIR}/${DISTDIR}/${dist}/usr/lib >/dev/null
.endif
.if ${MK_TESTS} != "no" && ${dist} == "tests"
	-mkdir -p ${DESTDIR}/${DISTDIR}/${dist}${TESTSBASE}
	mtree -deU -f ${.CURDIR}/etc/mtree/BSD.tests.dist \
	    -p ${DESTDIR}/${DISTDIR}/${dist}${TESTSBASE} >/dev/null
.endif
.if defined(NO_ROOT)
	${IMAKEENV} nmtree -C -f ${.CURDIR}/etc/mtree/BSD.root.dist | \
	    sed -e 's#^\./#./${dist}/#' >> ${METALOG}
	${IMAKEENV} nmtree -C -f ${.CURDIR}/etc/mtree/BSD.usr.dist | \
	    sed -e 's#^\./#./${dist}/usr/#' >> ${METALOG}
	${IMAKEENV} nmtree -C -f ${.CURDIR}/etc/mtree/BSD.include.dist | \
	    sed -e 's#^\./#./${dist}/usr/include/#' >> ${METALOG}
.endif
.endfor
	-mkdir ${DESTDIR}/${DISTDIR}/base
	${_+_}cd ${.CURDIR}/etc; ${CROSSENV} PATH=${TMPPATH} ${MAKE} \
	    METALOG=${METALOG} ${IMAKE_INSTALL} ${IMAKE_MTREE} \
	    DISTBASE=/base DESTDIR=${DESTDIR}/${DISTDIR}/base \
	    LOCAL_MTREE=${LOCAL_MTREE:Q} distrib-dirs
.endif
	${_+_}cd ${.CURDIR}; ${IMAKE} re${.TARGET:S/world$//}; \
	    ${IMAKEENV} rm -rf ${INSTALLTMP}
.if make(distributeworld)
.for dist in ${EXTRA_DISTRIBUTIONS}
	find ${DESTDIR}/${DISTDIR}/${dist} -mindepth 1 -empty -delete
.endfor
.if defined(NO_ROOT)
.for dist in base ${EXTRA_DISTRIBUTIONS}
	@# For each file that exists in this dist, print the corresponding
	@# line from the METALOG.  This relies on the fact that
	@# a line containing only the filename will sort immediatly before
	@# the relevant mtree line.
	cd ${DESTDIR}/${DISTDIR}; \
	find ./${dist} | sort -u ${METALOG} - | \
	awk 'BEGIN { print "#${MTREE_MAGIC}" } !/ type=/ { file = $$1 } / type=/ { if ($$1 == file) { sub(/^\.\/${dist}\//, "./"); print } }' > \
	${DESTDIR}/${DISTDIR}/${dist}.meta
.endfor
.if ${MK_DEBUG_FILES} != "no"
. for dist in base ${EXTRA_DISTRIBUTIONS}
	@# For each file that exists in this dist, print the corresponding
	@# line from the METALOG.  This relies on the fact that
	@# a line containing only the filename will sort immediatly before
	@# the relevant mtree line.
	cd ${DESTDIR}/${DISTDIR}; \
	find ./${dist}/usr/lib/debug | sort -u ${METALOG} - | \
	awk 'BEGIN { print "#${MTREE_MAGIC}" } !/ type=/ { file = $$1 } / type=/ { if ($$1 == file) { sub(/^\.\/${dist}\//, "./"); print } }' > \
	${DESTDIR}/${DISTDIR}/${dist}.debug.meta
. endfor
.endif
.endif
.endif

packageworld:
.for dist in base ${EXTRA_DISTRIBUTIONS}
.if defined(NO_ROOT)
	${_+_}cd ${DESTDIR}/${DISTDIR}/${dist}; \
	    tar cvf - --exclude usr/lib/debug \
	    @${DESTDIR}/${DISTDIR}/${dist}.meta | \
<<<<<<< HEAD
	    ${XZ_CMD} > ${DESTDIR}/${DISTDIR}/${dist}.txz
.else
	${_+_}cd ${DESTDIR}/${DISTDIR}/${dist}; \
	    tar cvf - --exclude usr/lib/debug . | \
	    ${XZ_CMD} > ${DESTDIR}/${DISTDIR}/${dist}.txz
=======
	    ${XZ_CMD} > ${PACKAGEDIR}/${dist}.txz
.else
	${_+_}cd ${DESTDIR}/${DISTDIR}/${dist}; \
	    tar cvf - --exclude usr/lib/debug . | \
	    ${XZ_CMD} > ${PACKAGEDIR}/${dist}.txz
>>>>>>> 9cc1e32a
.endif
.endfor

.if ${MK_DEBUG_FILES} != "no"
. for dist in base ${EXTRA_DISTRIBUTIONS}
.  if defined(NO_ROOT)
	${_+_}cd ${DESTDIR}/${DISTDIR}/${dist}; \
	    tar cvf - @${DESTDIR}/${DISTDIR}/${dist}.debug.meta | \
<<<<<<< HEAD
	    ${XZ_CMD} > ${DESTDIR}/${DISTDIR}/${dist}.debug.txz
.  else
	${_+_}cd ${DESTDIR}/${DISTDIR}/${dist}; \
	    tar cvLf - usr/lib/debug | \
	    ${XZ_CMD} > ${DESTDIR}/${DISTDIR}/${dist}-debug.txz
=======
	    ${XZ_CMD} > ${PACKAGEDIR}/${dist}.debug.txz
.  else
	${_+_}cd ${DESTDIR}/${DISTDIR}/${dist}; \
	    tar cvLf - usr/lib/debug | \
	    ${XZ_CMD} > ${PACKAGEDIR}/${dist}-debug.txz
>>>>>>> 9cc1e32a
.  endif
. endfor
.endif

#
# reinstall
#
# If you have a build server, you can NFS mount the source and obj directories
# and do a 'make reinstall' on the *client* to install new binaries from the
# most recent server build.
#
reinstall: .MAKE .PHONY
	@echo "--------------------------------------------------------------"
	@echo ">>> Making hierarchy"
	@echo "--------------------------------------------------------------"
	${_+_}cd ${.CURDIR}; ${MAKE} -f Makefile.inc1 \
	    LOCAL_MTREE=${LOCAL_MTREE:Q} hierarchy
	@echo
	@echo "--------------------------------------------------------------"
	@echo ">>> Installing everything"
	@echo "--------------------------------------------------------------"
	${_+_}cd ${.CURDIR}; ${MAKE} -f Makefile.inc1 install
.if defined(LIB32TMP) && ${MK_LIB32} != "no"
	${_+_}cd ${.CURDIR}; ${MAKE} -f Makefile.inc1 install32
.endif

redistribute: .MAKE .PHONY
	@echo "--------------------------------------------------------------"
	@echo ">>> Distributing everything"
	@echo "--------------------------------------------------------------"
	${_+_}cd ${.CURDIR}; ${MAKE} -f Makefile.inc1 distribute
.if defined(LIB32TMP) && ${MK_LIB32} != "no"
	${_+_}cd ${.CURDIR}; ${MAKE} -f Makefile.inc1 distribute32 \
	    DISTRIBUTION=lib32
.endif

distrib-dirs distribution: .MAKE .PHONY
	cd ${.CURDIR}/etc; ${CROSSENV} PATH=${TMPPATH} ${MAKE} \
	    ${IMAKE_INSTALL} ${IMAKE_MTREE} METALOG=${METALOG} ${.TARGET}

#
# buildkernel and installkernel
#
# Which kernels to build and/or install is specified by setting
# KERNCONF. If not defined a GENERIC kernel is built/installed.
# Only the existing (depending TARGET) config files are used
# for building kernels and only the first of these is designated
# as the one being installed.
#
# Note that we have to use TARGET instead of TARGET_ARCH when
# we're in kernel-land. Since only TARGET_ARCH is (expected) to
# be set to cross-build, we have to make sure TARGET is set
# properly.

.if defined(KERNFAST)
NO_KERNELCLEAN=	t
NO_KERNELCONFIG=	t
NO_KERNELDEPEND=	t
NO_KERNELOBJ=		t
# Shortcut for KERNCONF=Blah -DKERNFAST is now KERNFAST=Blah
.if !defined(KERNCONF) && ${KERNFAST} != "1"
KERNCONF=${KERNFAST}
.endif
.endif
.if ${TARGET_ARCH} == "powerpc64"
KERNCONF?=	GENERIC64
.else
KERNCONF?=	GENERIC
.endif
INSTKERNNAME?=	kernel

KERNSRCDIR?=	${.CURDIR}/sys
KRNLCONFDIR=	${KERNSRCDIR}/${TARGET}/conf
KRNLOBJDIR=	${OBJTREE}${KERNSRCDIR}
KERNCONFDIR?=	${KRNLCONFDIR}

BUILDKERNELS=
INSTALLKERNEL=
NO_INSTALLEXTRAKERNELS=yes
.if defined(NO_INSTALLKERNEL)
# All of the BUILDKERNELS loops start at index 1.
BUILDKERNELS+= dummy
.endif
.for _kernel in ${KERNCONF}
.if exists(${KERNCONFDIR}/${_kernel})
BUILDKERNELS+=	${_kernel}
.if empty(INSTALLKERNEL) && !defined(NO_INSTALLKERNEL)
INSTALLKERNEL= ${_kernel}
.endif
.endif
.endfor

${WMAKE_TGTS:N_worldtmp:Nbuild32} ${.ALLTARGETS:M_*:N_worldtmp}: .MAKE .PHONY

#
# buildkernel
#
# Builds all kernels defined by BUILDKERNELS.
#
buildkernel: .MAKE .PHONY
.if empty(BUILDKERNELS:Ndummy)
	@echo "ERROR: Missing kernel configuration file(s) (${KERNCONF})."; \
	false
.endif
	@echo
.for _kernel in ${BUILDKERNELS:Ndummy}
	@echo "--------------------------------------------------------------"
	@echo ">>> Kernel build for ${_kernel} started on `LC_ALL=C date`"
	@echo "--------------------------------------------------------------"
	@echo "===> ${_kernel}"
	mkdir -p ${KRNLOBJDIR}
.if !defined(NO_KERNELCONFIG)
	@echo
	@echo "--------------------------------------------------------------"
	@echo ">>> stage 1: configuring the kernel"
	@echo "--------------------------------------------------------------"
	cd ${KRNLCONFDIR}; \
		PATH=${TMPPATH} \
		    config ${CONFIGARGS} -d ${KRNLOBJDIR}/${_kernel} \
			-I '${KERNCONFDIR}' '${KERNCONFDIR}/${_kernel}'
.endif
.if !defined(NO_CLEAN) && !defined(NO_KERNELCLEAN)
	@echo
	@echo "--------------------------------------------------------------"
	@echo ">>> stage 2.1: cleaning up the object tree"
	@echo "--------------------------------------------------------------"
	${_+_}cd ${KRNLOBJDIR}/${_kernel}; ${KMAKE} ${CLEANDIR}
.endif
.if !defined(NO_KERNELOBJ)
	@echo
	@echo "--------------------------------------------------------------"
	@echo ">>> stage 2.2: rebuilding the object tree"
	@echo "--------------------------------------------------------------"
	${_+_}cd ${KRNLOBJDIR}/${_kernel}; ${KMAKE} obj
.endif
	@echo
	@echo "--------------------------------------------------------------"
	@echo ">>> stage 2.3: build tools"
	@echo "--------------------------------------------------------------"
	${_+_}cd ${.CURDIR}; ${KTMAKE} kernel-tools
.if !defined(NO_KERNELDEPEND)
	@echo
	@echo "--------------------------------------------------------------"
	@echo ">>> stage 3.1: making dependencies"
	@echo "--------------------------------------------------------------"
	${_+_}cd ${KRNLOBJDIR}/${_kernel}; ${KMAKE} depend -DNO_MODULES_OBJ
.endif
	@echo
	@echo "--------------------------------------------------------------"
	@echo ">>> stage 3.2: building everything"
	@echo "--------------------------------------------------------------"
	${_+_}cd ${KRNLOBJDIR}/${_kernel}; ${KMAKE} all -DNO_MODULES_OBJ
	@echo "--------------------------------------------------------------"
	@echo ">>> Kernel build for ${_kernel} completed on `LC_ALL=C date`"
	@echo "--------------------------------------------------------------"
.endfor

#
# installkernel, etc.
#
# Install the kernel defined by INSTALLKERNEL
#
installkernel installkernel.debug \
reinstallkernel reinstallkernel.debug: _installcheck_kernel
.if !defined(NO_INSTALLKERNEL)
.if empty(INSTALLKERNEL)
	@echo "ERROR: No kernel \"${KERNCONF}\" to install."; \
	false
.endif
	@echo "--------------------------------------------------------------"
	@echo ">>> Installing kernel ${INSTALLKERNEL}"
	@echo "--------------------------------------------------------------"
	cd ${KRNLOBJDIR}/${INSTALLKERNEL}; \
	    ${CROSSENV} PATH=${TMPPATH} \
	    ${MAKE} ${IMAKE_INSTALL} KERNEL=${INSTKERNNAME} ${.TARGET:S/kernel//}
.endif
.if ${BUILDKERNELS:[#]} > 1 && !defined(NO_INSTALLEXTRAKERNELS)
.for _kernel in ${BUILDKERNELS:[2..-1]}
	@echo "--------------------------------------------------------------"
	@echo ">>> Installing kernel ${_kernel}"
	@echo "--------------------------------------------------------------"
	cd ${KRNLOBJDIR}/${_kernel}; \
	    ${CROSSENV} PATH=${TMPPATH} \
	    ${MAKE} ${IMAKE_INSTALL} KERNEL=${INSTKERNNAME}.${_kernel} ${.TARGET:S/kernel//}
.endfor
.endif

distributekernel distributekernel.debug:
.if !defined(NO_INSTALLKERNEL)
.if empty(INSTALLKERNEL)
	@echo "ERROR: No kernel \"${KERNCONF}\" to install."; \
	false
.endif
	mkdir -p ${DESTDIR}/${DISTDIR}
.if defined(NO_ROOT)
	echo "#${MTREE_MAGIC}" > ${DESTDIR}/${DISTDIR}/kernel.premeta
.endif
	cd ${KRNLOBJDIR}/${INSTALLKERNEL}; \
	    ${IMAKEENV} ${IMAKE_INSTALL:S/METALOG/kernel.premeta/} \
	    ${IMAKE_MTREE} PATH=${TMPPATH} ${MAKE} KERNEL=${INSTKERNNAME} \
	    DESTDIR=${INSTALL_DDIR}/kernel \
	    ${.TARGET:S/distributekernel/install/}
.if defined(NO_ROOT)
	sed -e 's|^./kernel|.|' ${DESTDIR}/${DISTDIR}/kernel.premeta > \
	    ${DESTDIR}/${DISTDIR}/kernel.meta
.endif
.endif
.if ${BUILDKERNELS:[#]} > 1 && !defined(NO_INSTALLEXTRAKERNELS)
.for _kernel in ${BUILDKERNELS:[2..-1]}
.if defined(NO_ROOT)
	echo "#${MTREE_MAGIC}" > ${DESTDIR}/${DISTDIR}/kernel.${_kernel}.premeta
.endif
	cd ${KRNLOBJDIR}/${_kernel}; \
	    ${IMAKEENV} ${IMAKE_INSTALL:S/METALOG/kernel.${_kernel}.premeta/} \
	    ${IMAKE_MTREE} PATH=${TMPPATH} ${MAKE} \
	    KERNEL=${INSTKERNNAME}.${_kernel} \
	    DESTDIR=${INSTALL_DDIR}/kernel.${_kernel} \
	    ${.TARGET:S/distributekernel/install/}
.if defined(NO_ROOT)
	sed -e 's|^./kernel|.|' \
	    ${DESTDIR}/${DISTDIR}/kernel.${_kernel}.premeta > \
	    ${DESTDIR}/${DISTDIR}/kernel.${_kernel}.meta
.endif
.endfor
.endif

packagekernel:
.if defined(NO_ROOT)
.if !defined(NO_INSTALLKERNEL)
	cd ${DESTDIR}/${DISTDIR}/kernel; \
	    tar cvf - @${DESTDIR}/${DISTDIR}/kernel.meta | \
<<<<<<< HEAD
	    ${XZ_CMD} > ${DESTDIR}/${DISTDIR}/kernel.txz
.for _kernel in ${BUILDKERNELS:S/${INSTALLKERNEL}//}
	cd ${DESTDIR}/${DISTDIR}/kernel.${_kernel}; \
	    tar cvf - @${DESTDIR}/${DISTDIR}/kernel.${_kernel}.meta | \
	    ${XZ_CMD} > ${DESTDIR}/${DISTDIR}/kernel.${_kernel}.txz
=======
	    ${XZ_CMD} > ${PACKAGEDIR}/kernel.txz
.endif
.if ${BUILDKERNELS:[#]} > 1 && !defined(NO_INSTALLEXTRAKERNELS)
.for _kernel in ${BUILDKERNELS:[2..-1]}
	cd ${DESTDIR}/${DISTDIR}/kernel.${_kernel}; \
	    tar cvf - @${DESTDIR}/${DISTDIR}/kernel.${_kernel}.meta | \
	    ${XZ_CMD} > ${PACKAGEDIR}/kernel.${_kernel}.txz
>>>>>>> 9cc1e32a
.endfor
.endif
.else
.if !defined(NO_INSTALLKERNEL)
	cd ${DESTDIR}/${DISTDIR}/kernel; \
	    tar cvf - . | \
<<<<<<< HEAD
	    ${XZ_CMD} > ${DESTDIR}/${DISTDIR}/kernel.txz
.for _kernel in ${BUILDKERNELS:S/${INSTALLKERNEL}//}
	cd ${DESTDIR}/${DISTDIR}/kernel.${_kernel}; \
	    tar cvf - . | \
	    ${XZ_CMD} > ${DESTDIR}/${DISTDIR}/kernel.${_kernel}.txz
=======
	    ${XZ_CMD} > ${PACKAGEDIR}/kernel.txz
.endif
.if ${BUILDKERNELS:[#]} > 1 && !defined(NO_INSTALLEXTRAKERNELS)
.for _kernel in ${BUILDKERNELS:[2..-1]}
	cd ${DESTDIR}/${DISTDIR}/kernel.${_kernel}; \
	    tar cvf - . | \
	    ${XZ_CMD} > ${PACKAGEDIR}/kernel.${_kernel}.txz
>>>>>>> 9cc1e32a
.endfor
.endif
.endif

#
# doxygen
#
# Build the API documentation with doxygen
#
doxygen: .PHONY
	@if [ ! -x `/usr/bin/which doxygen` ]; then \
		echo "You need doxygen (devel/doxygen) to generate the API documentation of the kernel." | /usr/bin/fmt; \
		exit 1; \
	fi
	${_+_}cd ${.CURDIR}/tools/kerneldoc/subsys; ${MAKE} obj all

#
# update
#
# Update the source tree(s), by running svn/svnup to update to the
# latest copy.
#
update:
.if (defined(CVS_UPDATE) || defined(SUP_UPDATE)) && !defined(SVN_UPDATE)
	@echo "--------------------------------------------------------------"
	@echo "CVS_UPDATE and SUP_UPDATE are no longer supported."
	@echo "Please see: https://wiki.freebsd.org/CvsIsDeprecated"
	@echo "--------------------------------------------------------------"
	@exit 1
.endif
.if defined(SVN_UPDATE)
	@echo "--------------------------------------------------------------"
	@echo ">>> Updating ${.CURDIR} using Subversion"
	@echo "--------------------------------------------------------------"
	@(cd ${.CURDIR}; ${SVN} update ${SVNFLAGS})
.endif

#
# ------------------------------------------------------------------------
#
# From here onwards are utility targets used by the 'make world' and
# related targets.  If your 'world' breaks, you may like to try to fix
# the problem and manually run the following targets to attempt to
# complete the build.  Beware, this is *not* guaranteed to work, you
# need to have a pretty good grip on the current state of the system
# to attempt to manually finish it.  If in doubt, 'make world' again.
#

#
# legacy: Build compatibility shims for the next three targets
#
legacy:
.if ${BOOTSTRAPPING} < 700055 && ${BOOTSTRAPPING} != 0
	@echo "ERROR: Source upgrades from versions prior to 7.0 not supported."; \
	false
.endif
.for _tool in tools/build
	${_+_}@${ECHODIR} "===> ${_tool} (obj,includes,depend,all,install)"; \
	    cd ${.CURDIR}/${_tool}; \
	    ${MAKE} DIRPRFX=${_tool}/ obj; \
	    ${MAKE} DIRPRFX=${_tool}/ DESTDIR=${MAKEOBJDIRPREFIX}/legacy includes; \
	    ${MAKE} DIRPRFX=${_tool}/ depend; \
	    ${MAKE} DIRPRFX=${_tool}/ all; \
	    ${MAKE} DIRPRFX=${_tool}/ DESTDIR=${MAKEOBJDIRPREFIX}/legacy install
.endfor

#
# bootstrap-tools: Build tools needed for compatibility
#
_bt=		_bootstrap-tools	

.if ${MK_GAMES} != "no"
_strfile=	games/fortune/strfile
.endif

.if ${MK_CXX} != "no"
_gperf=		gnu/usr.bin/gperf
.endif

.if ${MK_GROFF} != "no"
_groff=		gnu/usr.bin/groff
.endif

.if ${MK_VT} != "no"
_vtfontcvt=	usr.bin/vtfontcvt
.endif

.if ${BOOTSTRAPPING} < 800022
_ar=		usr.bin/ar
.endif

.if ${BOOTSTRAPPING} < 800013
_mklocale=	usr.bin/mklocale
.endif

.if ${BOOTSTRAPPING} < 900002
_sed=		usr.bin/sed
.endif

.if ${BOOTSTRAPPING} < 1000002
_m4=		usr.bin/m4
.endif

.if ${BOOTSTRAPPING} < 1001506
_yacc=		lib/liby \
		usr.bin/yacc

${_bt}-usr.bin/yacc: ${_bt}-lib/liby
.endif

# crunchgen broken on head with STRIP= for a while, even
# when building stable binaries, so bootstrap there too.
# r284356 to r285986 is the broken range.
.if ${BOOTSTRAPPING} < 1000014 || \
	(${BOOTSTRAPPING} > 1100076 && ${BOOTSTRAPPING} < 1100078)
_crunch=	usr.sbin/crunch
.endif

.if ${BOOTSTRAPPING} < 1000026
_nmtree=	lib/libnetbsd \
		usr.sbin/nmtree

${_bt}-usr.sbin/nmtree: ${_bt}-lib/libnetbsd
.endif

.if ${BOOTSTRAPPING} < 1000027
_cat=		bin/cat
.endif

.if ${BOOTSTRAPPING} < 1000033
_lex=		usr.bin/lex

${_bt}-usr.bin/lex: ${_bt}-usr.bin/m4
.endif

.if ${BOOTSTRAPPING} >= 900040 && ${BOOTSTRAPPING} < 900041
_awk=		usr.bin/awk
.endif

.if ${MK_BSNMP} != "no"
_gensnmptree=	usr.sbin/bsnmpd/gensnmptree
.endif

.if ${MK_CLANG} != "no"
_clang_tblgen= \
	lib/clang/libllvmsupport \
	lib/clang/libllvmtablegen \
	usr.bin/clang/tblgen \
	usr.bin/clang/clang-tblgen

${_bt}-usr.bin/clang/clang-tblgen: ${_bt}-lib/clang/libllvmtablegen ${_bt}-lib/clang/libllvmsupport
${_bt}-usr.bin/clang/tblgen: ${_bt}-lib/clang/libllvmtablegen ${_bt}-lib/clang/libllvmsupport
.endif

# dtrace tools are required for older bootstrap env and cross-build
.if ${MK_CDDL} != "no" && \
    ((${BOOTSTRAPPING} < 1000034 && \
          !(${BOOTSTRAPPING} >= 901505 && ${BOOTSTRAPPING} < 999999)) \
      || (${MACHINE} != ${TARGET} || ${MACHINE_ARCH} != ${TARGET_ARCH}))
_dtrace_tools= cddl/lib/libctf lib/libelf \
    lib/libdwarf cddl/usr.bin/ctfconvert cddl/usr.bin/ctfmerge

${_bt}-cddl/usr.bin/ctfconvert: ${_bt}-lib/libelf ${_bt}-lib/libdwarf ${_bt}-cddl/lib/libctf
${_bt}-cddl/usr.bin/ctfmerge: ${_bt}-lib/libelf ${_bt}-lib/libdwarf ${_bt}-cddl/lib/libctf
.endif

# Default to building the GPL DTC, but build the BSDL one if users explicitly
# request it.
_dtc= usr.bin/dtc
.if ${MK_GPL_DTC} != "no"
_dtc= gnu/usr.bin/dtc
.endif

.if ${MK_KERBEROS} != "no"
_kerberos5_bootstrap_tools= \
	kerberos5/tools/make-roken \
	kerberos5/lib/libroken \
	kerberos5/lib/libvers \
	kerberos5/tools/asn1_compile \
	kerberos5/tools/slc \
	usr.bin/compile_et

.ORDER: ${_kerberos5_bootstrap_tools:C/^/${_bt}-/g}
.endif

.if ${_BOOTSTRAP_MAKEINFO} != "no"
_texinfo=	gnu/usr.bin/texinfo/libtxi \
		gnu/usr.bin/texinfo/makeinfo \
		gnu/usr.bin/texinfo/install-info

${_bt}-gnu/usr.bin/texinfo/install-info: ${_bt}-gnu/usr.bin/texinfo/libtxi
${_bt}-gnu/usr.bin/texinfo/makeinfo: ${_bt}-gnu/usr.bin/texinfo/libtxi
.endif
bootstrap-tools: .PHONY

#	Please document (add comment) why something is in 'bootstrap-tools'.
#	Try to bound the building of the bootstrap-tool to just the
#	FreeBSD versions that need the tool built at this stage of the build.
.for _tool in \
    ${_clang_tblgen} \
    ${_kerberos5_bootstrap_tools} \
    ${_dtrace_tools} \
    ${_strfile} \
    ${_gperf} \
    ${_groff} \
    ${_ar} \
    ${_dtc} \
    ${_awk} \
    ${_cat} \
    usr.bin/lorder \
    usr.bin/makewhatis \
    ${_mklocale} \
    usr.bin/rpcgen \
    ${_sed} \
    ${_yacc} \
    ${_m4} \
    ${_lex} \
    usr.bin/xinstall \
    ${_gensnmptree} \
    usr.sbin/config \
    ${_crunch} \
    ${_nmtree} \
    ${_texinfo} \
    ${_vtfontcvt}
${_bt}-${_tool}: .PHONY .MAKE
	${_+_}@${ECHODIR} "===> ${_tool} (obj,depend,all,install)"; \
		cd ${.CURDIR}/${_tool}; \
		${MAKE} DIRPRFX=${_tool}/ obj; \
		${MAKE} DIRPRFX=${_tool}/ depend; \
		${MAKE} DIRPRFX=${_tool}/ all; \
		${MAKE} DIRPRFX=${_tool}/ DESTDIR=${MAKEOBJDIRPREFIX}/legacy install

bootstrap-tools: ${_bt}-${_tool}
.endfor

#
# build-tools: Build special purpose build tools
#
.if !defined(NO_SHARE)
_share=	share/syscons/scrnmaps
.endif

.if ${MK_GCC} != "no"
_gcc_tools= gnu/usr.bin/cc/cc_tools
.endif

.if ${MK_RESCUE} != "no"
_rescue= rescue/rescue
.endif

build-tools: .MAKE
.for _tool in \
    bin/csh \
    bin/sh \
    ${_rescue} \
    ${LOCAL_TOOL_DIRS} \
    lib/ncurses/ncurses \
    lib/ncurses/ncursesw \
    ${_share} \
    usr.bin/awk \
    lib/libmagic \
    usr.bin/mkesdb_static \
    usr.bin/mkcsmapper_static \
    usr.bin/vi/catalog
	${_+_}@${ECHODIR} "===> ${_tool} (obj,build-tools)"; \
		cd ${.CURDIR}/${_tool}; \
		${MAKE} DIRPRFX=${_tool}/ obj; \
		${MAKE} DIRPRFX=${_tool}/ build-tools
.endfor
.for _tool in \
    ${_gcc_tools}
	${_+_}@${ECHODIR} "===> ${_tool} (obj,depend,all)"; \
		cd ${.CURDIR}/${_tool}; \
		${MAKE} DIRPRFX=${_tool}/ obj; \
		${MAKE} DIRPRFX=${_tool}/ depend; \
		${MAKE} DIRPRFX=${_tool}/ all
.endfor


#
# kernel-tools: Build kernel-building tools
#
kernel-tools:
	mkdir -p ${MAKEOBJDIRPREFIX}/usr
	mtree -deU -f ${.CURDIR}/etc/mtree/BSD.usr.dist \
	    -p ${MAKEOBJDIRPREFIX}/usr >/dev/null

#
# cross-tools: Build cross-building tools
#
.if !defined(TARGET_ARCH) && defined(XDEV_ARCH)
TARGET_ARCH=	${XDEV_ARCH}
.endif
.if ${TARGET_ARCH} != ${MACHINE_ARCH} || ${BOOTSTRAPPING} < 800035
.if ${TARGET_ARCH} == "amd64" || ${TARGET_ARCH} == "i386"
_btxld=		usr.sbin/btxld
.endif
.endif
.if ${TARGET_ARCH} != ${MACHINE_ARCH}
.if ${MK_RESCUE} != "no" || defined(RELEASEDIR)
_crunchide=	usr.sbin/crunch/crunchide
.endif
.if ${TARGET_ARCH} == "i386" && defined(RELEASEDIR)
_kgzip=		usr.sbin/kgzip
.endif
.endif

.if ${XAS:M/*} == "" && ${MK_BINUTILS} != "no"
_binutils=	gnu/usr.bin/binutils
.endif

# If an full path to an external cross compiler is given, don't build
# a cross compiler.
.if ${XCC:M/*} == "" && ${MK_CROSS_COMPILER} != "no"
.if ${MK_CLANG_IS_CC} != "no" || ${CC:T:Mclang} == "clang"
_clang=		usr.bin/clang
_clang_libs=	lib/clang
.else
_cc=		gnu/usr.bin/cc
.endif

# The boot2 for pc98 requires gcc.
.if ${TARGET} == "pc98"
_cc=		gnu/usr.bin/cc
.endif
.endif

cross-tools: .MAKE .PHONY
.for _tool in \
    ${_clang_libs} \
    ${_clang} \
    ${_binutils} \
    ${_cc} \
    usr.bin/xlint/lint1 usr.bin/xlint/lint2 usr.bin/xlint/xlint \
    ${_btxld} \
    ${_crunchide} \
    ${_kgzip}
	${_+_}@${ECHODIR} "===> ${_tool} (obj,depend,all,install)"; \
		cd ${.CURDIR}/${_tool}; \
		${MAKE} DIRPRFX=${_tool}/ obj; \
		${MAKE} DIRPRFX=${_tool}/ depend; \
		${MAKE} DIRPRFX=${_tool}/ all; \
		${MAKE} DIRPRFX=${_tool}/ DESTDIR=${MAKEOBJDIRPREFIX} install
.endfor

NXBENV=		MAKEOBJDIRPREFIX=${OBJTREE}/nxb \
		INSTALL="sh ${.CURDIR}/tools/install.sh" \
		VERSION="${VERSION}"
NXBMAKE=	${NXBENV} ${MAKE} \
		TBLGEN=${OBJTREE}/nxb-bin/usr/bin/tblgen \
		CLANG_TBLGEN=${OBJTREE}/nxb-bin/usr/bin/clang-tblgen \
		MACHINE=${TARGET} MACHINE_ARCH=${TARGET_ARCH} \
		-DWITHOUT_GDB -DNO_TESTS \
		SSP_CFLAGS= \
		-DWITHOUT_HTML -DWITHOUT_INFO -DNO_LINT -DWITHOUT_MAN \
		-DNO_PIC -DNO_PROFILE -DNO_SHARED \
		-DNO_CPU_CFLAGS -DNO_WARNS -DNO_CTF \
		-DWITHOUT_CLANG_FULL -DWITHOUT_LLDB

native-xtools: .PHONY
	mkdir -p ${OBJTREE}/nxb-bin/bin
	mkdir -p ${OBJTREE}/nxb-bin/sbin
	mkdir -p ${OBJTREE}/nxb-bin/usr
	mtree -deU -f ${.CURDIR}/etc/mtree/BSD.usr.dist \
	    -p ${OBJTREE}/nxb-bin/usr >/dev/null
	mtree -deU -f ${.CURDIR}/etc/mtree/BSD.include.dist \
	    -p ${OBJTREE}/nxb-bin/usr/include >/dev/null
.for _tool in \
    bin/cat \
    bin/chmod \
    bin/cp \
    bin/csh \
    bin/echo \
    bin/expr \
    bin/hostname \
    bin/ln \
    bin/ls \
    bin/mkdir \
    bin/mv \
    bin/ps \
    bin/realpath \
    bin/rm \
    bin/rmdir \
    bin/sh \
    bin/sleep \
    ${_clang_tblgen} \
    usr.bin/ar \
    ${_binutils} \
    ${_cc} \
    ${_gcc_tools} \
    ${_clang_libs} \
    ${_clang} \
    sbin/md5 \
    sbin/sysctl \
    gnu/usr.bin/diff \
    usr.bin/awk \
    usr.bin/basename \
    usr.bin/bmake \
    usr.bin/bzip2 \
    usr.bin/cmp \
    usr.bin/dirname \
    usr.bin/env \
    usr.bin/fetch \
    usr.bin/find \
    usr.bin/grep \
    usr.bin/gzip \
    usr.bin/id \
    usr.bin/lex \
    usr.bin/lorder \
    usr.bin/mktemp \
    usr.bin/mt \
    usr.bin/patch \
    usr.bin/sed \
    usr.bin/sort \
    usr.bin/tar \
    usr.bin/touch \
    usr.bin/tr \
    usr.bin/true \
    usr.bin/uniq \
    usr.bin/unzip \
    usr.bin/xargs \
    usr.bin/xinstall \
    usr.bin/xz \
    usr.bin/yacc \
    usr.sbin/chown
	${_+_}@${ECHODIR} "===> ${_tool} (obj,depend,all,install)"; \
		cd ${.CURDIR}/${_tool}; \
		${NXBMAKE} DIRPRFX=${_tool}/ obj; \
		${NXBMAKE} DIRPRFX=${_tool}/ depend; \
		${NXBMAKE} DIRPRFX=${_tool}/ all; \
		${NXBMAKE} DIRPRFX=${_tool}/ DESTDIR=${OBJTREE}/nxb-bin install
.endfor

#
# hierarchy - ensure that all the needed directories are present
#
hierarchy hier: .MAKE .PHONY
	${_+_}cd ${.CURDIR}/etc; ${HMAKE} distrib-dirs

#
# libraries - build all libraries, and install them under ${DESTDIR}.
#
# The list of libraries with dependents (${_prebuild_libs}) and their
# interdependencies (__L) are built automatically by the
# ${.CURDIR}/tools/make_libdeps.sh script.
#
libraries: .MAKE .PHONY
	${_+_}cd ${.CURDIR}; \
	    ${MAKE} -f Makefile.inc1 _prereq_libs; \
	    ${MAKE} -f Makefile.inc1 _startup_libs; \
	    ${MAKE} -f Makefile.inc1 _prebuild_libs; \
	    ${MAKE} -f Makefile.inc1 _generic_libs

#
# static libgcc.a prerequisite for shared libc
#
_prereq_libs= gnu/lib/libssp/libssp_nonshared gnu/lib/libgcc lib/libcompiler_rt

# These dependencies are not automatically generated:
#
# gnu/lib/csu, gnu/lib/libgcc, lib/csu and lib/libc must be built before
# all shared libraries for ELF.
#
_startup_libs=	gnu/lib/csu
_startup_libs+=	lib/csu
_startup_libs+=	gnu/lib/libgcc
_startup_libs+=	lib/libcompiler_rt
_startup_libs+=	lib/libc
_startup_libs+=	lib/libc_nonshared
.if ${MK_LIBCPLUSPLUS} != "no"
_startup_libs+=	lib/libcxxrt
.endif

gnu/lib/libgcc__L: lib/libc__L
gnu/lib/libgcc__L: lib/libc_nonshared__L
.if ${MK_LIBCPLUSPLUS} != "no"
lib/libcxxrt__L: gnu/lib/libgcc__L
.endif

_prebuild_libs=	${_kerberos5_lib_libasn1} \
		${_kerberos5_lib_libhdb} \
		${_kerberos5_lib_libheimbase} \
		${_kerberos5_lib_libheimntlm} \
		${_kerberos5_lib_libheimsqlite} \
		${_kerberos5_lib_libheimipcc} \
		${_kerberos5_lib_libhx509} ${_kerberos5_lib_libkrb5} \
		${_kerberos5_lib_libroken} \
		${_kerberos5_lib_libwind} \
		${_lib_atf} \
		lib/libbz2 ${_libcom_err} lib/libcrypt \
		lib/libelf lib/libexpat \
		lib/libfigpar \
		${_lib_libgssapi} ${_lib_libipx} \
		lib/libkiconv lib/libkvm lib/liblzma lib/libmd \
		lib/ncurses/ncurses lib/ncurses/ncursesw \
		lib/libopie lib/libpam ${_lib_libthr} \
		${_lib_libradius} lib/libsbuf lib/libtacplus \
		lib/libgeom \
		${_cddl_lib_libumem} ${_cddl_lib_libnvpair} \
		${_cddl_lib_libuutil} \
		${_cddl_lib_libavl} \
		${_cddl_lib_libzfs_core} \
		lib/libutil ${_lib_libypclnt} lib/libz lib/msun \
		${_secure_lib_libcrypto} ${_lib_libldns} \
		${_secure_lib_libssh} ${_secure_lib_libssl} \
		gnu/lib/libdialog
.if ${MK_GNUCXX} != no
_prebuild_libs+= gnu/lib/libstdc++ gnu/lib/libsupc++
gnu/lib/libstdc++__L: lib/msun__L
.endif

.if ${MK_LIBCPLUSPLUS} != "no"
_prebuild_libs+= lib/libc++
.endif

lib/libgeom__L: lib/libexpat__L

.if defined(WITH_ATF) || ${MK_TESTS} != "no"
.if !defined(WITH_ATF)
# Ensure that the ATF libraries will be built during make libraries, even
# though they will have -DNO_TESTS
MAKE+=		-DWITH_ATF
.endif
_lib_atf=	lib/atf
.if ${MK_GNUCXX} != no
lib/atf__L: gnu/lib/libstdc++__L
.endif
.if ${MK_LIBCPLUSPLUS} != "no"
lib/atf__L: lib/libc++__L lib/msun__L
.endif
.endif

.if ${MK_LIBTHR} != "no"
_lib_libthr=	lib/libthr
.endif

.if ${MK_RADIUS_SUPPORT} != "no"
_lib_libradius=	lib/libradius
.endif

.if ${MK_OFED} != "no"
_ofed_lib=	contrib/ofed/usr.lib/
.endif

lib/liblzma__L: lib/libthr__L

_generic_libs=	${_cddl_lib} gnu/lib ${_kerberos5_lib} lib ${_secure_lib} usr.bin/lex/lib ${_ofed_lib}
.for _DIR in ${LOCAL_LIB_DIRS}
.if exists(${.CURDIR}/${_DIR}/Makefile)
_generic_libs+= ${_DIR}
.endif
.endfor

lib/libopie__L lib/libtacplus__L: lib/libmd__L

.if ${MK_CDDL} != "no"
_cddl_lib_libumem= cddl/lib/libumem
_cddl_lib_libnvpair= cddl/lib/libnvpair
_cddl_lib_libavl= cddl/lib/libavl
_cddl_lib_libuutil= cddl/lib/libuutil
_cddl_lib_libzfs_core= cddl/lib/libzfs_core
_cddl_lib= cddl/lib
cddl/lib/libzfs_core__L: cddl/lib/libnvpair__L
cddl/lib/libzfs__L: lib/libgeom__L
.endif

.if ${MK_CRYPT} != "no"
.if ${MK_OPENSSL} != "no"
_secure_lib_libcrypto= secure/lib/libcrypto
_secure_lib_libssl= secure/lib/libssl
lib/libradius__L secure/lib/libssl__L: secure/lib/libcrypto__L
.if ${MK_LDNS} != "no"
_lib_libldns= lib/libldns
lib/libldns__L: secure/lib/libcrypto__L
.endif
.if ${MK_OPENSSH} != "no"
_secure_lib_libssh= secure/lib/libssh
secure/lib/libssh__L: lib/libz__L secure/lib/libcrypto__L lib/libcrypt__L
.if ${MK_LDNS} != "no"
secure/lib/libssh__L: lib/libldns__L
.endif
.if ${MK_KERBEROS_SUPPORT} != "no"
secure/lib/libssh__L: lib/libgssapi__L kerberos5/lib/libkrb5__L \
    kerberos5/lib/libhx509__L kerberos5/lib/libasn1__L lib/libcom_err__L \
    lib/libmd__L kerberos5/lib/libroken__L
.endif
.endif
.endif
_secure_lib=	secure/lib
.endif

.if ${MK_KERBEROS} != "no"
kerberos5/lib/libasn1__L: lib/libcom_err__L kerberos5/lib/libroken__L
kerberos5/lib/libhdb__L: kerberos5/lib/libasn1__L lib/libcom_err__L \
    kerberos5/lib/libkrb5__L kerberos5/lib/libroken__L \
    kerberos5/lib/libwind__L kerberos5/lib/libheimsqlite__L 
kerberos5/lib/libheimntlm__L: secure/lib/libcrypto__L kerberos5/lib/libkrb5__L \
    kerberos5/lib/libroken__L lib/libcom_err__L
kerberos5/lib/libhx509__L: kerberos5/lib/libasn1__L lib/libcom_err__L \
    secure/lib/libcrypto__L kerberos5/lib/libroken__L kerberos5/lib/libwind__L
kerberos5/lib/libkrb5__L: kerberos5/lib/libasn1__L lib/libcom_err__L \
    lib/libcrypt__L secure/lib/libcrypto__L kerberos5/lib/libhx509__L \
    kerberos5/lib/libroken__L kerberos5/lib/libwind__L \
    kerberos5/lib/libheimbase__L kerberos5/lib/libheimipcc__L
kerberos5/lib/libroken__L: lib/libcrypt__L
kerberos5/lib/libwind__L: kerberos5/lib/libroken__L lib/libcom_err__L
kerberos5/lib/libheimbase__L: lib/libthr__L
kerberos5/lib/libheimipcc__L: kerberos5/lib/libroken__L kerberos5/lib/libheimbase__L lib/libthr__L
kerberos5/lib/libheimsqlite__L: lib/libthr__L
.endif

.if ${MK_GSSAPI} != "no"
_lib_libgssapi=	lib/libgssapi
.endif

.if ${MK_IPX} != "no"
_lib_libipx=	lib/libipx
.endif

.if ${MK_KERBEROS} != "no"
_kerberos5_lib=	kerberos5/lib
_kerberos5_lib_libasn1= kerberos5/lib/libasn1
_kerberos5_lib_libhdb= kerberos5/lib/libhdb
_kerberos5_lib_libheimbase= kerberos5/lib/libheimbase
_kerberos5_lib_libkrb5= kerberos5/lib/libkrb5
_kerberos5_lib_libhx509= kerberos5/lib/libhx509
_kerberos5_lib_libroken= kerberos5/lib/libroken
_kerberos5_lib_libheimntlm= kerberos5/lib/libheimntlm
_kerberos5_lib_libheimsqlite= kerberos5/lib/libheimsqlite
_kerberos5_lib_libheimipcc= kerberos5/lib/libheimipcc
_kerberos5_lib_libwind= kerberos5/lib/libwind
_libcom_err= lib/libcom_err
.endif

.if ${MK_NIS} != "no"
_lib_libypclnt=	lib/libypclnt
.endif

.if ${MK_OPENSSL} == "no"
lib/libradius__L: lib/libmd__L
.endif

gnu/lib/libdialog__L: lib/msun__L lib/ncurses/ncursesw__L

.for _lib in ${_prereq_libs}
${_lib}__PL: .PHONY .MAKE
.if exists(${.CURDIR}/${_lib})
	${_+_}@${ECHODIR} "===> ${_lib} (obj,depend,all,install)"; \
		cd ${.CURDIR}/${_lib}; \
		${MAKE} -DNO_TESTS DIRPRFX=${_lib}/ obj; \
		${MAKE} -DNO_TESTS DIRPRFX=${_lib}/ depend; \
		${MAKE} -DNO_TESTS -DNO_PROFILE -DNO_PIC \
		    DIRPRFX=${_lib}/ all; \
		${MAKE} -DNO_TESTS -DNO_PROFILE -DNO_PIC \
		    DIRPRFX=${_lib}/ install
.endif
.endfor

.for _lib in ${_startup_libs} ${_prebuild_libs:Nlib/libpam} ${_generic_libs}
${_lib}__L: .PHONY .MAKE
.if exists(${.CURDIR}/${_lib})
	${_+_}@${ECHODIR} "===> ${_lib} (obj,depend,all,install)"; \
		cd ${.CURDIR}/${_lib}; \
		${MAKE} -DNO_TESTS DIRPRFX=${_lib}/ obj; \
		${MAKE} -DNO_TESTS DIRPRFX=${_lib}/ depend; \
		${MAKE} -DNO_TESTS DIRPRFX=${_lib}/ all; \
		${MAKE} -DNO_TESTS DIRPRFX=${_lib}/ install
.endif
.endfor

# libpam is special: we need to build static PAM modules before
# static PAM library, and dynamic PAM library before dynamic PAM
# modules.
lib/libpam__L: .PHONY .MAKE
	${_+_}@${ECHODIR} "===> lib/libpam (obj,depend,all,install)"; \
		cd ${.CURDIR}/lib/libpam; \
		${MAKE} -DNO_TESTS DIRPRFX=lib/libpam/ obj; \
		${MAKE} -DNO_TESTS DIRPRFX=lib/libpam/ depend; \
		${MAKE} -DNO_TESTS DIRPRFX=lib/libpam/ \
		    -D_NO_LIBPAM_SO_YET all; \
		${MAKE} -DNO_TESTS DIRPRFX=lib/libpam/ \
		    -D_NO_LIBPAM_SO_YET install

_prereq_libs: ${_prereq_libs:S/$/__PL/}
_startup_libs: ${_startup_libs:S/$/__L/}
_prebuild_libs: ${_prebuild_libs:S/$/__L/}
_generic_libs: ${_generic_libs:S/$/__L/}

.for __target in all clean cleandepend cleandir depend includes obj
.for entry in ${SUBDIR}
${entry}.${__target}__D: .PHONY .MAKE
	${_+_}@set -e; if test -d ${.CURDIR}/${entry}.${MACHINE_ARCH}; then \
		${ECHODIR} "===> ${DIRPRFX}${entry}.${MACHINE_ARCH} (${__target})"; \
		edir=${entry}.${MACHINE_ARCH}; \
		cd ${.CURDIR}/$${edir}; \
	else \
		${ECHODIR} "===> ${DIRPRFX}${entry} (${__target})"; \
		edir=${entry}; \
		cd ${.CURDIR}/$${edir}; \
	fi; \
	${MAKE} ${__target} DIRPRFX=${DIRPRFX}$${edir}/
.endfor
par-${__target}: ${SUBDIR:S/$/.${__target}__D/}
.endfor

.include <bsd.subdir.mk>

.if make(check-old) || make(check-old-dirs) || \
    make(check-old-files) || make(check-old-libs) || \
    make(delete-old) || make(delete-old-dirs) || \
    make(delete-old-files) || make(delete-old-libs)

#
# check for / delete old files section
#

.include "ObsoleteFiles.inc"

OLD_LIBS_MESSAGE="Please be sure no application still uses those libraries, \
else you can not start such an application. Consult UPDATING for more \
information regarding how to cope with the removal/revision bump of a \
specific library."

.if !defined(BATCH_DELETE_OLD_FILES)
RM_I=-i
.else
RM_I=-v
.endif

delete-old-files:
	@echo ">>> Removing old files (only deletes safe to delete libs)"
# Ask for every old file if the user really wants to remove it.
# It's annoying, but better safe than sorry.
# NB: We cannot pass the list of OLD_FILES as a parameter because the
# argument list will get too long. Using .for/.endfor make "loops" will make
# the Makefile parser segfault.
	@exec 3<&0; \
	cd ${.CURDIR}; \
	${MAKE} -f ${.CURDIR}/Makefile.inc1 ${.MAKEFLAGS} ${.TARGET} \
	    -V OLD_FILES -V "OLD_FILES:Musr/share/*.gz:R" | xargs -n1 | \
	while read file; do \
		if [ -f "${DESTDIR}/$${file}" -o -L "${DESTDIR}/$${file}" ]; then \
			chflags noschg "${DESTDIR}/$${file}" 2>/dev/null || true; \
			rm ${RM_I} "${DESTDIR}/$${file}" <&3; \
		fi; \
		for ext in debug symbols; do \
		  if ! [ -e "${DESTDIR}/$${file}" ] && [ -f \
		      "${DESTDIR}${DEBUGDIR}/$${file}.$${ext}" ]; then \
			  rm ${RM_I} "${DESTDIR}${DEBUGDIR}/$${file}.$${ext}" \
			      <&3; \
		  fi; \
		done; \
	done
# Remove catpages without corresponding manpages.
	@exec 3<&0; \
	find ${DESTDIR}/usr/share/man/cat* ! -type d | \
	sed -ep -e's:${DESTDIR}/usr/share/man/cat:${DESTDIR}/usr/share/man/man:' | \
	while read catpage; do \
		read manpage; \
		if [ ! -e "$${manpage}" ]; then \
			rm ${RM_I} $${catpage} <&3; \
	        fi; \
	done
	@echo ">>> Old files removed"

check-old-files:
	@echo ">>> Checking for old files"
	@cd ${.CURDIR}; \
	${MAKE} -f ${.CURDIR}/Makefile.inc1 ${.MAKEFLAGS} ${.TARGET} \
	    -V OLD_FILES -V "OLD_FILES:Musr/share/*.gz:R" | xargs -n1 | \
	while read file; do \
		if [ -f "${DESTDIR}/$${file}" -o -L "${DESTDIR}/$${file}" ]; then \
		 	echo "${DESTDIR}/$${file}"; \
		fi; \
		for ext in debug symbols; do \
		  if [ -f "${DESTDIR}${DEBUGDIR}/$${file}.$${ext}" ]; then \
			  echo "${DESTDIR}${DEBUGDIR}/$${file}.$${ext}"; \
		  fi; \
		done; \
	done
# Check for catpages without corresponding manpages.
	@find ${DESTDIR}/usr/share/man/cat* ! -type d | \
	sed -ep -e's:${DESTDIR}/usr/share/man/cat:${DESTDIR}/usr/share/man/man:' | \
	while read catpage; do \
		read manpage; \
		if [ ! -e "$${manpage}" ]; then \
			echo $${catpage}; \
	        fi; \
	done

delete-old-libs:
	@echo ">>> Removing old libraries"
	@echo "${OLD_LIBS_MESSAGE}" | fmt
	@exec 3<&0; \
	cd ${.CURDIR}; \
	${MAKE} -f ${.CURDIR}/Makefile.inc1 ${.MAKEFLAGS} ${.TARGET} \
	    -V OLD_LIBS | xargs -n1 | \
	while read file; do \
		if [ -f "${DESTDIR}/$${file}" -o -L "${DESTDIR}/$${file}" ]; then \
			chflags noschg "${DESTDIR}/$${file}" 2>/dev/null || true; \
			rm ${RM_I} "${DESTDIR}/$${file}" <&3; \
		fi; \
		for ext in debug symbols; do \
		  if ! [ -e "${DESTDIR}/$${file}" ] && [ -f \
		      "${DESTDIR}${DEBUGDIR}/$${file}.$${ext}" ]; then \
			  rm ${RM_I} "${DESTDIR}${DEBUGDIR}/$${file}.$${ext}" \
			      <&3; \
		  fi; \
		done; \
	done
	@echo ">>> Old libraries removed"

check-old-libs:
	@echo ">>> Checking for old libraries"
	@cd ${.CURDIR}; \
	${MAKE} -f ${.CURDIR}/Makefile.inc1 ${.MAKEFLAGS} ${.TARGET} \
	    -V OLD_LIBS | xargs -n1 | \
	while read file; do \
		if [ -f "${DESTDIR}/$${file}" -o -L "${DESTDIR}/$${file}" ]; then \
			echo "${DESTDIR}/$${file}"; \
		fi; \
		for ext in debug symbols; do \
		  if [ -f "${DESTDIR}${DEBUGDIR}/$${file}.$${ext}" ]; then \
			  echo "${DESTDIR}${DEBUGDIR}/$${file}.$${ext}"; \
		  fi; \
		done; \
	done

delete-old-dirs:
	@echo ">>> Removing old directories"
	@cd ${.CURDIR}; \
	${MAKE} -f ${.CURDIR}/Makefile.inc1 ${.MAKEFLAGS} ${.TARGET} \
	    -V OLD_DIRS | xargs -n1 | sort -r | \
	while read dir; do \
		if [ -d "${DESTDIR}/$${dir}" ]; then \
			rmdir -v "${DESTDIR}/$${dir}" || true; \
		elif [ -L "${DESTDIR}/$${dir}" ]; then \
			echo "${DESTDIR}/$${dir} is a link, please remove everything manually."; \
		fi; \
	done
	@echo ">>> Old directories removed"

check-old-dirs:
	@echo ">>> Checking for old directories"
	@cd ${.CURDIR}; \
	${MAKE} -f ${.CURDIR}/Makefile.inc1 ${.MAKEFLAGS} ${.TARGET} \
	    -V OLD_DIRS | xargs -n1 | \
	while read dir; do \
		if [ -d "${DESTDIR}/$${dir}" ]; then \
			echo "${DESTDIR}/$${dir}"; \
		elif [ -L "${DESTDIR}/$${dir}" ]; then \
			echo "${DESTDIR}/$${dir} is a link, please remove everything manually."; \
		fi; \
	done

delete-old: delete-old-files delete-old-dirs
	@echo "To remove old libraries run '${MAKE} delete-old-libs'."

check-old: check-old-files check-old-libs check-old-dirs
	@echo "To remove old files and directories run '${MAKE} delete-old'."
	@echo "To remove old libraries run '${MAKE} delete-old-libs'."

.endif

#
# showconfig - show build configuration.
#
showconfig:
	@${MAKE} -n -f bsd.own.mk -V dummy -dg1 2>&1 | grep ^MK_ | sort

.if !empty(KRNLOBJDIR) && !empty(KERNCONF)
DTBOUTPUTPATH= ${KRNLOBJDIR}/${KERNCONF}/

.if !defined(FDT_DTS_FILE) || empty(FDT_DTS_FILE)
.if exists(${KERNCONFDIR}/${KERNCONF})
FDT_DTS_FILE!= awk 'BEGIN {FS="="} /^makeoptions[[:space:]]+FDT_DTS_FILE/ {print $$2}' \
	'${KERNCONFDIR}/${KERNCONF}' ; echo
.endif
.endif

.endif

.if !defined(DTBOUTPUTPATH) || !exists(${DTBOUTPUTPATH})
DTBOUTPUTPATH= ${.CURDIR}
.endif

#
# Build 'standalone' Device Tree Blob
#
builddtb:
	@PATH=${TMPPATH} MACHINE=${TARGET} \
	${.CURDIR}/sys/tools/fdt/make_dtb.sh ${.CURDIR}/sys \
	    "${FDT_DTS_FILE}" ${DTBOUTPUTPATH}

###############

.if defined(XDEV) && defined(XDEV_ARCH)

.if ${XDEV} == ${MACHINE} && ${XDEV_ARCH} == ${MACHINE_ARCH}
XDEV_CPUTYPE?=${CPUTYPE}
.else
XDEV_CPUTYPE?=${TARGET_CPUTYPE}
.endif

NOFUN=-DNO_FSCHG -DWITHOUT_HTML -DWITHOUT_INFO -DNO_LINT \
	-DWITHOUT_MAN -DWITHOUT_NLS -DNO_PROFILE \
	-DWITHOUT_KERBEROS -DWITHOUT_RESCUE -DNO_TESTS -DNO_WARNS \
	TARGET=${XDEV} TARGET_ARCH=${XDEV_ARCH} \
	CPUTYPE=${XDEV_CPUTYPE}

XDDIR=${XDEV_ARCH}-freebsd
XDTP?=/usr/${XDDIR}
.if ${XDTP:N/*}
.error XDTP variable should be an absolute path
.endif

CDBENV=MAKEOBJDIRPREFIX=${MAKEOBJDIRPREFIX}/${XDDIR} \
	INSTALL="sh ${.CURDIR}/tools/install.sh"
CDENV= ${CDBENV} \
	_SHLIBDIRPREFIX=${XDDESTDIR} \
	TOOLS_PREFIX=${XDTP}
CD2CFLAGS=-isystem ${XDDESTDIR}/usr/include -L${XDDESTDIR}/usr/lib \
	--sysroot=${XDDESTDIR}/ -B${XDDESTDIR}/usr/libexec \
	-B${XDDESTDIR}/usr/bin -B${XDDESTDIR}/usr/lib
CD2ENV=${CDENV} CC="${CC} ${CD2CFLAGS}" CXX="${CXX} ${CD2CFLAGS}" \
	CPP="${CPP} ${CD2CFLAGS}" \
	MACHINE=${XDEV} MACHINE_ARCH=${XDEV_ARCH}

CDTMP=	${MAKEOBJDIRPREFIX}/${XDDIR}/${.CURDIR}/tmp
CDMAKE=${CDENV} PATH=${CDTMP}/usr/bin:${PATH} ${MAKE} ${NOFUN}
CD2MAKE=${CD2ENV} PATH=${CDTMP}/usr/bin:${XDDESTDIR}/usr/bin:${PATH} ${MAKE} ${NOFUN}
XDDESTDIR=${DESTDIR}/${XDTP}
.if !defined(OSREL)
OSREL!= uname -r | sed -e 's/[-(].*//'
.endif

.ORDER: xdev-build xdev-install
xdev: xdev-build xdev-install

.ORDER: _xb-worldtmp _xb-bootstrap-tools _xb-build-tools _xb-cross-tools
xdev-build: _xb-worldtmp _xb-bootstrap-tools _xb-build-tools _xb-cross-tools

_xb-worldtmp: .PHONY
	mkdir -p ${CDTMP}/usr
	mtree -deU -f ${.CURDIR}/etc/mtree/BSD.usr.dist \
	    -p ${CDTMP}/usr >/dev/null

_xb-bootstrap-tools: .PHONY
.for _tool in \
    ${_clang_tblgen}
	${_+_}@${ECHODIR} "===> ${_tool} (obj,depend,all,install)"; \
	cd ${.CURDIR}/${_tool}; \
	${CDMAKE} DIRPRFX=${_tool}/ obj; \
	${CDMAKE} DIRPRFX=${_tool}/ depend; \
	${CDMAKE} DIRPRFX=${_tool}/ all; \
	${CDMAKE} DIRPRFX=${_tool}/ DESTDIR=${CDTMP} install
.endfor

_xb-build-tools: .PHONY
	${_+_}@cd ${.CURDIR}; \
	${CDBENV} ${MAKE} -f Makefile.inc1 ${NOFUN} build-tools

_xb-cross-tools: .PHONY
.for _tool in \
    ${_binutils} \
    usr.bin/ar \
    ${_clang_libs} \
    ${_clang} \
    ${_cc}
	${_+_}@${ECHODIR} "===> xdev ${_tool} (obj,depend,all)"; \
	cd ${.CURDIR}/${_tool}; \
	${CDMAKE} DIRPRFX=${_tool}/ obj; \
	${CDMAKE} DIRPRFX=${_tool}/ depend; \
	${CDMAKE} DIRPRFX=${_tool}/ all
.endfor

_xi-mtree: .PHONY
	${_+_}@${ECHODIR} "mtree populating ${XDDESTDIR}"
	mkdir -p ${XDDESTDIR}
	mtree -deU -f ${.CURDIR}/etc/mtree/BSD.root.dist \
	    -p ${XDDESTDIR} >/dev/null
	mtree -deU -f ${.CURDIR}/etc/mtree/BSD.usr.dist \
	    -p ${XDDESTDIR}/usr >/dev/null
	mtree -deU -f ${.CURDIR}/etc/mtree/BSD.include.dist \
	    -p ${XDDESTDIR}/usr/include >/dev/null
.if ${MK_TESTS} != "no"
	mkdir -p ${XDDESTDIR}${TESTSBASE}
	mtree -deU -f ${.CURDIR}/etc/mtree/BSD.tests.dist \
	    -p ${XDDESTDIR}${TESTSBASE} >/dev/null
.endif

.ORDER: xdev-build _xi-mtree _xi-cross-tools _xi-includes _xi-libraries _xi-links
xdev-install: xdev-build _xi-mtree _xi-cross-tools _xi-includes _xi-libraries _xi-links

_xi-cross-tools: .PHONY
	@echo "_xi-cross-tools"
.for _tool in \
    ${_binutils} \
    usr.bin/ar \
    ${_clang_libs} \
    ${_clang} \
    ${_cc}
	${_+_}@${ECHODIR} "===> xdev ${_tool} (install)"; \
	cd ${.CURDIR}/${_tool}; \
	${CDMAKE} DIRPRFX=${_tool}/ install DESTDIR=${XDDESTDIR}
.endfor

_xi-includes: .PHONY
	${_+_}cd ${.CURDIR}; ${CD2MAKE} -f Makefile.inc1 par-includes \
		DESTDIR=${XDDESTDIR}

_xi-libraries: .PHONY
	${_+_}cd ${.CURDIR}; ${CD2MAKE} -f Makefile.inc1 libraries \
		DESTDIR=${XDDESTDIR}

_xi-links: .PHONY
	${_+_}cd ${XDDESTDIR}/usr/bin; \
       mkdir -p ../../../../usr/bin; \
		for i in *; do \
			ln -sf ../../${XDTP}/usr/bin/$$i \
			    ../../../../usr/bin/${XDDIR}-$$i; \
			ln -sf ../../${XDTP}/usr/bin/$$i \
			    ../../../../usr/bin/${XDDIR}${OSREL}-$$i; \
		done
.else
xdev xdev-build xdev-install:
	@echo "*** Error: Both XDEV and XDEV_ARCH must be defined for \"${.TARGET}\" target"
.endif<|MERGE_RESOLUTION|>--- conflicted
+++ resolved
@@ -916,19 +916,11 @@
 	${_+_}cd ${DESTDIR}/${DISTDIR}/${dist}; \
 	    tar cvf - --exclude usr/lib/debug \
 	    @${DESTDIR}/${DISTDIR}/${dist}.meta | \
-<<<<<<< HEAD
-	    ${XZ_CMD} > ${DESTDIR}/${DISTDIR}/${dist}.txz
-.else
-	${_+_}cd ${DESTDIR}/${DISTDIR}/${dist}; \
-	    tar cvf - --exclude usr/lib/debug . | \
-	    ${XZ_CMD} > ${DESTDIR}/${DISTDIR}/${dist}.txz
-=======
 	    ${XZ_CMD} > ${PACKAGEDIR}/${dist}.txz
 .else
 	${_+_}cd ${DESTDIR}/${DISTDIR}/${dist}; \
 	    tar cvf - --exclude usr/lib/debug . | \
 	    ${XZ_CMD} > ${PACKAGEDIR}/${dist}.txz
->>>>>>> 9cc1e32a
 .endif
 .endfor
 
@@ -937,19 +929,11 @@
 .  if defined(NO_ROOT)
 	${_+_}cd ${DESTDIR}/${DISTDIR}/${dist}; \
 	    tar cvf - @${DESTDIR}/${DISTDIR}/${dist}.debug.meta | \
-<<<<<<< HEAD
-	    ${XZ_CMD} > ${DESTDIR}/${DISTDIR}/${dist}.debug.txz
-.  else
-	${_+_}cd ${DESTDIR}/${DISTDIR}/${dist}; \
-	    tar cvLf - usr/lib/debug | \
-	    ${XZ_CMD} > ${DESTDIR}/${DISTDIR}/${dist}-debug.txz
-=======
 	    ${XZ_CMD} > ${PACKAGEDIR}/${dist}.debug.txz
 .  else
 	${_+_}cd ${DESTDIR}/${DISTDIR}/${dist}; \
 	    tar cvLf - usr/lib/debug | \
 	    ${XZ_CMD} > ${PACKAGEDIR}/${dist}-debug.txz
->>>>>>> 9cc1e32a
 .  endif
 . endfor
 .endif
@@ -1181,13 +1165,6 @@
 .if !defined(NO_INSTALLKERNEL)
 	cd ${DESTDIR}/${DISTDIR}/kernel; \
 	    tar cvf - @${DESTDIR}/${DISTDIR}/kernel.meta | \
-<<<<<<< HEAD
-	    ${XZ_CMD} > ${DESTDIR}/${DISTDIR}/kernel.txz
-.for _kernel in ${BUILDKERNELS:S/${INSTALLKERNEL}//}
-	cd ${DESTDIR}/${DISTDIR}/kernel.${_kernel}; \
-	    tar cvf - @${DESTDIR}/${DISTDIR}/kernel.${_kernel}.meta | \
-	    ${XZ_CMD} > ${DESTDIR}/${DISTDIR}/kernel.${_kernel}.txz
-=======
 	    ${XZ_CMD} > ${PACKAGEDIR}/kernel.txz
 .endif
 .if ${BUILDKERNELS:[#]} > 1 && !defined(NO_INSTALLEXTRAKERNELS)
@@ -1195,20 +1172,12 @@
 	cd ${DESTDIR}/${DISTDIR}/kernel.${_kernel}; \
 	    tar cvf - @${DESTDIR}/${DISTDIR}/kernel.${_kernel}.meta | \
 	    ${XZ_CMD} > ${PACKAGEDIR}/kernel.${_kernel}.txz
->>>>>>> 9cc1e32a
 .endfor
 .endif
 .else
 .if !defined(NO_INSTALLKERNEL)
 	cd ${DESTDIR}/${DISTDIR}/kernel; \
 	    tar cvf - . | \
-<<<<<<< HEAD
-	    ${XZ_CMD} > ${DESTDIR}/${DISTDIR}/kernel.txz
-.for _kernel in ${BUILDKERNELS:S/${INSTALLKERNEL}//}
-	cd ${DESTDIR}/${DISTDIR}/kernel.${_kernel}; \
-	    tar cvf - . | \
-	    ${XZ_CMD} > ${DESTDIR}/${DISTDIR}/kernel.${_kernel}.txz
-=======
 	    ${XZ_CMD} > ${PACKAGEDIR}/kernel.txz
 .endif
 .if ${BUILDKERNELS:[#]} > 1 && !defined(NO_INSTALLEXTRAKERNELS)
@@ -1216,7 +1185,6 @@
 	cd ${DESTDIR}/${DISTDIR}/kernel.${_kernel}; \
 	    tar cvf - . | \
 	    ${XZ_CMD} > ${PACKAGEDIR}/kernel.${_kernel}.txz
->>>>>>> 9cc1e32a
 .endfor
 .endif
 .endif
